--- conflicted
+++ resolved
@@ -178,9 +178,6 @@
 
   //! Get the norms of the residuals native to the solver.
   //! \return A std::vector of length blockSize containing the native residuals.
-<<<<<<< HEAD
-  Teuchos::RCP<const MV> getNativeResiduals( std::vector<MagnitudeType> * /* norms */ ) const { return R_; }
-=======
   Teuchos::RCP<const MV> getNativeResiduals( std::vector<MagnitudeType> * norms ) const {
     if (foldConvergenceDetectionIntoAllreduce_ && convTest_->getResNormType() == Belos::TwoNorm) {
       (*norms)[0] = std::sqrt(Teuchos::ScalarTraits<ScalarType>::magnitude(rHr_));
@@ -188,7 +185,6 @@
     } else
       return R_;
   }
->>>>>>> 4103bf6c
 
   //! Get the current update to the linear system.
   /*! \note This method returns a null pointer because the linear problem is current.
@@ -283,15 +279,12 @@
   // Current number of iterations performed.
   int iter_;
 
-<<<<<<< HEAD
-=======
   // Should the allreduce for convergence detection be merged with one of the inner products?
   bool foldConvergenceDetectionIntoAllreduce_;
 
   // <r,r>
   ScalarType rHr_;
 
->>>>>>> 4103bf6c
   // Assert that the matrix is positive definite
   bool assertPositiveDefiniteness_;
 
@@ -374,12 +367,8 @@
           Z_ = MVT::CloneViewNonConst( *S_, index );
 	  P_ = MVT::Clone( *tmp, 1 );
 	  AP_ = MVT::Clone( *tmp, 1 );
-<<<<<<< HEAD
-	}
-=======
 
         }
->>>>>>> 4103bf6c
 
         // Tracking information for condition number estimation
         if(numEntriesForCondEst_ > 0) {
@@ -472,10 +461,7 @@
     std::vector<ScalarType> alpha(1);
     std::vector<ScalarType> beta(1);
     std::vector<ScalarType> rHz(1), rHz_old(1), pAp(1);
-<<<<<<< HEAD
-=======
     Teuchos::SerialDenseMatrix<int,ScalarType> rHs( 1, 2 );
->>>>>>> 4103bf6c
 
     // Create convenience variables for zero and one.
     const ScalarType one = Teuchos::ScalarTraits<ScalarType>::one();
@@ -492,16 +478,12 @@
                         "Belos::CGIter::iterate(): current linear system has more than one vector!" );
 
     // Compute first <r,z> a.k.a. rHz
-<<<<<<< HEAD
-    MVT::MvDot( *R_, *Z_, rHz );
-=======
     if (foldConvergenceDetectionIntoAllreduce_ && convTest_->getResNormType() == Belos::TwoNorm) {
       MVT::MvTransMv( one, *R_, *S_, rHs );
       rHr_ = rHs(0,0);
       rHz[0] = rHs(0,1);
     } else
       MVT::MvDot( *R_, *Z_, rHz );
->>>>>>> 4103bf6c
     
     ////////////////////////////////////////////////////////////////
     // Iterate until the status test tells us to stop.
@@ -553,16 +535,12 @@
         MVT::Assign( *R_, *Z_ );
       }
       //
-<<<<<<< HEAD
-      MVT::MvDot( *R_, *Z_, rHz );
-=======
       if (foldConvergenceDetectionIntoAllreduce_ && convTest_->getResNormType() == Belos::TwoNorm) {
         MVT::MvTransMv( one, *R_, *S_, rHs );
         rHr_ = rHs(0,0);
         rHz[0] = rHs(0,1);
       } else
         MVT::MvDot( *R_, *Z_, rHz );
->>>>>>> 4103bf6c
       //
       beta[0] = rHz[0] / rHz_old[0];
       //
