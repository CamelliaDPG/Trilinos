// @HEADER
//
// ***********************************************************************
//
//   Zoltan2: A package of combinatorial algorithms for scientific computing
//                  Copyright 2012 Sandia Corporation
//
// Under the terms of Contract DE-AC04-94AL85000 with Sandia Corporation,
// the U.S. Government retains certain rights in this software.
//
// Redistribution and use in source and binary forms, with or without
// modification, are permitted provided that the following conditions are
// met:
//
// 1. Redistributions of source code must retain the above copyright
// notice, this list of conditions and the following disclaimer.
//
// 2. Redistributions in binary form must reproduce the above copyright
// notice, this list of conditions and the following disclaimer in the
// documentation and/or other materials provided with the distribution.
//
// 3. Neither the name of the Corporation nor the names of the
// contributors may be used to endorse or promote products derived from
// this software without specific prior written permission.
//
// THIS SOFTWARE IS PROVIDED BY SANDIA CORPORATION "AS IS" AND ANY
// EXPRESS OR IMPLIED WARRANTIES, INCLUDING, BUT NOT LIMITED TO, THE
// IMPLIED WARRANTIES OF MERCHANTABILITY AND FITNESS FOR A PARTICULAR
// PURPOSE ARE DISCLAIMED. IN NO EVENT SHALL SANDIA CORPORATION OR THE
// CONTRIBUTORS BE LIABLE FOR ANY DIRECT, INDIRECT, INCIDENTAL, SPECIAL,
// EXEMPLARY, OR CONSEQUENTIAL DAMAGES (INCLUDING, BUT NOT LIMITED TO,
// PROCUREMENT OF SUBSTITUTE GOODS OR SERVICES; LOSS OF USE, DATA, OR
// PROFITS; OR BUSINESS INTERRUPTION) HOWEVER CAUSED AND ON ANY THEORY OF
// LIABILITY, WHETHER IN CONTRACT, STRICT LIABILITY, OR TORT (INCLUDING
// NEGLIGENCE OR OTHERWISE) ARISING IN ANY WAY OUT OF THE USE OF THIS
// SOFTWARE, EVEN IF ADVISED OF THE POSSIBILITY OF SUCH DAMAGE.
//
// Questions? Contact Karen Devine      (kddevin@sandia.gov)
//                    Erik Boman        (egboman@sandia.gov)
//                    Siva Rajamanickam (srajama@sandia.gov)
//
// ***********************************************************************
//
// @HEADER

/*! \file pamgenMeshAdapterTest.cpp
    \brief An example of partitioning pamgen coordinates with RCB.

    \author Created by V. Leung, K. Devine.

*/

/**************************************************************/
/*                          Includes                          */
/**************************************************************/

#include <Zoltan2_PamgenMeshAdapter.hpp>
#include <Zoltan2_PartitioningProblem.hpp>
#include <Zoltan2_ColoringProblem.hpp>

// Teuchos includes
#include "Teuchos_RCP.hpp"
#include "Teuchos_XMLParameterListHelpers.hpp"

// Pamgen includes
#include "create_inline_mesh.h"

using Teuchos::ParameterList;
using Teuchos::ArrayRCP;

typedef Zoltan2::BasicUserTypes<> basic_user_t;

/*****************************************************************************/
/******************************** MAIN ***************************************/
/*****************************************************************************/

int main(int narg, char *arg[]) {

<<<<<<< HEAD
  Kokkos::initialize(narg, arg); // Test uses directory with kokkos

  Teuchos::GlobalMPISession mpiSession(&narg, &arg,0);
  Platform &platform = Tpetra::DefaultPlatform::getDefaultPlatform();
  RCP<const Teuchos::Comm<int> > CommT = platform.getComm();
=======
  Tpetra::ScopeGuard tscope(&narg, &arg);
  Teuchos::RCP<const Teuchos::Comm<int> > CommT = Tpetra::getDefaultComm();
>>>>>>> 882d842b

  int me = CommT->getRank();
  int numProcs = CommT->getSize();

  if (me == 0){
  std::cout
    << "====================================================================\n"
    << "|                                                                  |\n"
    << "|          Example: Partition Pamgen Hexahedral Mesh               |\n"
    << "|                                                                  |\n"
    << "|  Questions? Contact  Karen Devine      (kddevin@sandia.gov),     |\n"
    << "|                      Erik Boman        (egboman@sandia.gov),     |\n"
    << "|                      Siva Rajamanickam (srajama@sandia.gov).     |\n"
    << "|                                                                  |\n"
    << "|  Pamgen's website:   http://trilinos.sandia.gov/packages/pamgen  |\n"
    << "|  Zoltan2's website:  http://trilinos.sandia.gov/packages/zoltan2 |\n"
    << "|  Trilinos website:   http://trilinos.sandia.gov                  |\n"
    << "|                                                                  |\n"
    << "====================================================================\n";
  }


#ifdef HAVE_MPI
  if (me == 0) {
    std::cout << "PARALLEL executable \n";
  }
#else
  if (me == 0) {
    std::cout << "SERIAL executable \n";
  }
#endif

  /***************************************************************************/
  /*************************** GET XML INPUTS ********************************/
  /***************************************************************************/

  // default values for command-line arguments
  std::string xmlMeshInFileName("Poisson.xml");
  std::string action("mj");
  int nParts = CommT->getSize();

  // Read run-time options.
  Teuchos::CommandLineProcessor cmdp (false, false);
  cmdp.setOption("xmlfile", &xmlMeshInFileName,
                 "XML file with PamGen specifications");
  cmdp.setOption("action", &action,
                 "Method to use:  mj, scotch, zoltan_rcb, zoltan_hg, hg_ghost, "
                 "parma or color");
  cmdp.setOption("nparts", &nParts,
                 "Number of parts to create");
  cmdp.parse(narg, arg);

  // Read xml file into parameter list
  ParameterList inputMeshList;

  if(xmlMeshInFileName.length()) {
    if (me == 0) {
      std::cout << "\nReading parameter list from the XML file \""
                <<xmlMeshInFileName<<"\" ...\n\n";
    }
    Teuchos::updateParametersFromXmlFile(xmlMeshInFileName,
                                         Teuchos::inoutArg(inputMeshList));
    if (me == 0) {
      inputMeshList.print(std::cout,2,true,true);
      std::cout << "\n";
    }
  }
  else {
    std::cout << "Cannot read input file: " << xmlMeshInFileName << "\n";
    return 5;
  }

  // Get pamgen mesh definition
  std::string meshInput = Teuchos::getParameter<std::string>(inputMeshList,
                                                             "meshInput");

  /***************************************************************************/
  /********************** GET CELL TOPOLOGY **********************************/
  /***************************************************************************/

  // Get dimensions
  int dim = 3;

  /***************************************************************************/
  /***************************** GENERATE MESH *******************************/
  /***************************************************************************/

  if (me == 0) std::cout << "Generating mesh ... \n\n";

  // Generate mesh with Pamgen
  long long maxInt = 9223372036854775807LL;
  Create_Pamgen_Mesh(meshInput.c_str(), dim, me, numProcs, maxInt);

  // Creating mesh adapter
  if (me == 0) std::cout << "Creating mesh adapter ... \n\n";

  typedef Zoltan2::PamgenMeshAdapter<basic_user_t> inputAdapter_t;
  typedef Zoltan2::EvaluatePartition<inputAdapter_t> quality_t;

  inputAdapter_t *ia = new inputAdapter_t(*CommT, "region");
  ia->print(me);

  // Set parameters for partitioning
  if (me == 0) std::cout << "Creating parameter list ... \n\n";

  Teuchos::ParameterList params("test params");
  params.set("timer_output_stream" , "std::cout");

  bool do_partitioning = false;
  if (action == "mj") {
    do_partitioning = true;
    params.set("debug_level", "basic_status");
    params.set("imbalance_tolerance", 1.1);
    params.set("num_global_parts", nParts);
    params.set("algorithm", "multijagged");
    params.set("rectilinear", true); // bool parameter
  }
  else if (action == "scotch") {
    do_partitioning = true;
    params.set("debug_level", "verbose_detailed_status");
    params.set("imbalance_tolerance", 1.1);
    params.set("num_global_parts", nParts);
    params.set("partitioning_approach", "partition");
    params.set("algorithm", "scotch");
  }
  else if (action == "zoltan_rcb") {
    do_partitioning = true;
    params.set("debug_level", "verbose_detailed_status");
    params.set("imbalance_tolerance", 1.1);
    params.set("num_global_parts", nParts);
    params.set("partitioning_approach", "partition");
    params.set("algorithm", "zoltan");
  }
  else if (action == "zoltan_hg") {
    do_partitioning = true;
    params.set("debug_level", "verbose_detailed_status");
    params.set("imbalance_tolerance", 1.1);
    params.set("num_global_parts", nParts);
    params.set("partitioning_approach", "partition");
    params.set("algorithm", "zoltan");
    Teuchos::ParameterList &zparams = params.sublist("zoltan_parameters",false);
    zparams.set("LB_METHOD","phg");
    zparams.set("FINAL_OUTPUT", "1");
  }
  else if (action=="hg_ghost") {
    do_partitioning = true;
    params.set("debug_level", "no_status");
    params.set("imbalance_tolerance", 1.1);
    params.set("algorithm", "zoltan");
    params.set("num_global_parts", nParts);
    params.set("hypergraph_model_type","ghosting");
    params.set("ghost_layers",2);
    Teuchos::ParameterList &zparams = params.sublist("zoltan_parameters",false);
    zparams.set("LB_METHOD","HYPERGRAPH");
    zparams.set("LB_APPROACH","PARTITION");
    zparams.set("PHG_EDGE_SIZE_THRESHOLD", "1.0");
  }

  else if (action == "parma") {
    do_partitioning = true;
    params.set("debug_level", "basic_status");
    params.set("imbalance_tolerance", 1.05);
    params.set("algorithm", "parma");
    Teuchos::ParameterList &pparams = params.sublist("parma_parameters",false);
    pparams.set("parma_method","VtxElm");
  }
  else if (action=="zoltan_hg") {
    do_partitioning = true;
    params.set("debug_level", "no_status");
    params.set("imbalance_tolerance", 1.1);
    params.set("algorithm", "zoltan");
    params.set("num_global_parts", nParts);
    Teuchos::ParameterList &zparams = params.sublist("zoltan_parameters",false);
    zparams.set("LB_METHOD","HYPERGRAPH");

  }

  else if (action == "color") {
    params.set("debug_level", "verbose_detailed_status");
    params.set("debug_output_file", "kdd");
    params.set("debug_procs", "all");
  }

  if(me == 0) std::cout << "Action: " << action << std::endl;
  // create Partitioning problem
  if (do_partitioning) {
    if (me == 0) std::cout << "Creating partitioning problem ... \n\n";

    Zoltan2::PartitioningProblem<inputAdapter_t> problem(ia, &params, CommT);

    // call the partitioner
    if (me == 0) std::cout << "Calling the partitioner ... \n\n";

    problem.solve();

    // create metric object

    Teuchos::RCP<quality_t> metricObject = 
      rcp(new quality_t(ia, &params, CommT, &problem.getSolution()));

    if (!me) {
      metricObject->printMetrics(std::cout);
    }
  }
  else {
    if (me == 0) std::cout << "Creating coloring problem ... \n\n";

    Zoltan2::ColoringProblem<inputAdapter_t> problem(ia, &params, CommT);

    // call the partitioner
    if (me == 0) std::cout << "Calling the coloring algorithm ... \n\n";

    problem.solve();

    problem.printTimers();
  }

  // delete mesh
  if (me == 0) std::cout << "Deleting the mesh ... \n\n";

  Delete_Pamgen_Mesh();

  if (me == 0)
    std::cout << "PASS" << std::endl;

  Kokkos::finalize(); // Test uses directory with kokkos

  return 0;
}
/*****************************************************************************/
/********************************* END MAIN **********************************/
/*****************************************************************************/<|MERGE_RESOLUTION|>--- conflicted
+++ resolved
@@ -76,16 +76,8 @@
 
 int main(int narg, char *arg[]) {
 
-<<<<<<< HEAD
-  Kokkos::initialize(narg, arg); // Test uses directory with kokkos
-
-  Teuchos::GlobalMPISession mpiSession(&narg, &arg,0);
-  Platform &platform = Tpetra::DefaultPlatform::getDefaultPlatform();
-  RCP<const Teuchos::Comm<int> > CommT = platform.getComm();
-=======
   Tpetra::ScopeGuard tscope(&narg, &arg);
   Teuchos::RCP<const Teuchos::Comm<int> > CommT = Tpetra::getDefaultComm();
->>>>>>> 882d842b
 
   int me = CommT->getRank();
   int numProcs = CommT->getSize();
