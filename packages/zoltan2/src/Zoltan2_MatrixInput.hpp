// @HEADER
// ***********************************************************************
//
//                Copyright message goes here.   TODO
//
// ***********************************************************************
// @HEADER

/*! \file Zoltan2_MatrixInput.hpp

    \brief The abstract interface for a matrix input adapter.

    \author Siva Rajamanickam
*/


#ifndef _ZOLTAN2_MATRIXINPUT_HPP_
#define _ZOLTAN2_MATRIXINPUT_HPP_

#include <Zoltan2_TemplateMacros.hpp>
#include <Zoltan2_InputAdapter.hpp>

namespace Zoltan2 {

/*! Zoltan2::MatrixInput
    \brief The MatrixInput is the abstract base class for matrix input adapters.

    The Matrix accessor methods defined here mimic those of Tpetra::CrsMatrix
    These public methods define the graph adapter interface to Zoltan2 models.
    TODO: It may be necessary to put a migration interface at this level.
*/

CONSISTENT_CLASS_TEMPLATE_LINE
class MatrixInput : public InputAdapter{
private:

public:

<<<<<<< HEAD
  // adapterType == MatrixAdapterType
  // Function must return one of Zoltan2's enumerated types in InputAdapter
  // User should not rewrite this function.
  enum InputAdapterType adapterType() {return MatrixAdapterType;}

  /*! Destructor */
=======
  /*! return a name that identifies the concrete adapter
   */
  virtual std::string inputAdapterName() const = 0;

  /*! Destructor TODO don't know what to do about destructor */
>>>>>>> 9aba7f9e
  virtual ~MatrixInput(){};

  /*! Returns the number rows on this process.
   */
  virtual LNO getLocalNumRows() const = 0;

  /*! Returns true if input adapter uses local Ids.
   */
  virtual bool haveLocalIds() const = 0;

  /*! Return true if local Ids are consecutive integral
   *   values and supply the base.  Providing this information
   *   can save memory, making local Id lists unneccesary.
   */
  virtual bool haveConsecutiveLocalIds(LID &base) const = 0;

  /*! Returns the number columns used by rows on this process
   */
  virtual LNO getLocalNumColumns() const = 0;

  /*! Return the total number of non-zero entries on this process.
  */
  virtual LNO getLocalNumNonZeros() const = 0;

  /*! Return the maximum number of non-zero entries in any local row.
  */
  virtual LNO getLocalMaxNumNonZeros() const = 0;

  /*! Return the local row information
      \param Ids will on return hold a list of the global Ids for
        each row on this process.
      \param localIds can, optionally, on return hold a list of locally
        relevant values that the process will use to refer to the objects
        listed in the first list.  If localIds are omitted and
        haveConsecutiveLocalIds is true, it is assumed that the
        global Ids are in local Id order.
      \param nnz will on return hold the number of non zeros in the
         cooresponding row.
  */
  virtual void getRowListCopy(std::vector<GID> &Ids,
    std::vector<LID> &localIds, std::vector<LNO> &nnz);

  /*! Sets pointers to this process' row Ids and non-zero count.
      If this optional call is defined in the adapter, it can save a memory
      copy of application data.
      \param Ids will on return point to the list of the global Ids for
        each row on this process.
      \param localIds can, optionally, on return point to a list of locally
        relevant values that the process will use to refer to the objects
        listed in the first list. If localIds is NULL and
        haveConsecutiveLocalIds is true, it is assumed that the
        global Ids are in local ID order.
      \param nnz will on return point to a list of the number of non-zeros
         in the corresponding row.
       \return The number of ids in the Ids list.
   */

  LNO getRowListView(GID *&Ids, LID *&localIds, LNO *nnz)
  {
    Ids = NULL;
    localIds = NULL;
    nnz = NULL;
    return 0;
  }

  /*! Return the column Ids of the non-zeros for the given row.
      \param Id  global Id for a row on this process
      \param localId  app's local Id, if any, associated with this row
      \param columnId on return will contain the list of global column Ids
   */
  virtual void getRowNonZeroCopy(GID Id, LID localId,
    std::vector<GID> &columnId);

  /*! Obtain a read-only view, if possible, of the column Ids of the
      input row.
      \param Id  global Id for a row on this process
      \param localId  if input adapter supplied local Ids, this
         is that localId
      \param columnId on return will point a list of global column global Ids.
      \return The number of ids in the columnId list.
   */
  LNO getRowNonZeroView(GID Id, LID localId, GID *&columnId) const
  {
    columnId = NULL;
    return 0;
  }

  /*! Return true of matrix is globally lower triangular.
   */
  virtual bool isLowerTriangular() const;

  /*! Return true of matrix is globally upper triangular.
   */
  virtual bool isUpperTriangular() const;

  /*! Return true of matrix globally has any diagonal entries.
   */
  virtual bool hasDiagonalEntries() const;
};
  
  
}  //namespace Zoltan2
  
#endif<|MERGE_RESOLUTION|>--- conflicted
+++ resolved
@@ -36,20 +36,12 @@
 
 public:
 
-<<<<<<< HEAD
   // adapterType == MatrixAdapterType
   // Function must return one of Zoltan2's enumerated types in InputAdapter
   // User should not rewrite this function.
   enum InputAdapterType adapterType() {return MatrixAdapterType;}
 
-  /*! Destructor */
-=======
-  /*! return a name that identifies the concrete adapter
-   */
-  virtual std::string inputAdapterName() const = 0;
-
   /*! Destructor TODO don't know what to do about destructor */
->>>>>>> 9aba7f9e
   virtual ~MatrixInput(){};
 
   /*! Returns the number rows on this process.
