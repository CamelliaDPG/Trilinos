--- conflicted
+++ resolved
@@ -8509,7 +8509,6 @@
       CSR_colind_LID.resize (CSR_colind_GID.size());
     }
     CSR_colind_LID.resize (CSR_colind_GID.size());
-<<<<<<< HEAD
     size_t mynnz = CSR_vals.size();
 #else
     Details::unpackAndCombineIntoCrsArrays(
@@ -8531,8 +8530,6 @@
     Kokkos::resize (CSR_colind_LID_d, CSR_colind_GID_d.size());
     size_t mynnz = CSR_vals.size();
 #endif
-=======
->>>>>>> 8148b0af
 
     // On return from unpackAndCombineIntoCrsArrays TargetPids[i] == -1 for locally
     // owned entries.  Convert them to the actual PID.
