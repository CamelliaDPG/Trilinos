--- conflicted
+++ resolved
@@ -1986,10 +1986,6 @@
     using Teuchos::RCP;
     // View of all the dot product results.
     typedef Kokkos::View<dot_type*, Kokkos::HostSpace> RV;
-<<<<<<< HEAD
-=======
-    typedef MultiVector<Scalar, LocalOrdinal, GlobalOrdinal, Node> MV;
->>>>>>> 474975f9
     typedef typename dual_view_type::t_dev_const XMV;
     const char tfecfFuncName[] = "Tpetra::MultiVector::dot: ";
 
@@ -3616,10 +3612,6 @@
       // Since get1dView() is and was always marked const, I have to
       // cast away const here in order not to break backwards
       // compatibility.
-<<<<<<< HEAD
-=======
-      using MV = MultiVector<Scalar, LocalOrdinal, GlobalOrdinal, Node>;
->>>>>>> 474975f9
       auto X_lcl = getLocalViewHost(Access::ReadOnly);
       Teuchos::ArrayRCP<const impl_scalar_type> dataAsArcp =
         Kokkos::Compat::persistingView (X_lcl);
@@ -3817,10 +3809,6 @@
     // Since get2dView() is and was always marked const, I have to
     // cast away const here in order not to break backwards
     // compatibility.
-<<<<<<< HEAD
-=======
-    using MV = MultiVector<Scalar, LocalOrdinal, GlobalOrdinal, Node>;
->>>>>>> 474975f9
     auto X_lcl = getLocalViewHost(Access::ReadOnly);
 
     // Don't use the row range here on the outside, in order to avoid
