INCLUDE(TrilinosCreateClientTemplateHeaders)

# Function that follows the Tpetra convention for mangling C++ types
# so that they can be used as C preprocessor macro arguments.
#
# TYPE_MANGLED_OUT [out] The mangled type name.
#
# TYPE_IN [in] The type to mangle.
FUNCTION(TPETRA_MANGLE_TEMPLATE_PARAMETER TYPE_MANGLED_OUT TYPE_IN)
  STRING(REPLACE "<" "0" TMP0 "${TYPE_IN}")
  STRING(REPLACE ">" "0" TMP1 "${TMP0}")
  STRING(REPLACE "::" "_" TMP2 "${TMP1}")
  # Spaces (as in "long long") get squished out.
  STRING(REPLACE " " "" TMP3 "${TMP2}")
  SET(${TYPE_MANGLED_OUT} ${TMP3} PARENT_SCOPE)
ENDFUNCTION(TPETRA_MANGLE_TEMPLATE_PARAMETER)

# Function that turns a valid Scalar, LocalOrdinal, or GlobalOrdinal
# template parameter into a macro name (all caps, with no white space
# and no punctuation other than underscore).
#
# NAME_OUT [out] The mangled type name.
#
# NAME_IN [in] The type to mangle.
FUNCTION(TPETRA_SLG_MACRO_NAME NAME_OUT NAME_IN)
  STRING(COMPARE EQUAL "${NAME_IN}" "__float128" IS_FLOAT128)
  IF(IS_FLOAT128)
    # __float128 is a special case; we remove the __ from the macro name.
    SET(${NAME_OUT} "FLOAT128" PARENT_SCOPE)
  ELSE()
    STRING(COMPARE EQUAL "${NAME_IN}" "std::complex<float>" IS_COMPLEX_FLOAT)
    IF(IS_COMPLEX_FLOAT)
      SET(${NAME_OUT} "COMPLEX_FLOAT" PARENT_SCOPE)
    ELSE()
      STRING(COMPARE EQUAL "${NAME_IN}" "std::complex<double>" IS_COMPLEX_DOUBLE)
      IF(IS_COMPLEX_DOUBLE)
        SET(${NAME_OUT} "COMPLEX_DOUBLE" PARENT_SCOPE)
      ELSE()
        # Convert to upper case, convert double colons to underscores,
        # and hope for the best.
        #
        # It would be nice if CMake were consistent about where output
        # arguments go.  Alas, this is not to be.  TOUPPER puts the
        # output argument last; REPLACE puts it after the search and
        # substitute strings, before the input string.
        STRING(TOUPPER "${NAME_IN}" TMP0)
        STRING(REPLACE "::" "_" TMP1 "${TMP0}")
        STRING(REPLACE " " "_" TMP2 "${TMP1}")
        SET(${NAME_OUT} ${TMP2} PARENT_SCOPE)
      ENDIF()
    ENDIF()
  ENDIF()
ENDFUNCTION(TPETRA_SLG_MACRO_NAME)

SET(VALID_GO_TYPES "short;unsigned short;int;unsigned int;long;unsigned long;long long;unsigned long long")

# Whether the input SC (Scalar) type is a valid GO (GlobalOrdinal) type.
FUNCTION(TPETRA_SC_IS_GO IS_GO SC)
  FOREACH(VALID_GO ${VALID_GO_TYPES})
    STRING(COMPARE EQUAL "${VALID_GO}" "${SC}" IS_GO_TMP0)
    IF (IS_GO_TMP0)
      # Now would be a good chance to break from the loop, if I knew
      # how to do that.
      SET(IS_GO_TMP TRUE)
    ENDIF()
  ENDFOREACH()

  SET(${IS_GO} ${IS_GO_TMP} PARENT_SCOPE)
ENDFUNCTION()

# Function that turns a valid Node template parameter into a macro
# name (all caps, with no white space and no punctuation other than
# underscore).
#
# NAME_OUT [out] The mangled type name.
#
# NAME_IN [in] The type to mangle.
FUNCTION(TPETRA_NODE_MACRO_NAME NAME_OUT NAME_IN)
  STRING(REGEX MATCH "Kokkos::Compat::Kokkos(.*)WrapperNode" TMP0 "${NAME_IN}")
  STRING(COMPARE EQUAL "${TMP0}" "" DOES_NOT_MATCH)
  IF(DOES_NOT_MATCH)
    MESSAGE(FATAL_ERROR "Tpetra: Node $NAME_IN is not a supported Node type.")
  ELSE()
    # Extract the Kokkos execution space (KOKKOS_EXEC_SPACE) from the Node name.
    STRING(REGEX REPLACE "Kokkos::Compat::Kokkos(.*)WrapperNode" "\\1" KOKKOS_EXEC_SPACE "${NAME_IN}")

    # Special case: Threads.  The macro name unfortunately differs
    # from the execution space name in a way that doesn't fit the
    # pattern of the other execution spaces.
    STRING(COMPARE EQUAL "${KOKKOS_EXEC_SPACE}" "Threads" IS_THREADS)
    IF(IS_THREADS)
      SET(${NAME_OUT} "PTHREAD" PARENT_SCOPE)
    ELSE()
      # The other cases (Cuda, Serial, OpenMP) are easy.
      STRING(TOUPPER "${KOKKOS_EXEC_SPACE}" NAME_OUT_TMP)
      SET(${NAME_OUT} ${NAME_OUT_TMP} PARENT_SCOPE)
    ENDIF()
  ENDIF()
ENDFUNCTION(TPETRA_NODE_MACRO_NAME)

# Function that turns Scalar (SC) and GlobalOrdinal (GO) type names
# into an expression for asking Tpetra whether to build for that
# Scalar type.
#
# SC_MACRO_EXPR [out] Expression for asking Tpetra whether to build
#   for that Scalar type.
#
# SC [in] Original name of the Scalar type.
#
# GO [in] Original name of the GlobalOrdinal type.

# SC_MACRO_NAME [in] Macro-name version of SC.  The
#   TPETRA_SLG_MACRO_NAME function (see above) implements the
#   conversion process from the original name to the macro name.
FUNCTION(TPETRA_SC_MACRO_EXPR SC_MACRO_EXPR SC GO SC_MACRO_NAME)
  # SC = int,char and SC = GO are special cases.  Tpetra doesn't have
  # macros for these cases.  That means the expression is empty.
  STRING(COMPARE EQUAL "${SC}" "int" IS_INT)
  IF(IS_INT)
    SET(SC_MACRO_EXPR_TMP "")
  ELSE()
    STRING(COMPARE EQUAL "${SC}" "char" IS_CHAR)
    IF(IS_CHAR)
      SET(SC_MACRO_EXPR_TMP "")
    ELSE()
      STRING(COMPARE EQUAL "${SC}" "${GO}" IS_GO)
      IF(IS_GO)
        SET(SC_MACRO_EXPR_TMP "")
      ELSE()
        SET(SC_MACRO_EXPR_TMP "&& defined(HAVE_TPETRA_INST_${SC_MACRO_NAME})")
      ENDIF()
    ENDIF()
  ENDIF()

  #MESSAGE(STATUS ">> >> SC = ${SC}, SC_MACRO_EXPR_TMP = ${SC_MACRO_EXPR_TMP}")

  # Set the output argument.
  SET(${SC_MACRO_EXPR} "${SC_MACRO_EXPR_TMP}" PARENT_SCOPE)
ENDFUNCTION(TPETRA_SC_MACRO_EXPR)

# Function to generate one .cpp file for the given (Scalar,
# LocalOrdinal, GlobalOrdinal, Node) template parameter combination,
# for run-time registration of Ifpack2's LinearSolverFactory over
# those template parameters.  This is meant to be called by
# TPETRA_PROCESS_ALL_SLGN_TEMPLATES.  This function takes the names
# already mangled, to avoid unnecessary string processing overhead.
#
# OUTPUT_FILE [out] Name of the generated .cpp file.
#
# TEMPLATE_FILE [in] Name of the input .tmpl "template" file.  This
#   function does string substitution in that file, using the input
#   arguments of this function.  For example, @SC_MACRO_EXPR@ (Scalar
#   macro expression) gets substituted for the value of this
#   function's SC_MACRO_EXPR input argument.
#
# CLASS_NAME [in] Name of the Tpetra class (without namespace
#   qualifiers; must live in the Tpetra namespace)
#
# CLASS_MACRO_NAME [in] Name of the Tpetra class, suitably mangled for
#   use in a macro name.
#
# SC_MANGLED_NAME [in] Name of the Scalar (SC) type, mangled for use
#   as a macro argument (e.g., spaces and colons removed).  In the
#   arguments that follow, LO stands for LocalOrdinal, GO for
#   GlobalOrdinal, and NT for Node.
#
# SC_MACRO_EXPR [in] Expression that asks Tpetra whether the given
#   Scalar (SC) type is supported.
#
# LO_MACRO_NAME [in] Name of the LocalOrdinal (LO) type, mangled for
#   use as a macro argument.  In the arguments that follow, LO stands
#   for LocalOrdinal, GO for GlobalOrdinal, and NT for Node.
#
FUNCTION(TPETRA_PROCESS_ONE_SLGN_TEMPLATE OUTPUT_FILE TEMPLATE_FILE CLASS_NAME CLASS_MACRO_NAME SC_MANGLED_NAME LO_MANGLED_NAME GO_MANGLED_NAME NT_MANGLED_NAME SC_MACRO_EXPR LO_MACRO_NAME GO_MACRO_NAME NT_MACRO_NAME)
  STRING(REPLACE "ETI_SC_LO_GO_NT.tmpl" "${CLASS_NAME}_${SC_MACRO_NAME}_${LO_MACRO_NAME}_${GO_MACRO_NAME}_${NT_MACRO_NAME}.cpp" OUT_FILE "${TEMPLATE_FILE}")
  CONFIGURE_FILE("${TEMPLATE_FILE}" "${OUT_FILE}")

  SET(${OUTPUT_FILE} ${OUT_FILE} PARENT_SCOPE)
ENDFUNCTION(TPETRA_PROCESS_ONE_SLGN_TEMPLATE)

# Function to generate .cpp files for ETI of a Tpetra class, over all
# enabled Scalar, LocalOrdinal, GlobalOrdinal, and Node template
# parameters.  We generate one .cpp file for each (Scalar,
# LocalOrdinal, GlobalOrdinal, Node) type combination over which
# Tpetra does ETI.
#
# OUTPUT_FILES [out] List of the generated .cpp files.
#
# TEMPLATE_FILE [in] Name of the input .tmpl "template" file.  This
#   function does string substitution in that file, using the input
#   arguments of this function.  For example, @SC_MACRO_EXPR@ (Scalar
#   macro expression) gets substituted for the value of this
#   function's SC_MACRO_EXPR input argument.
#
# CLASS_NAME [in] Name of the Tpetra class (without namespace
#   qualifiers; must live in the Tpetra namespace)
#
# CLASS_MACRO_NAME [in] Name of the Tpetra class, suitably mangled for
#   use in a macro name.
#
# SCALAR_TYPES [in] All Scalar types over which to do ETI for the given
#   class.  This may include Scalar = GlobalOrdinal and/or Scalar =
#   int, if appropriate for that class.
#
# LOCALORDINAL_TYPES [in] All LocalOrdinal types over which to do ETI
#   for the given class.
#
# GLOBALORDINAL_TYPES [in] All GlobalOrdinal types over which to do
#   ETI for the given class.
#
# NODE_TYPES [in] All Node types over which to do ETI for the given
#   class.
#
# MUST_HAVE_SCALAR_INT [in] (Boolean) Whether the class must be
#   instantiated with Scalar = int, even if int is not in the set of
#   GlobalOrdinal types.
FUNCTION(TPETRA_PROCESS_ALL_SLGN_TEMPLATES OUTPUT_FILES TEMPLATE_FILE CLASS_NAME CLASS_MACRO_NAME SCALAR_TYPES LOCALORDINAL_TYPES GLOBALORDINAL_TYPES NODE_TYPES MUST_HAVE_SCALAR_INT)
  SET(OUT_FILES "")
  FOREACH(NT ${NODE_TYPES})
    TPETRA_MANGLE_TEMPLATE_PARAMETER(NT_MANGLED "${NT}")
    TPETRA_NODE_MACRO_NAME(NT_MACRO_NAME "${NT}")
    FOREACH(GO ${GLOBALORDINAL_TYPES})
      TPETRA_MANGLE_TEMPLATE_PARAMETER(GO_MANGLED "${GO}")
      TPETRA_SLG_MACRO_NAME(GO_MACRO_NAME "${GO}")
      FOREACH(LO ${LOCALORDINAL_TYPES})
        TPETRA_MANGLE_TEMPLATE_PARAMETER(LO_MANGLED "${LO}")
        TPETRA_SLG_MACRO_NAME(LO_MACRO_NAME "${LO}")
        FOREACH(SC ${SCALAR_TYPES})
          TPETRA_MANGLE_TEMPLATE_PARAMETER(SC_MANGLED "${SC}")
          TPETRA_SLG_MACRO_NAME(SC_MACRO_NAME "${SC}")
          TPETRA_SC_MACRO_EXPR(SC_MACRO_EXPR "${SC}" "${GO}" "${SC_MACRO_NAME}")

          #MESSAGE(STATUS ">> SC = ${SC}, SC_MACRO_EXPR = ${SC_MACRO_EXPR}")

          # If SC is NOT a GlobalOrdinal type of some kind (not
          # necessarily the current GO), or if it is "int", process
          # it.  Otherwise, then we only have to process it if it
          # equals the current GO.
          TPETRA_SC_IS_GO(IS_GO "${SC}")
          STRING(COMPARE EQUAL "${SC}" "${GO}" IS_CURRENT_GO)
          STRING(COMPARE EQUAL "${SC}" "int" IS_INT)

          IF ((MUST_HAVE_SCALAR_INT AND IS_INT) OR (NOT IS_GO OR IS_CURRENT_GO))
            TPETRA_PROCESS_ONE_SLGN_TEMPLATE(OUT_FILE "${TEMPLATE_FILE}" "${CLASS_NAME}" "${CLASS_MACRO_NAME}" "${SC_MANGLED}" "${LO_MANGLED}" "${GO_MANGLED}" "${NT_MANGLED}" "${SC_MACRO_EXPR}" "${LO_MACRO_NAME}" "${GO_MACRO_NAME}" "${NT_MACRO_NAME}")
            LIST(APPEND OUT_FILES ${OUT_FILE})
          ENDIF()
        ENDFOREACH() # SC
      ENDFOREACH() # LO
    ENDFOREACH() # GO
  ENDFOREACH() # NT

  # This is the standard CMake idiom for setting an output variable so
  # that the caller can see the result.
  SET(${OUTPUT_FILES} ${OUT_FILES} PARENT_SCOPE)
ENDFUNCTION(TPETRA_PROCESS_ALL_SLGN_TEMPLATES)


#
# A) Package-specific configuration options
#

TRIBITS_CONFIGURE_FILE(${PACKAGE_NAME}_config.h)

#
# B) Define the header and source files (and directories)
#

SET(HEADERS "")
SET(SOURCES "")

SET_AND_INC_DIRS(DIR ${CMAKE_CURRENT_SOURCE_DIR})
APPEND_GLOB(HEADERS ${DIR}/*.h)
APPEND_GLOB(HEADERS ${DIR}/*.hpp)
APPEND_GLOB(SOURCES ${DIR}/*.cpp)
TRILINOS_CREATE_CLIENT_TEMPLATE_HEADERS(${DIR})

# Pull in the Kokkos refactor code.
SET_AND_INC_DIRS(DIR ${CMAKE_CURRENT_SOURCE_DIR}/kokkos_refactor)
APPEND_GLOB(HEADERS ${DIR}/*.hpp)
APPEND_GLOB(SOURCES ${DIR}/*.cpp)
TRILINOS_CREATE_CLIENT_TEMPLATE_HEADERS(${DIR})

# Must glob the binary dir last to get all of the auto-generated headers
SET_AND_INC_DIRS(DIR ${CMAKE_CURRENT_BINARY_DIR})
APPEND_GLOB(HEADERS ${DIR}/*.hpp)
APPEND_SET(HEADERS ${DIR}/${PACKAGE_NAME}_config.h )
APPEND_SET(HEADERS ${DIR}/${PACKAGE_NAME}_ETIHelperMacros.h)

IF (${PACKAGE_NAME}_ENABLE_EXPLICIT_INSTANTIATION)
  SET (MultiVector_ETI_SCALARS ${TpetraCore_ETI_SCALARS})
  IF (NOT Tpetra_INST_INT_INT)
    # GO = int is disabled, so the Scalar = GlobalOrdinal case doesn't
    # cover Scalar = int.  We need Scalar = int for communication of
    # process ranks.
    LIST(APPEND MultiVector_ETI_SCALARS "int")
  ENDIF()

  # Generate ETI .cpp files for Tpetra::MultiVector.
  TPETRA_PROCESS_ALL_SLGN_TEMPLATES(MULTIVECTOR_OUTPUT_FILES "Tpetra_ETI_SC_LO_GO_NT.tmpl" "MultiVector" "MULTIVECTOR" "${MultiVector_ETI_SCALARS}" "${TpetraCore_ETI_LORDS}" "${TpetraCore_ETI_GORDS}" "${TpetraCore_ETI_NODES}" TRUE)
  LIST(APPEND SOURCES ${MULTIVECTOR_OUTPUT_FILES})

  # Generate ETI .cpp files for Tpetra::Vector.
  # Use the same set of Scalar types as with MultiVector.
  TPETRA_PROCESS_ALL_SLGN_TEMPLATES(VECTOR_OUTPUT_FILES "Tpetra_ETI_SC_LO_GO_NT.tmpl" "Vector" "VECTOR" "${MultiVector_ETI_SCALARS}" "${TpetraCore_ETI_LORDS}" "${TpetraCore_ETI_GORDS}" "${TpetraCore_ETI_NODES}" TRUE)
  LIST(APPEND SOURCES ${VECTOR_OUTPUT_FILES})

  # Generate ETI .cpp files for Tpetra::FEMultiVector.
  # Use the same set of Scalar types as with MultiVector.
  TPETRA_PROCESS_ALL_SLGN_TEMPLATES(FEMULTIVECTOR_OUTPUT_FILES "Tpetra_ETI_SC_LO_GO_NT.tmpl" "FEMultiVector" "FEMULTIVECTOR" "${MultiVector_ETI_SCALARS}" "${TpetraCore_ETI_LORDS}" "${TpetraCore_ETI_GORDS}" "${TpetraCore_ETI_NODES}" TRUE)
  LIST(APPEND SOURCES ${FEMULTIVECTOR_OUTPUT_FILES})

  # Zoltan2 wants Scalar = int for CrsMatrix (Bug 6298), and thus
  # indirectly for RowMatrix as well.
  SET (CrsMatrix_ETI_SCALARS ${MultiVector_ETI_SCALARS})

  # Generate ETI .cpp files for Tpetra::CrsMatrix.
  TPETRA_PROCESS_ALL_SLGN_TEMPLATES(CRSMATRIX_OUTPUT_FILES "Tpetra_ETI_SC_LO_GO_NT.tmpl" "CrsMatrix" "CRSMATRIX" "${CrsMatrix_ETI_SCALARS}" "${TpetraCore_ETI_LORDS}" "${TpetraCore_ETI_GORDS}" "${TpetraCore_ETI_NODES}" TRUE)
  LIST(APPEND SOURCES ${CRSMATRIX_OUTPUT_FILES})

  # Generate ETI .cpp files for Tpetra::FECrsMatrix.
  TPETRA_PROCESS_ALL_SLGN_TEMPLATES(FECRSMATRIX_OUTPUT_FILES "Tpetra_ETI_SC_LO_GO_NT.tmpl" "FECrsMatrix" "FECRSMATRIX" "${CrsMatrix_ETI_SCALARS}" "${TpetraCore_ETI_LORDS}" "${TpetraCore_ETI_GORDS}" "${TpetraCore_ETI_NODES}" TRUE)
  LIST(APPEND SOURCES ${FECRSMATRIX_OUTPUT_FILES})

  # Generate ETI .cpp files for Tpetra::RowMatrix.
  TPETRA_PROCESS_ALL_SLGN_TEMPLATES(ROWMATRIX_OUTPUT_FILES "Tpetra_ETI_SC_LO_GO_NT.tmpl" "RowMatrix" "ROWMATRIX" "${CrsMatrix_ETI_SCALARS}" "${TpetraCore_ETI_LORDS}" "${TpetraCore_ETI_GORDS}" "${TpetraCore_ETI_NODES}" TRUE)
  LIST(APPEND SOURCES ${ROWMATRIX_OUTPUT_FILES})

  # Generate ETI .cpp files for Tpetra::RowMatrixTransposer.
  TPETRA_PROCESS_ALL_SLGN_TEMPLATES(ROWMATRIXTRANSPOSER_OUTPUT_FILES "Tpetra_ETI_SC_LO_GO_NT.tmpl" "RowMatrixTransposer" "ROWMATRIXTRANSPOSER" "${CrsMatrix_ETI_SCALARS}" "${TpetraCore_ETI_LORDS}" "${TpetraCore_ETI_GORDS}" "${TpetraCore_ETI_NODES}" TRUE)
  LIST(APPEND SOURCES ${ROWMATRIXTRANSPOSER_OUTPUT_FILES})

  # Generate ETI .cpp files for Tpetra::Experimental::BlockCrsMatrix.
  TPETRA_PROCESS_ALL_SLGN_TEMPLATES(BLOCKCRSMATRIX_OUTPUT_FILES "Tpetra_ETI_SC_LO_GO_NT.tmpl" "Experimental_BlockCrsMatrix" "EXPERIMENTAL_BLOCKCRSMATRIX" "${TpetraCore_ETI_SCALARS_NO_ORDS}" "${TpetraCore_ETI_LORDS}" "${TpetraCore_ETI_GORDS}" "${TpetraCore_ETI_NODES}" FALSE)
  LIST(APPEND SOURCES ${BLOCKCRSMATRIX_OUTPUT_FILES})

  # Generate ETI .cpp files for Tpetra::Experimental::BlockMultiVector.
  TPETRA_PROCESS_ALL_SLGN_TEMPLATES(BLOCKMULTIVECTOR_OUTPUT_FILES "Tpetra_ETI_SC_LO_GO_NT.tmpl" "Experimental_BlockMultiVector" "EXPERIMENTAL_BLOCKMULTIVECTOR" "${TpetraCore_ETI_SCALARS_NO_ORDS}" "${TpetraCore_ETI_LORDS}" "${TpetraCore_ETI_GORDS}" "${TpetraCore_ETI_NODES}" FALSE)
  LIST(APPEND SOURCES ${BLOCKMULTIVECTOR_OUTPUT_FILES})

  # Generate ETI .cpp files for Tpetra::Experimental::BlockCrsMatrix helpers.
  TPETRA_PROCESS_ALL_SLGN_TEMPLATES(BLOCKCRSMATRIX_HELPER_OUTPUT_FILES "Tpetra_ETI_SC_LO_GO_NT.tmpl"
  "Experimental_BlockCrsMatrix_Helpers" "EXPERIMENTAL_BLOCKCRSMATRIX_HELPERS" "${TpetraCore_ETI_SCALARS_NO_ORDS}" "${TpetraCore_ETI_LORDS}" "${TpetraCore_ETI_GORDS}" "${TpetraCore_ETI_NODES}" FALSE)
  LIST(APPEND SOURCES ${BLOCKCRSMATRIX_HELPER_OUTPUT_FILES})

  # Generate ETI .cpp files for Tpetra::Details::getDiagCopyWithoutOffsets.
  # Do so for the same set of Scalar types as CrsMatrix (see above),
  # because this function is an implementation detail of CrsMatrix.
  TPETRA_PROCESS_ALL_SLGN_TEMPLATES(GETDIAGCOPYWITHOUTOFFSETS_OUTPUT_FILES "Tpetra_ETI_SC_LO_GO_NT.tmpl" "Details_getDiagCopyWithoutOffsets" "DETAILS_GETDIAGCOPYWITHOUTOFFSETS" "${CrsMatrix_ETI_SCALARS}" "${TpetraCore_ETI_LORDS}" "${TpetraCore_ETI_GORDS}" "${TpetraCore_ETI_NODES}" TRUE)
  LIST(APPEND SOURCES ${GETDIAGCOPYWITHOUTOFFSETS_OUTPUT_FILES})

  # Generate ETI .cpp files for Tpetra::Details::packCrsMatrix and
  # Tpetra::Details::packCrsMatrixWithOwningPIDs.  Do so for the same
  # set of Scalar types as CrsMatrix (see above), because this
  # function is an implementation detail of CrsMatrix.
  TPETRA_PROCESS_ALL_SLGN_TEMPLATES(PACKCRSMATRIX_OUTPUT_FILES "Tpetra_ETI_SC_LO_GO_NT.tmpl" "Details_packCrsMatrix" "DETAILS_PACKCRSMATRIX" "${CrsMatrix_ETI_SCALARS}" "${TpetraCore_ETI_LORDS}" "${TpetraCore_ETI_GORDS}" "${TpetraCore_ETI_NODES}" TRUE)
  LIST(APPEND SOURCES ${PACKCRSMATRIX_OUTPUT_FILES})

  # Generate ETI .cpp files for
  # Tpetra::Details::unpackCrsMatrixAndCombine,
  # Tpetra::Details::unpackAndCombineIntoCrsArrays, and
  # Tpetra::Details::unpackAndCombineWithOwningPIDsCount.  Do so for the same
  # set of Scalar types as CrsMatrix (see above), because this
  # function is an implementation detail of CrsMatrix.
  TPETRA_PROCESS_ALL_SLGN_TEMPLATES(UNPACKCRSMATRIXANDCOMBINE_OUTPUT_FILES "Tpetra_ETI_SC_LO_GO_NT.tmpl" "Details_unpackCrsMatrixAndCombine" "DETAILS_UNPACKCRSMATRIXANDCOMBINE" "${CrsMatrix_ETI_SCALARS}" "${TpetraCore_ETI_LORDS}" "${TpetraCore_ETI_GORDS}" "${TpetraCore_ETI_NODES}" TRUE)
  LIST(APPEND SOURCES ${UNPACKCRSMATRIXANDCOMBINE_OUTPUT_FILES})

  # DistObject requires the same Scalar type instantiations as
  # MultiVector, plus Scalar = char (for CrsMatrix).
  SET (DistObject_ETI_SCALARS ${MultiVector_ETI_SCALARS})
  LIST(APPEND DistObject_ETI_SCALARS "char")

  # Generate ETI .cpp files for Tpetra::DistObject.
  TPETRA_PROCESS_ALL_SLGN_TEMPLATES(DISTOBJECT_OUTPUT_FILES "Tpetra_ETI_SC_LO_GO_NT.tmpl" "DistObject" "DISTOBJECT" "${DistObject_ETI_SCALARS}" "${TpetraCore_ETI_LORDS}" "${TpetraCore_ETI_GORDS}" "${TpetraCore_ETI_NODES}" TRUE)
  LIST(APPEND SOURCES ${DISTOBJECT_OUTPUT_FILES})

  # Generate ETI .cpp files for Tpetra::leftAndOrRightScaleCrsMatrix.
  # Do this only for non-integer Scalar types, since we really only
  # need this function for linear solvers.
  TPETRA_PROCESS_ALL_SLGN_TEMPLATES(LEFTANDORRIGHTSCALECRSMATRIX_OUTPUT_FILES "Tpetra_ETI_SC_LO_GO_NT.tmpl" "leftAndOrRightScaleCrsMatrix" "LEFTANDORRIGHTSCALECRSMATRIX" "${TpetraCore_ETI_SCALARS_NO_ORDS}" "${TpetraCore_ETI_LORDS}" "${TpetraCore_ETI_GORDS}" "${TpetraCore_ETI_NODES}" FALSE)
  LIST(APPEND SOURCES ${LEFTANDORRIGHTSCALECRSMATRIX_OUTPUT_FILES})

  # Generate ETI .cpp files for Tpetra::computeRowAndColumnOneNorms.
  # Do this only for non-integer Scalar types, since we really only
  # need this function for linear solvers.
  TPETRA_PROCESS_ALL_SLGN_TEMPLATES(COMPUTEROWANDCOLUMNONENORMS_OUTPUT_FILES "Tpetra_ETI_SC_LO_GO_NT.tmpl" "computeRowAndColumnOneNorms" "COMPUTEROWANDCOLUMNONENORMS" "${TpetraCore_ETI_SCALARS_NO_ORDS}" "${TpetraCore_ETI_LORDS}" "${TpetraCore_ETI_GORDS}" "${TpetraCore_ETI_NODES}" FALSE)
  LIST(APPEND SOURCES ${COMPUTEROWANDCOLUMNONENORMS_OUTPUT_FILES})

  # Generate ETI .cpp files for Tpetra::replaceDiagonalCrsMatrix.
  TPETRA_PROCESS_ALL_SLGN_TEMPLATES(REPLACEDIAGONALCRSMATRIX_OUTPUT_FILES "Tpetra_ETI_SC_LO_GO_NT.tmpl" "replaceDiagonalCrsMatrix" "REPLACEDIAGONALCRSMATRIX" "${CrsMatrix_ETI_SCALARS}" "${TpetraCore_ETI_LORDS}" "${TpetraCore_ETI_GORDS}" "${TpetraCore_ETI_NODES}" FALSE)
  LIST(APPEND SOURCES ${REPLACEDIAGONALCRSMATRIX_OUTPUT_FILES})

  #MESSAGE(STATUS "SOURCES = ${SOURCES}")
ENDIF()

#
# C) Define the targets for package's library(s)
#

TRIBITS_ADD_LIBRARY(
  tpetra
  HEADERS ${HEADERS}
  SOURCES ${SOURCES}
  ADDED_LIB_TARGET_NAME_OUT TPETRA_LIBNAME
  )

# We need to set the linker language explicitly here for CUDA builds.
SET_PROPERTY(
  TARGET ${TPETRA_LIBNAME}
  APPEND PROPERTY LINKER_LANGUAGE CXX
  )

#
# Make a trivial change to this comment if you add / remove a file either to
# / from this directory, or to / from the 'impl' subdirectory.  That ensures
# that running "make" will also rerun CMake in order to regenerate Makefiles.
#
<<<<<<< HEAD
# Here is another such change.  Behold, I make yet another change, and another.
=======
# Here is another such change.  Yea verily, I make yet another change.
>>>>>>> 27dda7e0
#<|MERGE_RESOLUTION|>--- conflicted
+++ resolved
@@ -414,9 +414,5 @@
 # / from this directory, or to / from the 'impl' subdirectory.  That ensures
 # that running "make" will also rerun CMake in order to regenerate Makefiles.
 #
-<<<<<<< HEAD
-# Here is another such change.  Behold, I make yet another change, and another.
-=======
 # Here is another such change.  Yea verily, I make yet another change.
->>>>>>> 27dda7e0
 #