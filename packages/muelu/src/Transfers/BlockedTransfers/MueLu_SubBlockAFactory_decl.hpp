--- conflicted
+++ resolved
@@ -132,17 +132,10 @@
      *      If no, throw an exception
      *
      * For blocked operators with block maps one should use the striding
-<<<<<<< HEAD
-     * information from the sub maps. for strided operators, the striding
-     * information of the full map is the best choice.
-     */
-    void Build(Level & currentLevel) const;
-=======
      * information from the sub maps. For strided operators, the striding
      * information of the full map is the best choice.
      */
     void Build(Level & currentLevel) const override;
->>>>>>> 4103bf6c
 
     //@}
 
