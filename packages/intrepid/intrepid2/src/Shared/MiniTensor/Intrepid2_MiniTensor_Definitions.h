// @HEADER
// ************************************************************************
//
//                           Intrepid2 Package
//                 Copyright (2007) Sandia Corporation
//
// Under terms of Contract DE-AC04-94AL85000, there is a non-exclusive
// license for use of this work by or on behalf of the U.S. Government.
//
// Redistribution and use in source and binary forms, with or without
// modification, are permitted provided that the following conditions are
// met:
//
// 1. Redistributions of source code must retain the above copyright
// notice, this list of conditions and the following disclaimer.
//
// 2. Redistributions in binary form must reproduce the above copyright
// notice, this list of conditions and the following disclaimer in the
// documentation and/or other materials provided with the distribution.
//
// 3. Neither the name of the Corporation nor the names of the
// contributors may be used to endorse or promote products derived from
// this software without specific prior written permission.
//
// THIS SOFTWARE IS PROVIDED BY SANDIA CORPORATION "AS IS" AND ANY
// EXPRESS OR IMPLIED WARRANTIES, INCLUDING, BUT NOT LIMITED TO, THE
// IMPLIED WARRANTIES OF MERCHANTABILITY AND FITNESS FOR A PARTICULAR
// PURPOSE ARE DISCLAIMED. IN NO EVENT SHALL SANDIA CORPORATION OR THE
// CONTRIBUTORS BE LIABLE FOR ANY DIRECT, INDIRECT, INCIDENTAL, SPECIAL,
// EXEMPLARY, OR CONSEQUENTIAL DAMAGES (INCLUDING, BUT NOT LIMITED TO,
// PROCUREMENT OF SUBSTITUTE GOODS OR SERVICES; LOSS OF USE, DATA, OR
// PROFITS; OR BUSINESS INTERRUPTION) HOWEVER CAUSED AND ON ANY THEORY OF
// LIABILITY, WHETHER IN CONTRACT, STRICT LIABILITY, OR TORT (INCLUDING
// NEGLIGENCE OR OTHERWISE) ARISING IN ANY WAY OUT OF THE USE OF THIS
// SOFTWARE, EVEN IF ADVISED OF THE POSSIBILITY OF SUCH DAMAGE.
//
// Questions: Alejandro Mota (amota@sandia.gov)
//
// ************************************************************************
// @HEADER

#if !defined(Intrepid2_MiniTensor_Definitions_h)
#define Intrepid2_MiniTensor_Definitions_h

#include <complex>
#include <type_traits>

#include "Intrepid2_ConfigDefs.hpp"
#include "Sacado.hpp"

class NOKOKKOS{};

#define         NPP_MAX_32U   (32 )

namespace Intrepid2 {

/// Indexing type
using Index = unsigned int;

/// High count type
using LongCount = long unsigned int;

/// Floating point type
using Real = double;

/// Complex type
using Complex = std::complex<Real>;

/// The classes
<<<<<<< HEAD
template <typename T, Index N, class ES=NOKOKKOS> class Vector;
template <typename T, Index N, class ES=NOKOKKOS> class Tensor;
template <typename T, Index N, class ES=NOKOKKOS> class Tensor3;
template <typename T, Index N, class ES=NOKOKKOS> class Tensor4;
template <typename T, Index M, Index N, class ES=NOKOKKOS> class Matrix;
=======
template<typename T, Index N> class Vector;
template<typename T, Index N> class Tensor;
template<typename T, Index N> class Tensor3;
template<typename T, Index N> class Tensor4;
template<typename T, Index M, Index N> class Matrix;
>>>>>>> c28a6d82

/// Indicator for dynamic storage
constexpr Index
DYNAMIC = 0;

/// For use with type promotion
using Sacado::Promote;
using Sacado::mpl::lazy_disable_if;
using Sacado::mpl::disable_if_c;

/// Vector
<<<<<<< HEAD
template <typename T, class ES=NOKOKKOS>
=======
template<typename T>
>>>>>>> c28a6d82
struct is_vector {
  static const bool value = false;
};

<<<<<<< HEAD
template <typename T, Index N, class ES>
struct is_vector< Vector<T, N, ES> > {
  static const bool value = true;
};

template <typename T, Index N, class ES=NOKOKKOS>
=======
template<typename T, Index N>
struct is_vector<Vector<T, N>> {
  static const bool value = true;
};

template<typename T, Index N>
>>>>>>> c28a6d82
struct apply_vector {
  typedef Vector<typename T::type, N> type;
};

/// 2nd-order tensor
<<<<<<< HEAD
template <typename T,  class ES=NOKOKKOS>
=======
template<typename T>
>>>>>>> c28a6d82
struct is_tensor {
  static const bool value = false;
};

<<<<<<< HEAD
template <typename T, Index N, class ES>
struct is_tensor< Tensor<T, N, ES> > {
  static const bool value = true;
};

template <typename T, Index N, class ES>
=======
template<typename T, Index N>
struct is_tensor<Tensor<T, N>> {
  static const bool value = true;
};

template<typename T, Index N>
>>>>>>> c28a6d82
struct apply_tensor {
  typedef Tensor<typename T::type, N, ES> type;
};

/// 3rd-order tensor
<<<<<<< HEAD
template <typename T, class ES=NOKOKKOS>
=======
template<typename T>
>>>>>>> c28a6d82
struct is_tensor3 {
  static const bool value = false;
};

<<<<<<< HEAD
template <typename T, Index N, class ES>
struct is_tensor3< Tensor3<T, N, ES> > {
  static const bool value = true;
};

template <typename T, Index N, class ES=NOKOKKOS>
=======
template<typename T, Index N>
struct is_tensor3<Tensor3<T, N>> {
  static const bool value = true;
};

template<typename T, Index N>
>>>>>>> c28a6d82
struct apply_tensor3 {
  typedef Tensor3<typename T::type, N> type;
};

/// 4th-order tensor
<<<<<<< HEAD
template <typename T,  class ES=NOKOKKOS>
=======
template<typename T>
>>>>>>> c28a6d82
struct is_tensor4 {
  static const bool value = false;
};

<<<<<<< HEAD
template <typename T, Index N, class ES>
struct is_tensor4<Tensor4<T, N, ES> > {
  static const bool value = true;
};

template <typename T, Index N, class ES>
=======
template<typename T, Index N>
struct is_tensor4<Tensor4<T, N>> {
  static const bool value = true;
};

template<typename T, Index N>
>>>>>>> c28a6d82
struct apply_tensor4 {
  typedef Tensor4<typename T::type, N, ES> type;
};

/// Matrix
<<<<<<< HEAD
template <typename T, class ES=NOKOKKOS>
=======
template<typename T>
>>>>>>> c28a6d82
struct is_matrix {
  static const bool value = false;
};

<<<<<<< HEAD
template <typename T, Index M, Index N, class ES>
struct is_matrix<Matrix<T, M, N, ES>> {
  static const bool value = true;
};

template <typename T, Index M, Index N, class ES>
=======
template<typename T, Index M, Index N>
struct is_matrix<Matrix<T, M, N>> {
  static const bool value = true;
};

template<typename T, Index M, Index N>
>>>>>>> c28a6d82
struct apply_matrix {
  typedef Matrix<typename T::type, M, N, ES> type;
};

/// Tensors from 1st to 4th order and matrix
<<<<<<< HEAD
template <typename T, class ES=NOKOKKOS>
=======
template<typename T>
>>>>>>> c28a6d82
struct order_1234 {
  static const bool value = false;
};

<<<<<<< HEAD
template <typename T, Index N, class ES>
struct order_1234< Vector<T, N, ES> > {
  static const bool value = true;
};

template <typename T, Index N, class ES>
struct order_1234< Tensor<T, N, ES> > {
  static const bool value = true;
};

template <typename T, Index N, class ES>
struct order_1234< Tensor3<T, N, ES> > {
  static const bool value = true;
};

template <typename T, Index N, class ES>
struct order_1234< Tensor4<T, N, ES> > {
=======
template<typename T, Index N>
struct order_1234<Vector<T, N>> {
  static const bool value = true;
};

template<typename T, Index N>
struct order_1234<Tensor<T, N>> {
  static const bool value = true;
};

template<typename T, Index N>
struct order_1234<Tensor3<T, N>> {
  static const bool value = true;
};

template<typename T, Index N>
struct order_1234<Tensor4<T, N>> {
  static const bool value = true;
};

template<typename T, Index M, Index N>
struct order_1234<Matrix<T, M, N>> {
>>>>>>> c28a6d82
  static const bool value = true;
};

/// For Sacado traits

using std::string;

template<Index N>
struct dimension_string {
  static string eval() {return string("INVALID");}
};

template<>
struct dimension_string<DYNAMIC> {
  static string eval() {return string("DYNAMIC");}
};

template<>
struct dimension_string<1> {
  static string eval() {return string("1");}
};

template<>
struct dimension_string<2> {
  static string eval() {return string("2");}
};

template<>
struct dimension_string<3> {
  static string eval() {return string("3");}
};

template<>
struct dimension_string<4> {
  static string eval() {return string("4");}
};

} // namespace Intrepid

namespace Sacado {

using Intrepid2::DYNAMIC;
using Intrepid2::Index;
using Intrepid2::Vector;
using Intrepid2::Tensor;
using Intrepid2::Tensor3;
using Intrepid2::Tensor4;
using Intrepid2::Matrix;
using Intrepid2::dimension_string;
using std::complex;
using std::string;

/// Specialization of Promote for Index
template<>
struct Promote<double, Index> {
  typedef double type;
};

template<>
struct Promote<Index, double> {
  typedef double type;
};

template<>
struct Promote<float, Index> {
  typedef float type;
};

template<>
struct Promote<Index, float> {
  typedef float type;
};

template<>
struct Promote<complex<double>, Index> {
  typedef complex<double> type;
};

template<>
struct Promote<Index, complex<double>> {
  typedef complex<double> type;
};

template<>
struct Promote<complex<float>, Index> {
  typedef complex<float> type;
};

template<>
struct Promote<Index, complex<float>> {
  typedef complex<float> type;
};

/// Sacado traits specializations for Vector
<<<<<<< HEAD
template <typename T, Index N, class ES>
struct ScalarType< Vector<T, N, ES> > {
  typedef typename ScalarType<T>::type type;
};

template <typename T, Index N, class ES>
struct ValueType< Vector<T, N, ES> > {
  typedef typename ValueType<T>::type type;
};

template <typename T, Index N, class ES>
struct IsADType< Vector<T, N, ES> > {
  static bool const value = IsADType<T>::value;
};

template <typename T, Index N, class ES>
struct IsScalarType< Vector<T, N, ES> > {
  static bool const value = IsScalarType<T>::value;
};

template <typename T, Index N, class ES>
struct Value< Vector<T, N, ES> > {
  typedef typename ValueType< Vector<T, N, ES> >::type value_type;
=======
template<typename T, Index N>
struct ScalarType<Vector<T, N>> {
  typedef typename ScalarType<T>::type type;
};

template<typename T, Index N>
struct ValueType<Vector<T, N>> {
  typedef typename ValueType<T>::type type;
};

template<typename T, Index N>
struct IsADType<Vector<T, N>> {
  static bool const value = IsADType<T>::value;
};

template<typename T, Index N>
struct IsScalarType<Vector<T, N>> {
  static bool const value = IsScalarType<T>::value;
};

template<typename T, Index N>
struct Value<Vector<T, N>> {
  typedef typename ValueType<Vector<T, N>>::type value_type;
>>>>>>> c28a6d82
  static const Vector<value_type, N>
  eval(Vector<T, N, ES> const & x)
  {
    Vector<value_type, N> v(x.get_dimension());

    for (Index i = 0; i < x.get_number_components(); ++i) {
      v[i] = Value<T>::eval(x[i]);
    }

    return v;
  }
};

<<<<<<< HEAD
template <typename T, Index N, class ES>
struct ScalarValue< Vector<T, N, ES> > {
  typedef typename ScalarType< Vector<T, N, ES> >::type scalar_type;
=======
template<typename T, Index N>
struct ScalarValue<Vector<T, N>> {
  typedef typename ScalarType<Vector<T, N>>::type scalar_type;
>>>>>>> c28a6d82
  static const Vector<scalar_type, N>
  eval(Vector<T, N, ES> const & x)
  {
    Vector<scalar_type, N> v(x.get_dimension());

    for (Index i = 0; i < x.get_number_components(); ++i) {
      v[i] = ScalarValue<T>::eval(x[i]);
    }
    return v;
  }
};

<<<<<<< HEAD
template <typename T, Index N, class ES>
struct StringName<Vector<T, N, ES>> {
=======
template<typename T, Index N>
struct StringName<Vector<T, N>> {
>>>>>>> c28a6d82
  static string
  eval()
  {
    return string("Vector<") + StringName<T>::eval() + string(", ") +
        dimension_string<N>::eval() + string(">");
  }
};

<<<<<<< HEAD
template <typename T, Index N, class ES>
struct IsEqual< Vector<T, N, ES> > {
  static bool eval(T const & x, T const & y) { return x == y; }
};

template <typename T, Index N, class ES>
struct IsStaticallySized< Vector<T, N, ES> > {
  static const bool value = true;
};

template <typename T, class ES>
struct IsStaticallySized< Vector<T, DYNAMIC,ES> >
=======
template<typename T, Index N>
struct IsEqual<Vector<T, N>> {
  static bool eval(T const & x, T const & y) { return x == y; }
};

template<typename T, Index N>
struct IsStaticallySized<Vector<T, N>> {
  static const bool value = true;
};

template<typename T>
struct IsStaticallySized<Vector<T, DYNAMIC>>
>>>>>>> c28a6d82
{
  static const bool value = false;
};

/// Sacado traits specializations for Tensor
<<<<<<< HEAD
template <typename T, Index N, class ES>
struct ScalarType< Tensor<T, N, ES> > {
  typedef typename ScalarType<T>::type type;
};

template <typename T, Index N, class ES>
struct ValueType< Tensor<T, N, ES> > {
  typedef typename ValueType<T>::type type;
};

template <typename T, Index N, class ES>
struct IsADType< Tensor<T, N, ES> > {
  static bool const value = IsADType<T>::value;
};

template <typename T, Index N, class ES>
struct IsScalarType< Tensor<T, N, ES> > {
  static bool const value = IsScalarType<T>::value;
};

template <typename T, Index N, class ES>
struct Value< Tensor<T, N, ES> > {
  typedef typename ValueType< Tensor<T, N, ES> >::type value_type;
  static const Tensor<value_type, N, ES>
  eval(Tensor<T, N, ES> const & x)
=======
template<typename T, Index N>
struct ScalarType<Tensor<T, N>> {
  typedef typename ScalarType<T>::type type;
};

template<typename T, Index N>
struct ValueType<Tensor<T, N>> {
  typedef typename ValueType<T>::type type;
};

template<typename T, Index N>
struct IsADType<Tensor<T, N>> {
  static bool const value = IsADType<T>::value;
};

template<typename T, Index N>
struct IsScalarType<Tensor<T, N>> {
  static bool const value = IsScalarType<T>::value;
};

template<typename T, Index N>
struct Value<Tensor<T, N>> {
  typedef typename ValueType<Tensor<T, N>>::type value_type;
  static const Tensor<value_type, N>
  eval(Tensor<T, N> const & x)
>>>>>>> c28a6d82
  {
    Tensor<value_type, N, ES> v(x.get_dimension());

    for (Index i = 0; i < x.get_number_components(); ++i) {
      v[i] = Value<T>::eval(x[i]);
    }

    return v;
  }
};

<<<<<<< HEAD
template <typename T, Index N, class ES>
struct ScalarValue< Tensor<T, N, ES> > {
  typedef typename ScalarType< Tensor<T, N, ES> >::type scalar_type;
  static const Tensor<scalar_type, N, ES>
  eval(Tensor<T, N, ES> const & x)
=======
template<typename T, Index N>
struct ScalarValue<Tensor<T, N>> {
  typedef typename ScalarType<Tensor<T, N>>::type scalar_type;
  static const Tensor<scalar_type, N>
  eval(Tensor<T, N> const & x)
>>>>>>> c28a6d82
  {
    Tensor<scalar_type, N, ES> v(x.get_dimension());

    for (Index i = 0; i < x.get_number_components(); ++i) {
      v[i] = ScalarValue<T>::eval(x[i]);
    }

    return v;
  }
};

<<<<<<< HEAD
template <typename T, Index N, class ES>
struct StringName< Tensor<T, N, ES> > {
=======
template<typename T, Index N>
struct StringName<Tensor<T, N>> {
>>>>>>> c28a6d82
  static string
  eval()
  {
    return string("Tensor<") + StringName<T>::eval() + string(", ") +
        dimension_string<N>::eval() + string(">");
  }
};

<<<<<<< HEAD
template <typename T, Index N, class ES>
struct IsEqual< Tensor<T, N, ES> > {
  static bool eval(T const & x, T const & y) { return x == y; }
};

template <typename T, Index N, class ES>
struct IsStaticallySized< Tensor<T, N, ES> > {
  static const bool value = true;
};

template <typename T, class ES>
struct IsStaticallySized< Tensor<T, DYNAMIC, ES> >
=======
template<typename T, Index N>
struct IsEqual<Tensor<T, N>> {
  static bool eval(T const & x, T const & y) { return x == y; }
};

template<typename T, Index N>
struct IsStaticallySized<Tensor<T, N>> {
  static const bool value = true;
};

template<typename T>
struct IsStaticallySized<Tensor<T, DYNAMIC>>
>>>>>>> c28a6d82
{
  static const bool value = false;
};

/// Sacado traits specializations for Tensor3
<<<<<<< HEAD
template <typename T, Index N, class ES>
struct ScalarType< Tensor3<T, N, ES> > {
  typedef typename ScalarType<T>::type type;
};

template <typename T, Index N, class ES>
struct ValueType< Tensor3<T, N, ES> > {
  typedef typename ValueType<T>::type type;
};

template <typename T, Index N, class ES>
struct IsADType< Tensor3<T, N, ES> > {
  static bool const value = IsADType<T>::value;
};

template <typename T, Index N, class ES>
struct IsScalarType< Tensor3<T, N, ES> > {
  static bool const value = IsScalarType<T>::value;
};

template <typename T, Index N, class ES>
struct Value< Tensor3<T, N, ES> > {
  typedef typename ValueType< Tensor3<T, N, ES> >::type value_type;
=======
template<typename T, Index N>
struct ScalarType<Tensor3<T, N>> {
  typedef typename ScalarType<T>::type type;
};

template<typename T, Index N>
struct ValueType<Tensor3<T, N>> {
  typedef typename ValueType<T>::type type;
};

template<typename T, Index N>
struct IsADType<Tensor3<T, N>> {
  static bool const value = IsADType<T>::value;
};

template<typename T, Index N>
struct IsScalarType<Tensor3<T, N>> {
  static bool const value = IsScalarType<T>::value;
};

template<typename T, Index N>
struct Value<Tensor3<T, N>> {
  typedef typename ValueType<Tensor3<T, N>>::type value_type;
>>>>>>> c28a6d82
  static const Tensor3<value_type, N>
  eval(Tensor3<T, N, ES> const & x)
  {
    Tensor3<value_type, N> v(x.get_dimension());

    for (Index i = 0; i < x.get_number_components(); ++i) {
      v[i] = Value<T>::eval(x[i]);
    }

    return v;
  }
};

<<<<<<< HEAD
template <typename T, Index N, class ES>
struct ScalarValue< Tensor3<T, N, ES> > {
  typedef typename ScalarType< Tensor3<T, N, ES> >::type scalar_type;
=======
template<typename T, Index N>
struct ScalarValue<Tensor3<T, N>> {
  typedef typename ScalarType<Tensor3<T, N>>::type scalar_type;
>>>>>>> c28a6d82
  static const Tensor3<scalar_type, N>
  eval(Tensor3<T, N, ES> const & x)
  {
    Tensor3<scalar_type, N> v(x.get_dimension());

    for (Index i = 0; i < x.get_number_components(); ++i) {
      v[i] = ScalarValue<T>::eval(x[i]);
    }

    return v;
  }
};

<<<<<<< HEAD
template <typename T, Index N, class ES>
struct StringName< Tensor3<T, N, ES> > {
=======
template<typename T, Index N>
struct StringName<Tensor3<T, N>> {
>>>>>>> c28a6d82
  static string
  eval()
  {
    return string("Tensor3<") + StringName<T>::eval() + string(", ") +
        dimension_string<N>::eval() + string(">");
  }
};

<<<<<<< HEAD
template <typename T, Index N, class ES>
struct IsEqual< Tensor3<T, N, ES> > {
  static bool eval(T const & x, T const & y) { return x == y; }
};

template <typename T, Index N, class ES>
struct IsStaticallySized< Tensor3<T, N, ES> >
=======
template<typename T, Index N>
struct IsEqual<Tensor3<T, N>> {
  static bool eval(T const & x, T const & y) { return x == y; }
};

template<typename T, Index N>
struct IsStaticallySized<Tensor3<T, N>>
>>>>>>> c28a6d82
{
  static const bool value = true;
};

<<<<<<< HEAD
template <typename T, class ES>
struct IsStaticallySized< Tensor3<T, DYNAMIC,ES> >
=======
template<typename T>
struct IsStaticallySized<Tensor3<T, DYNAMIC>>
>>>>>>> c28a6d82
{
  static const bool value = false;
};

/// Sacado traits specializations for Tensor4
<<<<<<< HEAD
template <typename T, Index N, class ES>
struct ScalarType< Tensor4<T, N, ES> > {
  typedef typename ScalarType<T>::type type;
};

template <typename T, Index N, class ES>
struct ValueType< Tensor4<T, N, ES> > {
  typedef typename ValueType<T>::type type;
};

template <typename T, Index N, class ES>
struct IsADType< Tensor4<T, N, ES> > {
  static bool const value = IsADType<T>::value;
};

template <typename T, Index N, class ES>
struct IsScalarType< Tensor4<T, N, ES> > {
  static bool const value = IsScalarType<T>::value;
};

template <typename T, Index N, class ES>
struct Value< Tensor4<T, N, ES> > {
  typedef typename ValueType< Tensor4<T, N, ES> >::type value_type;
  static const Tensor4<value_type, N, ES>
  eval(Tensor4<T, N, ES> const & x)
=======
template<typename T, Index N>
struct ScalarType<Tensor4<T, N>> {
  typedef typename ScalarType<T>::type type;
};

template<typename T, Index N>
struct ValueType<Tensor4<T, N>> {
  typedef typename ValueType<T>::type type;
};

template<typename T, Index N>
struct IsADType<Tensor4<T, N>> {
  static bool const value = IsADType<T>::value;
};

template<typename T, Index N>
struct IsScalarType<Tensor4<T, N>> {
  static bool const value = IsScalarType<T>::value;
};

template<typename T, Index N>
struct Value<Tensor4<T, N>> {
  typedef typename ValueType<Tensor4<T, N>>::type value_type;
  static const Tensor4<value_type, N>
  eval(Tensor4<T, N> const & x)
>>>>>>> c28a6d82
  {
    Tensor4<value_type, N, ES> v(x.get_dimension());

    for (Index i = 0; i < x.get_number_components(); ++i) {
      v[i] = Value<T>::eval(x[i]);
    }

    return v;
  }
};

<<<<<<< HEAD
template <typename T, Index N, class ES>
struct ScalarValue< Tensor4<T, N, ES> > {
  typedef typename ScalarType< Tensor4<T, N, ES> >::type scalar_type;
  static const Tensor4<scalar_type, N, ES>
  eval(Tensor4<T, N, ES> const & x)
=======
template<typename T, Index N>
struct ScalarValue<Tensor4<T, N>> {
  typedef typename ScalarType<Tensor4<T, N>>::type scalar_type;
  static const Tensor4<scalar_type, N>
  eval(Tensor4<T, N> const & x)
>>>>>>> c28a6d82
  {
    Tensor4<scalar_type, N, ES> v(x.get_dimension());

    for (Index i = 0; i < x.get_number_components(); ++i) {
      v[i] = ScalarValue<T>::eval(x[i]);
    }

    return v;
  }
};

<<<<<<< HEAD
template <typename T, Index N, class ES>
struct StringName< Tensor4<T, N, ES> > {
=======
template<typename T, Index N>
struct StringName<Tensor4<T, N>> {
>>>>>>> c28a6d82
  static string
  eval()
  {
    return string("Tensor4<") + StringName<T>::eval() + string(", ") +
        dimension_string<N>::eval() + string(">");
  }
};

<<<<<<< HEAD
template <typename T, Index N, class ES>
struct IsEqual< Tensor4<T, N, ES> > {
  static bool eval(T const & x, T const & y) { return x == y; }
};

template <typename T, Index N, class ES>
struct IsStaticallySized< Tensor4<T, N, ES> >
=======
template<typename T, Index N>
struct IsEqual<Tensor4<T, N>> {
  static bool eval(T const & x, T const & y) { return x == y; }
};

template<typename T, Index N>
struct IsStaticallySized<Tensor4<T, N>>
>>>>>>> c28a6d82
{
  static const bool value = true;
};

<<<<<<< HEAD
template <typename T, class ES>
struct IsStaticallySized< Tensor4<T, DYNAMIC, ES> >
=======
template<typename T>
struct IsStaticallySized<Tensor4<T, DYNAMIC>>
>>>>>>> c28a6d82
{
 static const bool value= false;
};

/// Sacado traits specializations for Matrix
<<<<<<< HEAD
template <typename T, Index M, Index N, class ES>
struct ScalarType<Matrix<T, M, N, ES>> {
  typedef typename ScalarType<T>::type type;
};

template <typename T, Index M, Index N, class ES>
struct ValueType<Matrix<T, M, N, ES>> {
  typedef typename ValueType<T>::type type;
};

template <typename T, Index M, Index N, class ES>
struct IsADType<Matrix<T, M, N, ES>> {
  static bool const value = IsADType<T>::value;
};

template <typename T, Index M, Index N, class ES>
struct IsScalarType<Matrix<T, M, N, ES>> {
  static bool const value = IsScalarType<T>::value;
};

template <typename T, Index M, Index N, class ES>
struct Value<Matrix<T, M, N, ES>> {
  typedef typename ValueType<Matrix<T, M, N, ES>>::type value_type;
  static const Matrix<value_type, M, N, ES>
  eval(Matrix<T, M, N, ES> const & x)
=======
template<typename T, Index M, Index N>
struct ScalarType<Matrix<T, M, N>> {
  typedef typename ScalarType<T>::type type;
};

template<typename T, Index M, Index N>
struct ValueType<Matrix<T, M, N>> {
  typedef typename ValueType<T>::type type;
};

template<typename T, Index M, Index N>
struct IsADType<Matrix<T, M, N>> {
  static bool const value = IsADType<T>::value;
};

template<typename T, Index M, Index N>
struct IsScalarType<Matrix<T, M, N>> {
  static bool const value = IsScalarType<T>::value;
};

template<typename T, Index M, Index N>
struct Value<Matrix<T, M, N>> {
  typedef typename ValueType<Matrix<T, M, N>>::type value_type;
  static const Matrix<value_type, M, N>
  eval(Matrix<T, M, N> const & x)
>>>>>>> c28a6d82
  {
    Matrix<value_type, M, N, ES> v(x.get_num_rows(), x.get_num_cols());

    for (Index i = 0; i < x.get_number_components(); ++i) {
      v[i] = Value<T>::eval(x[i]);
    }

    return v;
  }
};

<<<<<<< HEAD
template <typename T, Index M, Index N, class ES>
struct ScalarValue<Matrix<T, M, N, ES>> {
  typedef typename ScalarType<Matrix<T, M, N, ES>>::type scalar_type;
  static const Matrix<scalar_type, M, N, ES>
  eval(Matrix<T, M, N, ES> const & x)
=======
template<typename T, Index M, Index N>
struct ScalarValue<Matrix<T, M, N>> {
  typedef typename ScalarType<Matrix<T, M, N>>::type scalar_type;
  static const Matrix<scalar_type, M, N>
  eval(Matrix<T, M, N> const & x)
>>>>>>> c28a6d82
  {
    Matrix<scalar_type, M, N, ES> v(x.get_num_rows(), x.get_num_cols());

    for (Index i = 0; i < x.get_number_components(); ++i) {
      v[i] = ScalarValue<T>::eval(x[i]);
    }

    return v;
  }
};

<<<<<<< HEAD
template <typename T, Index M, Index N, class ES>
struct StringName<Matrix<T, M, N, ES>> {
=======
template<typename T, Index M, Index N>
struct StringName<Matrix<T, M, N>> {
>>>>>>> c28a6d82
  static string
  eval()
  {
    return string("Matrix<") + StringName<T>::eval() + string(", ") +
        dimension_string<M>::eval() + string(", ") +
        dimension_string<N>::eval() + string(">");
  }
};

<<<<<<< HEAD
template <typename T, Index M, Index N, class ES>
struct IsEqual<Matrix<T, M, N, ES>> {
  static bool eval(T const & x, T const & y) { return x == y; }
};

template <typename T, Index M, Index N, class ES>
struct IsStaticallySized<Matrix<T, M, N, ES>> {
  static const bool value = true;
};

template <typename T, Index M, class ES>
struct IsStaticallySized<Matrix<T, M, DYNAMIC, ES>>
=======
template<typename T, Index M, Index N>
struct IsEqual<Matrix<T, M, N>> {
  static bool eval(T const & x, T const & y) { return x == y; }
};

template<typename T, Index M, Index N>
struct IsStaticallySized<Matrix<T, M, N>> {
  static const bool value = true;
};

template<typename T, Index M>
struct IsStaticallySized<Matrix<T, M, DYNAMIC>>
>>>>>>> c28a6d82
{
  static const bool value = false;
};

<<<<<<< HEAD
template <typename T, Index N, class ES>
struct IsStaticallySized<Matrix<T, DYNAMIC, N, ES>>
=======
template<typename T, Index N>
struct IsStaticallySized<Matrix<T, DYNAMIC, N>>
>>>>>>> c28a6d82
{
  static const bool value = false;
};

<<<<<<< HEAD
template <typename T, class ES>
struct IsStaticallySized<Matrix<T, DYNAMIC, DYNAMIC, ES>>
=======
template<typename T>
struct IsStaticallySized<Matrix<T, DYNAMIC, DYNAMIC>>
>>>>>>> c28a6d82
{
  static const bool value = false;
};

} // namespace Sacado

#endif // Intrepid2_MiniTensor_Definitions_h<|MERGE_RESOLUTION|>--- conflicted
+++ resolved
@@ -67,19 +67,11 @@
 using Complex = std::complex<Real>;
 
 /// The classes
-<<<<<<< HEAD
 template <typename T, Index N, class ES=NOKOKKOS> class Vector;
 template <typename T, Index N, class ES=NOKOKKOS> class Tensor;
 template <typename T, Index N, class ES=NOKOKKOS> class Tensor3;
 template <typename T, Index N, class ES=NOKOKKOS> class Tensor4;
 template <typename T, Index M, Index N, class ES=NOKOKKOS> class Matrix;
-=======
-template<typename T, Index N> class Vector;
-template<typename T, Index N> class Tensor;
-template<typename T, Index N> class Tensor3;
-template<typename T, Index N> class Tensor4;
-template<typename T, Index M, Index N> class Matrix;
->>>>>>> c28a6d82
 
 /// Indicator for dynamic storage
 constexpr Index
@@ -91,161 +83,91 @@
 using Sacado::mpl::disable_if_c;
 
 /// Vector
-<<<<<<< HEAD
 template <typename T, class ES=NOKOKKOS>
-=======
-template<typename T>
->>>>>>> c28a6d82
 struct is_vector {
   static const bool value = false;
 };
 
-<<<<<<< HEAD
 template <typename T, Index N, class ES>
 struct is_vector< Vector<T, N, ES> > {
   static const bool value = true;
 };
 
 template <typename T, Index N, class ES=NOKOKKOS>
-=======
-template<typename T, Index N>
-struct is_vector<Vector<T, N>> {
-  static const bool value = true;
-};
-
-template<typename T, Index N>
->>>>>>> c28a6d82
 struct apply_vector {
   typedef Vector<typename T::type, N> type;
 };
 
 /// 2nd-order tensor
-<<<<<<< HEAD
 template <typename T,  class ES=NOKOKKOS>
-=======
-template<typename T>
->>>>>>> c28a6d82
 struct is_tensor {
   static const bool value = false;
 };
 
-<<<<<<< HEAD
 template <typename T, Index N, class ES>
 struct is_tensor< Tensor<T, N, ES> > {
   static const bool value = true;
 };
 
 template <typename T, Index N, class ES>
-=======
-template<typename T, Index N>
-struct is_tensor<Tensor<T, N>> {
-  static const bool value = true;
-};
-
-template<typename T, Index N>
->>>>>>> c28a6d82
 struct apply_tensor {
   typedef Tensor<typename T::type, N, ES> type;
 };
 
 /// 3rd-order tensor
-<<<<<<< HEAD
 template <typename T, class ES=NOKOKKOS>
-=======
-template<typename T>
->>>>>>> c28a6d82
 struct is_tensor3 {
   static const bool value = false;
 };
 
-<<<<<<< HEAD
 template <typename T, Index N, class ES>
 struct is_tensor3< Tensor3<T, N, ES> > {
   static const bool value = true;
 };
 
 template <typename T, Index N, class ES=NOKOKKOS>
-=======
-template<typename T, Index N>
-struct is_tensor3<Tensor3<T, N>> {
-  static const bool value = true;
-};
-
-template<typename T, Index N>
->>>>>>> c28a6d82
 struct apply_tensor3 {
   typedef Tensor3<typename T::type, N> type;
 };
 
 /// 4th-order tensor
-<<<<<<< HEAD
 template <typename T,  class ES=NOKOKKOS>
-=======
-template<typename T>
->>>>>>> c28a6d82
 struct is_tensor4 {
   static const bool value = false;
 };
 
-<<<<<<< HEAD
 template <typename T, Index N, class ES>
 struct is_tensor4<Tensor4<T, N, ES> > {
   static const bool value = true;
 };
 
 template <typename T, Index N, class ES>
-=======
-template<typename T, Index N>
-struct is_tensor4<Tensor4<T, N>> {
-  static const bool value = true;
-};
-
-template<typename T, Index N>
->>>>>>> c28a6d82
 struct apply_tensor4 {
   typedef Tensor4<typename T::type, N, ES> type;
 };
 
 /// Matrix
-<<<<<<< HEAD
 template <typename T, class ES=NOKOKKOS>
-=======
-template<typename T>
->>>>>>> c28a6d82
 struct is_matrix {
   static const bool value = false;
 };
 
-<<<<<<< HEAD
 template <typename T, Index M, Index N, class ES>
 struct is_matrix<Matrix<T, M, N, ES>> {
   static const bool value = true;
 };
 
 template <typename T, Index M, Index N, class ES>
-=======
-template<typename T, Index M, Index N>
-struct is_matrix<Matrix<T, M, N>> {
-  static const bool value = true;
-};
-
-template<typename T, Index M, Index N>
->>>>>>> c28a6d82
 struct apply_matrix {
   typedef Matrix<typename T::type, M, N, ES> type;
 };
 
 /// Tensors from 1st to 4th order and matrix
-<<<<<<< HEAD
 template <typename T, class ES=NOKOKKOS>
-=======
-template<typename T>
->>>>>>> c28a6d82
 struct order_1234 {
   static const bool value = false;
 };
 
-<<<<<<< HEAD
 template <typename T, Index N, class ES>
 struct order_1234< Vector<T, N, ES> > {
   static const bool value = true;
@@ -263,30 +185,11 @@
 
 template <typename T, Index N, class ES>
 struct order_1234< Tensor4<T, N, ES> > {
-=======
-template<typename T, Index N>
-struct order_1234<Vector<T, N>> {
-  static const bool value = true;
-};
-
-template<typename T, Index N>
-struct order_1234<Tensor<T, N>> {
-  static const bool value = true;
-};
-
-template<typename T, Index N>
-struct order_1234<Tensor3<T, N>> {
-  static const bool value = true;
-};
-
-template<typename T, Index N>
-struct order_1234<Tensor4<T, N>> {
-  static const bool value = true;
-};
-
-template<typename T, Index M, Index N>
-struct order_1234<Matrix<T, M, N>> {
->>>>>>> c28a6d82
+ static const bool value = true;          
+  };                        
+
+template<typename T, Index M, Index N, class ES>
+struct order_1234<Matrix<T, M, N, ES> {
   static const bool value = true;
 };
 
@@ -381,7 +284,6 @@
 };
 
 /// Sacado traits specializations for Vector
-<<<<<<< HEAD
 template <typename T, Index N, class ES>
 struct ScalarType< Vector<T, N, ES> > {
   typedef typename ScalarType<T>::type type;
@@ -405,31 +307,6 @@
 template <typename T, Index N, class ES>
 struct Value< Vector<T, N, ES> > {
   typedef typename ValueType< Vector<T, N, ES> >::type value_type;
-=======
-template<typename T, Index N>
-struct ScalarType<Vector<T, N>> {
-  typedef typename ScalarType<T>::type type;
-};
-
-template<typename T, Index N>
-struct ValueType<Vector<T, N>> {
-  typedef typename ValueType<T>::type type;
-};
-
-template<typename T, Index N>
-struct IsADType<Vector<T, N>> {
-  static bool const value = IsADType<T>::value;
-};
-
-template<typename T, Index N>
-struct IsScalarType<Vector<T, N>> {
-  static bool const value = IsScalarType<T>::value;
-};
-
-template<typename T, Index N>
-struct Value<Vector<T, N>> {
-  typedef typename ValueType<Vector<T, N>>::type value_type;
->>>>>>> c28a6d82
   static const Vector<value_type, N>
   eval(Vector<T, N, ES> const & x)
   {
@@ -443,15 +320,9 @@
   }
 };
 
-<<<<<<< HEAD
 template <typename T, Index N, class ES>
 struct ScalarValue< Vector<T, N, ES> > {
   typedef typename ScalarType< Vector<T, N, ES> >::type scalar_type;
-=======
-template<typename T, Index N>
-struct ScalarValue<Vector<T, N>> {
-  typedef typename ScalarType<Vector<T, N>>::type scalar_type;
->>>>>>> c28a6d82
   static const Vector<scalar_type, N>
   eval(Vector<T, N, ES> const & x)
   {
@@ -464,13 +335,8 @@
   }
 };
 
-<<<<<<< HEAD
 template <typename T, Index N, class ES>
 struct StringName<Vector<T, N, ES>> {
-=======
-template<typename T, Index N>
-struct StringName<Vector<T, N>> {
->>>>>>> c28a6d82
   static string
   eval()
   {
@@ -479,7 +345,6 @@
   }
 };
 
-<<<<<<< HEAD
 template <typename T, Index N, class ES>
 struct IsEqual< Vector<T, N, ES> > {
   static bool eval(T const & x, T const & y) { return x == y; }
@@ -492,26 +357,11 @@
 
 template <typename T, class ES>
 struct IsStaticallySized< Vector<T, DYNAMIC,ES> >
-=======
-template<typename T, Index N>
-struct IsEqual<Vector<T, N>> {
-  static bool eval(T const & x, T const & y) { return x == y; }
-};
-
-template<typename T, Index N>
-struct IsStaticallySized<Vector<T, N>> {
-  static const bool value = true;
-};
-
-template<typename T>
-struct IsStaticallySized<Vector<T, DYNAMIC>>
->>>>>>> c28a6d82
 {
   static const bool value = false;
 };
 
 /// Sacado traits specializations for Tensor
-<<<<<<< HEAD
 template <typename T, Index N, class ES>
 struct ScalarType< Tensor<T, N, ES> > {
   typedef typename ScalarType<T>::type type;
@@ -537,33 +387,6 @@
   typedef typename ValueType< Tensor<T, N, ES> >::type value_type;
   static const Tensor<value_type, N, ES>
   eval(Tensor<T, N, ES> const & x)
-=======
-template<typename T, Index N>
-struct ScalarType<Tensor<T, N>> {
-  typedef typename ScalarType<T>::type type;
-};
-
-template<typename T, Index N>
-struct ValueType<Tensor<T, N>> {
-  typedef typename ValueType<T>::type type;
-};
-
-template<typename T, Index N>
-struct IsADType<Tensor<T, N>> {
-  static bool const value = IsADType<T>::value;
-};
-
-template<typename T, Index N>
-struct IsScalarType<Tensor<T, N>> {
-  static bool const value = IsScalarType<T>::value;
-};
-
-template<typename T, Index N>
-struct Value<Tensor<T, N>> {
-  typedef typename ValueType<Tensor<T, N>>::type value_type;
-  static const Tensor<value_type, N>
-  eval(Tensor<T, N> const & x)
->>>>>>> c28a6d82
   {
     Tensor<value_type, N, ES> v(x.get_dimension());
 
@@ -575,19 +398,11 @@
   }
 };
 
-<<<<<<< HEAD
 template <typename T, Index N, class ES>
 struct ScalarValue< Tensor<T, N, ES> > {
   typedef typename ScalarType< Tensor<T, N, ES> >::type scalar_type;
   static const Tensor<scalar_type, N, ES>
   eval(Tensor<T, N, ES> const & x)
-=======
-template<typename T, Index N>
-struct ScalarValue<Tensor<T, N>> {
-  typedef typename ScalarType<Tensor<T, N>>::type scalar_type;
-  static const Tensor<scalar_type, N>
-  eval(Tensor<T, N> const & x)
->>>>>>> c28a6d82
   {
     Tensor<scalar_type, N, ES> v(x.get_dimension());
 
@@ -599,13 +414,8 @@
   }
 };
 
-<<<<<<< HEAD
 template <typename T, Index N, class ES>
 struct StringName< Tensor<T, N, ES> > {
-=======
-template<typename T, Index N>
-struct StringName<Tensor<T, N>> {
->>>>>>> c28a6d82
   static string
   eval()
   {
@@ -614,7 +424,6 @@
   }
 };
 
-<<<<<<< HEAD
 template <typename T, Index N, class ES>
 struct IsEqual< Tensor<T, N, ES> > {
   static bool eval(T const & x, T const & y) { return x == y; }
@@ -627,26 +436,11 @@
 
 template <typename T, class ES>
 struct IsStaticallySized< Tensor<T, DYNAMIC, ES> >
-=======
-template<typename T, Index N>
-struct IsEqual<Tensor<T, N>> {
-  static bool eval(T const & x, T const & y) { return x == y; }
-};
-
-template<typename T, Index N>
-struct IsStaticallySized<Tensor<T, N>> {
-  static const bool value = true;
-};
-
-template<typename T>
-struct IsStaticallySized<Tensor<T, DYNAMIC>>
->>>>>>> c28a6d82
 {
   static const bool value = false;
 };
 
 /// Sacado traits specializations for Tensor3
-<<<<<<< HEAD
 template <typename T, Index N, class ES>
 struct ScalarType< Tensor3<T, N, ES> > {
   typedef typename ScalarType<T>::type type;
@@ -670,31 +464,6 @@
 template <typename T, Index N, class ES>
 struct Value< Tensor3<T, N, ES> > {
   typedef typename ValueType< Tensor3<T, N, ES> >::type value_type;
-=======
-template<typename T, Index N>
-struct ScalarType<Tensor3<T, N>> {
-  typedef typename ScalarType<T>::type type;
-};
-
-template<typename T, Index N>
-struct ValueType<Tensor3<T, N>> {
-  typedef typename ValueType<T>::type type;
-};
-
-template<typename T, Index N>
-struct IsADType<Tensor3<T, N>> {
-  static bool const value = IsADType<T>::value;
-};
-
-template<typename T, Index N>
-struct IsScalarType<Tensor3<T, N>> {
-  static bool const value = IsScalarType<T>::value;
-};
-
-template<typename T, Index N>
-struct Value<Tensor3<T, N>> {
-  typedef typename ValueType<Tensor3<T, N>>::type value_type;
->>>>>>> c28a6d82
   static const Tensor3<value_type, N>
   eval(Tensor3<T, N, ES> const & x)
   {
@@ -708,15 +477,9 @@
   }
 };
 
-<<<<<<< HEAD
 template <typename T, Index N, class ES>
 struct ScalarValue< Tensor3<T, N, ES> > {
   typedef typename ScalarType< Tensor3<T, N, ES> >::type scalar_type;
-=======
-template<typename T, Index N>
-struct ScalarValue<Tensor3<T, N>> {
-  typedef typename ScalarType<Tensor3<T, N>>::type scalar_type;
->>>>>>> c28a6d82
   static const Tensor3<scalar_type, N>
   eval(Tensor3<T, N, ES> const & x)
   {
@@ -730,13 +493,8 @@
   }
 };
 
-<<<<<<< HEAD
 template <typename T, Index N, class ES>
 struct StringName< Tensor3<T, N, ES> > {
-=======
-template<typename T, Index N>
-struct StringName<Tensor3<T, N>> {
->>>>>>> c28a6d82
   static string
   eval()
   {
@@ -745,7 +503,6 @@
   }
 };
 
-<<<<<<< HEAD
 template <typename T, Index N, class ES>
 struct IsEqual< Tensor3<T, N, ES> > {
   static bool eval(T const & x, T const & y) { return x == y; }
@@ -753,32 +510,17 @@
 
 template <typename T, Index N, class ES>
 struct IsStaticallySized< Tensor3<T, N, ES> >
-=======
-template<typename T, Index N>
-struct IsEqual<Tensor3<T, N>> {
-  static bool eval(T const & x, T const & y) { return x == y; }
-};
-
-template<typename T, Index N>
-struct IsStaticallySized<Tensor3<T, N>>
->>>>>>> c28a6d82
-{
-  static const bool value = true;
-};
-
-<<<<<<< HEAD
+{
+  static const bool value = true;
+};
+
 template <typename T, class ES>
 struct IsStaticallySized< Tensor3<T, DYNAMIC,ES> >
-=======
-template<typename T>
-struct IsStaticallySized<Tensor3<T, DYNAMIC>>
->>>>>>> c28a6d82
 {
   static const bool value = false;
 };
 
 /// Sacado traits specializations for Tensor4
-<<<<<<< HEAD
 template <typename T, Index N, class ES>
 struct ScalarType< Tensor4<T, N, ES> > {
   typedef typename ScalarType<T>::type type;
@@ -804,33 +546,6 @@
   typedef typename ValueType< Tensor4<T, N, ES> >::type value_type;
   static const Tensor4<value_type, N, ES>
   eval(Tensor4<T, N, ES> const & x)
-=======
-template<typename T, Index N>
-struct ScalarType<Tensor4<T, N>> {
-  typedef typename ScalarType<T>::type type;
-};
-
-template<typename T, Index N>
-struct ValueType<Tensor4<T, N>> {
-  typedef typename ValueType<T>::type type;
-};
-
-template<typename T, Index N>
-struct IsADType<Tensor4<T, N>> {
-  static bool const value = IsADType<T>::value;
-};
-
-template<typename T, Index N>
-struct IsScalarType<Tensor4<T, N>> {
-  static bool const value = IsScalarType<T>::value;
-};
-
-template<typename T, Index N>
-struct Value<Tensor4<T, N>> {
-  typedef typename ValueType<Tensor4<T, N>>::type value_type;
-  static const Tensor4<value_type, N>
-  eval(Tensor4<T, N> const & x)
->>>>>>> c28a6d82
   {
     Tensor4<value_type, N, ES> v(x.get_dimension());
 
@@ -842,19 +557,11 @@
   }
 };
 
-<<<<<<< HEAD
 template <typename T, Index N, class ES>
 struct ScalarValue< Tensor4<T, N, ES> > {
   typedef typename ScalarType< Tensor4<T, N, ES> >::type scalar_type;
   static const Tensor4<scalar_type, N, ES>
   eval(Tensor4<T, N, ES> const & x)
-=======
-template<typename T, Index N>
-struct ScalarValue<Tensor4<T, N>> {
-  typedef typename ScalarType<Tensor4<T, N>>::type scalar_type;
-  static const Tensor4<scalar_type, N>
-  eval(Tensor4<T, N> const & x)
->>>>>>> c28a6d82
   {
     Tensor4<scalar_type, N, ES> v(x.get_dimension());
 
@@ -866,13 +573,8 @@
   }
 };
 
-<<<<<<< HEAD
 template <typename T, Index N, class ES>
 struct StringName< Tensor4<T, N, ES> > {
-=======
-template<typename T, Index N>
-struct StringName<Tensor4<T, N>> {
->>>>>>> c28a6d82
   static string
   eval()
   {
@@ -881,7 +583,6 @@
   }
 };
 
-<<<<<<< HEAD
 template <typename T, Index N, class ES>
 struct IsEqual< Tensor4<T, N, ES> > {
   static bool eval(T const & x, T const & y) { return x == y; }
@@ -889,32 +590,17 @@
 
 template <typename T, Index N, class ES>
 struct IsStaticallySized< Tensor4<T, N, ES> >
-=======
-template<typename T, Index N>
-struct IsEqual<Tensor4<T, N>> {
-  static bool eval(T const & x, T const & y) { return x == y; }
-};
-
-template<typename T, Index N>
-struct IsStaticallySized<Tensor4<T, N>>
->>>>>>> c28a6d82
-{
-  static const bool value = true;
-};
-
-<<<<<<< HEAD
+{
+  static const bool value = true;
+};
+
 template <typename T, class ES>
 struct IsStaticallySized< Tensor4<T, DYNAMIC, ES> >
-=======
-template<typename T>
-struct IsStaticallySized<Tensor4<T, DYNAMIC>>
->>>>>>> c28a6d82
 {
  static const bool value= false;
 };
 
 /// Sacado traits specializations for Matrix
-<<<<<<< HEAD
 template <typename T, Index M, Index N, class ES>
 struct ScalarType<Matrix<T, M, N, ES>> {
   typedef typename ScalarType<T>::type type;
@@ -940,33 +626,6 @@
   typedef typename ValueType<Matrix<T, M, N, ES>>::type value_type;
   static const Matrix<value_type, M, N, ES>
   eval(Matrix<T, M, N, ES> const & x)
-=======
-template<typename T, Index M, Index N>
-struct ScalarType<Matrix<T, M, N>> {
-  typedef typename ScalarType<T>::type type;
-};
-
-template<typename T, Index M, Index N>
-struct ValueType<Matrix<T, M, N>> {
-  typedef typename ValueType<T>::type type;
-};
-
-template<typename T, Index M, Index N>
-struct IsADType<Matrix<T, M, N>> {
-  static bool const value = IsADType<T>::value;
-};
-
-template<typename T, Index M, Index N>
-struct IsScalarType<Matrix<T, M, N>> {
-  static bool const value = IsScalarType<T>::value;
-};
-
-template<typename T, Index M, Index N>
-struct Value<Matrix<T, M, N>> {
-  typedef typename ValueType<Matrix<T, M, N>>::type value_type;
-  static const Matrix<value_type, M, N>
-  eval(Matrix<T, M, N> const & x)
->>>>>>> c28a6d82
   {
     Matrix<value_type, M, N, ES> v(x.get_num_rows(), x.get_num_cols());
 
@@ -978,19 +637,11 @@
   }
 };
 
-<<<<<<< HEAD
 template <typename T, Index M, Index N, class ES>
 struct ScalarValue<Matrix<T, M, N, ES>> {
   typedef typename ScalarType<Matrix<T, M, N, ES>>::type scalar_type;
   static const Matrix<scalar_type, M, N, ES>
   eval(Matrix<T, M, N, ES> const & x)
-=======
-template<typename T, Index M, Index N>
-struct ScalarValue<Matrix<T, M, N>> {
-  typedef typename ScalarType<Matrix<T, M, N>>::type scalar_type;
-  static const Matrix<scalar_type, M, N>
-  eval(Matrix<T, M, N> const & x)
->>>>>>> c28a6d82
   {
     Matrix<scalar_type, M, N, ES> v(x.get_num_rows(), x.get_num_cols());
 
@@ -1002,13 +653,8 @@
   }
 };
 
-<<<<<<< HEAD
 template <typename T, Index M, Index N, class ES>
 struct StringName<Matrix<T, M, N, ES>> {
-=======
-template<typename T, Index M, Index N>
-struct StringName<Matrix<T, M, N>> {
->>>>>>> c28a6d82
   static string
   eval()
   {
@@ -1018,7 +664,6 @@
   }
 };
 
-<<<<<<< HEAD
 template <typename T, Index M, Index N, class ES>
 struct IsEqual<Matrix<T, M, N, ES>> {
   static bool eval(T const & x, T const & y) { return x == y; }
@@ -1031,42 +676,18 @@
 
 template <typename T, Index M, class ES>
 struct IsStaticallySized<Matrix<T, M, DYNAMIC, ES>>
-=======
-template<typename T, Index M, Index N>
-struct IsEqual<Matrix<T, M, N>> {
-  static bool eval(T const & x, T const & y) { return x == y; }
-};
-
-template<typename T, Index M, Index N>
-struct IsStaticallySized<Matrix<T, M, N>> {
-  static const bool value = true;
-};
-
-template<typename T, Index M>
-struct IsStaticallySized<Matrix<T, M, DYNAMIC>>
->>>>>>> c28a6d82
-{
-  static const bool value = false;
-};
-
-<<<<<<< HEAD
+{
+  static const bool value = false;
+};
+
 template <typename T, Index N, class ES>
 struct IsStaticallySized<Matrix<T, DYNAMIC, N, ES>>
-=======
-template<typename T, Index N>
-struct IsStaticallySized<Matrix<T, DYNAMIC, N>>
->>>>>>> c28a6d82
-{
-  static const bool value = false;
-};
-
-<<<<<<< HEAD
+{
+  static const bool value = false;
+};
+
 template <typename T, class ES>
 struct IsStaticallySized<Matrix<T, DYNAMIC, DYNAMIC, ES>>
-=======
-template<typename T>
-struct IsStaticallySized<Matrix<T, DYNAMIC, DYNAMIC>>
->>>>>>> c28a6d82
 {
   static const bool value = false;
 };
