#ifndef INTREPID2_KOKKOS_RANK_HPP
#define INTREPID2_KOKKOS_RANK_HPP
<<<<<<< HEAD
//#ifdef HAVE_INTREPID_KOKKOSCORE
#include "Kokkos_Core.hpp"
#include "Sacado.hpp"
//#endif
=======
#include "Kokkos_Core.hpp"
#include "Sacado.hpp"
>>>>>>> 8fe1a95b

namespace Intrepid2{

typedef int index_type;



/*template<typename T, typename = void>
struct conditional_eSpace : Kokkos::Serial { };

template<typename T>
struct conditional_eSpace<T, decltype(std::declval<T>().execution_space, void())> : T { };
*/

template<class T>
struct Void {
  typedef void type;
};
}
template<class T, class U = void>
struct conditional_eSpace {
	typedef Kokkos::Serial execution_space;
};

template<class T>
struct conditional_eSpace<T, typename Intrepid2::Void<typename T::execution_space>::type > {

	typedef typename T::execution_space execution_space;
};
template<class A>
struct CheckType{static const bool value = false; };


template<class A>
<<<<<<< HEAD
struct Rank{static const index_type value = -1;};
#ifdef HAVE_INTREPID_KOKKOSCORE
=======
struct Rank{static const int value = -1;};
>>>>>>> 8fe1a95b
template<class arg1, class arg2, class arg3, class arg4, class arg5>
struct Rank<Kokkos::View<arg1,arg2,arg3,arg4,arg5> >{
static const index_type value=Kokkos::View<arg1,arg2,arg3,arg4, arg5>::Rank;
};

template<class arg1, class arg2, class arg3, class arg4, class arg5>
struct Rank<const Kokkos::View<arg1,arg2,arg3,arg4,arg5> >{
static const index_type value=Kokkos::View<arg1,arg2,arg3,arg4, arg5>::Rank;
};

template<class arg1, class arg2, class arg3, class arg4, class arg5>
struct CheckType<Kokkos::View<arg1,arg2,arg3,arg4,arg5> >{
static const bool value = true;
};

template<class A,class Scalar>
struct Return_Type{
    typedef Scalar& return_type;
    typedef Scalar const_return_type;
    };


template<class arg1, class arg2, class arg3, class arg4, class arg5, class Scalar>
struct Return_Type<const Kokkos::View<arg1,arg2,arg3,arg4,arg5>, Scalar>{
      typedef Kokkos::View<arg1,arg2,arg3,arg4,arg5> ViewType;
      typedef typename ViewType::reference_type return_type;
      typedef typename ViewType::reference_type const_return_type;
};

template<class arg1, class arg2, class arg3, class arg4, class arg5, class Scalar>
struct Return_Type< Kokkos::View<arg1,arg2,arg3,arg4,arg5>, Scalar>{
      typedef Kokkos::View<arg1,arg2,arg3,arg4,arg5> ViewType;
      typedef typename ViewType::reference_type return_type;
      typedef typename ViewType::reference_type const_return_type;
};

/*

template<class arg1, class arg2, class arg3, class arg4, class Scalar>
struct Return_Type<const Kokkos::View<arg1,arg2,arg3,arg4,Kokkos::Impl::ViewSpecializeSacadoFad>, Scalar>{
      typedef Kokkos::View<arg1,arg2,arg3,arg4,Kokkos::Impl::ViewSpecializeSacadoFad> ViewType;
      typedef typename ViewType::fad_view_type return_type;
      typedef typename ViewType::fad_view_type const_return_type;
};

template<class arg1, class arg2, class arg3, class arg4, class Scalar>
struct Return_Type< Kokkos::View<arg1,arg2,arg3,arg4,Kokkos::Impl::ViewSpecializeSacadoFad>, Scalar>{
      typedef Kokkos::View<arg1,arg2,arg3,arg4,Kokkos::Impl::ViewSpecializeSacadoFad> ViewType;
      typedef typename ViewType::fad_view_type return_type;
      typedef typename ViewType::fad_view_type const_return_type;
};
*/

template<class DataT,index_type leftrank>
struct RankSpec{};

template<class DataT>
struct RankSpec<DataT,-1>{
public:
    static index_type returnvalue(DataT& leftvalues){
        index_type dataRank   = leftvalues.rank();
        return dataRank;
}
};
template<class DataT>
struct RankSpec<DataT, 1>{
public:
    static index_type returnvalue(DataT& leftvalues){
        return 1;
}
};
template<class DataT>
struct RankSpec<DataT, 2>{
public:
    static index_type returnvalue(DataT& leftvalues){
        return 2;
}
};
template<class DataT>
struct RankSpec<DataT, 3>{
public:
    static index_type returnvalue(DataT& leftvalues){
        return 3;
}
};
template<class DataT>
struct RankSpec<DataT, 4>{
public:
    static index_type returnvalue(DataT& leftvalues){
        return 4;
}
};
template<class DataT>
struct RankSpec<DataT, 5>{
public:
    static index_type returnvalue(DataT& leftvalues){
        return 5;
}
};
template<class DataT>
struct RankSpec<DataT, 6>{
public:
    static index_type returnvalue(DataT& leftvalues){
        return 6;
}
};
template<class DataT>
struct RankSpec<DataT, 7>{
public:
    static index_type returnvalue(DataT& leftvalues){
        return 7;
}
};
template<class DataT>
struct RankSpec<DataT, 8>{
public:
    static index_type returnvalue(DataT& leftvalues){
        return 8;
}
};
template<class DataT>
inline index_type getrank(DataT& leftvalue){
    return RankSpec<DataT,Rank<DataT>::value>::returnvalue(leftvalue);

}

// ArrayType: Kokkos::View or Intrepid2::FieldContainer or Shards
//   container (implements operator(), and has view semantics)
// ArrayRank: -1 if run-time rank, else the compile-time rank
// isconstant: whether the array is constant
template<class Scalar,class ArrayType,index_type ArrayRank,bool isconstant>
struct ArrayWrapper;

// -1 means rank is determined at run time.
// It's like an Intrepid FieldContainer, not like a Kokkos::View.
template<class Scalar,class ArrayType>
struct ArrayWrapper<Scalar, ArrayType,-1, false> {
   ArrayType& view;
     typedef typename Return_Type<ArrayType, Scalar>::return_type rtype;

        ArrayWrapper<Scalar,ArrayType,1,false>runtimewrapper1;
                ArrayWrapper<Scalar,ArrayType,2,false>runtimewrapper2;
                ArrayWrapper<Scalar,ArrayType,3,false>runtimewrapper3;
                ArrayWrapper<Scalar,ArrayType,4,false>runtimewrapper4;
                ArrayWrapper<Scalar,ArrayType,5,false>runtimewrapper5;

  KOKKOS_INLINE_FUNCTION
  ArrayWrapper( ArrayType& view_):
     view(view_),
     runtimewrapper1(view_),
     runtimewrapper2(view_),
     runtimewrapper3(view_),
     runtimewrapper4(view_),
     runtimewrapper5(view_) {};

  KOKKOS_INLINE_FUNCTION
<<<<<<< HEAD
#endif
  index_type dimension(index_type i)const{
=======
  int dimension(int i)const{
>>>>>>> 8fe1a95b
         return view.dimension(i);
  }
    index_type rank()const{
         return view.rank();
  }
  KOKKOS_INLINE_FUNCTION
<<<<<<< HEAD
#endif
  rtype operator() (const index_type i0) const{
=======
  rtype operator() (const int i0) const{
>>>>>>> 8fe1a95b
        return view(i0);
}
  KOKKOS_INLINE_FUNCTION
<<<<<<< HEAD
#endif
   rtype operator() (const index_type i0, const index_type i1) const{
=======
   rtype operator() (const int i0, const int i1) const{
>>>>>>> 8fe1a95b
        return view(i0,i1);
}
  KOKKOS_INLINE_FUNCTION
<<<<<<< HEAD
#endif
   rtype operator() (const index_type i0, const index_type i1, const index_type i2) const{
=======
   rtype operator() (const int i0, const int i1, const int i2) const{
>>>>>>> 8fe1a95b
        return view(i0,i1,i2);
}
  KOKKOS_INLINE_FUNCTION
<<<<<<< HEAD
#endif
   rtype operator() (const index_type i0, const index_type i1, const index_type i2,
                          const index_type i3) const{
=======
   rtype operator() (const int i0, const int i1, const int i2,
                          const int i3) const{
>>>>>>> 8fe1a95b
        return view(i0,i1,i2,i3);
}
  KOKKOS_INLINE_FUNCTION
<<<<<<< HEAD
#endif
   rtype operator() (const index_type i0, const index_type i1, const index_type i2,
                          const index_type i3, const index_type i4) const{
=======
   rtype operator() (const int i0, const int i1, const int i2,
                          const int i3, const int i4) const{
>>>>>>> 8fe1a95b
        return view(i0,i1,i2,i3,i4);
}

};

template<class Scalar,class ArrayType>
struct ArrayWrapper<Scalar,ArrayType,1,false> {
   ArrayType& view;

  typedef typename Return_Type<ArrayType, Scalar>::return_type rtype;

  KOKKOS_INLINE_FUNCTION
  ArrayWrapper( ArrayType& view_):view(view_) {};

  KOKKOS_INLINE_FUNCTION
<<<<<<< HEAD
#endif
  index_type dimension(index_type i)const{
=======
  int dimension(int i)const{
>>>>>>> 8fe1a95b
         return view.dimension(i);
  }
  index_type rank()const{
         return 1;
  }
  KOKKOS_INLINE_FUNCTION
<<<<<<< HEAD
#endif
  rtype operator() (const index_type i0, const index_type i1 = 0, const index_type i2 = 0,
                          const index_type i3 = 0, const index_type i4 = 0, const index_type i5 = 0,
                          const index_type i6 = 0, const index_type i7 = 0)  const{
=======
  rtype operator() (const int i0, const int i1 = 0, const int i2 = 0,
                          const int i3 = 0, const int i4 = 0, const int i5 = 0,
                          const int i6 = 0, const int i7 = 0)  const{
>>>>>>> 8fe1a95b
    return view(i0);
  }

};
template<class Scalar,class ArrayType>
struct ArrayWrapper<Scalar,ArrayType,2,false> {
   ArrayType& view;

  typedef typename Return_Type<ArrayType, Scalar>::return_type rtype;

  KOKKOS_INLINE_FUNCTION
  ArrayWrapper( ArrayType& view_):view(view_) {};

  KOKKOS_INLINE_FUNCTION
<<<<<<< HEAD
#endif
  index_type dimension(index_type i)const{
=======
  int dimension(int i)const{
>>>>>>> 8fe1a95b
         return view.dimension(i);
  }
  index_type rank()const{
         return 2;
  }
  KOKKOS_INLINE_FUNCTION
<<<<<<< HEAD
#endif
  rtype operator() (const index_type i0, const index_type i1=0, const index_type i2 = 0,
                          const index_type i3 = 0, const index_type i4 = 0, const index_type i5 = 0,
                          const index_type i6 = 0, const index_type i7 = 0)  const{
=======
  rtype operator() (const int i0, const int i1=0, const int i2 = 0,
                          const int i3 = 0, const int i4 = 0, const int i5 = 0,
                          const int i6 = 0, const int i7 = 0)  const{
>>>>>>> 8fe1a95b
    return view(i0,i1);
  }

};
template<class Scalar,class ArrayType>
struct ArrayWrapper<Scalar, ArrayType,3,false> {
   ArrayType& view;

  typedef typename Return_Type<ArrayType, Scalar>::return_type rtype;

  KOKKOS_INLINE_FUNCTION
  ArrayWrapper( ArrayType& view_):view(view_) {};

  KOKKOS_INLINE_FUNCTION
<<<<<<< HEAD
#endif
  index_type dimension(index_type i)const{
=======
  int dimension(int i)const{
>>>>>>> 8fe1a95b
         return view.dimension(i);
  }
  index_type rank()const{
         return 3;
  }
  KOKKOS_INLINE_FUNCTION
<<<<<<< HEAD
#endif
  rtype operator() (const index_type i0, const index_type i1=0, const index_type i2 = 0,
                          const index_type i3 = 0, const index_type i4 = 0, const index_type i5 = 0,
                          const index_type i6 = 0, const index_type i7 = 0) const{
=======
  rtype operator() (const int i0, const int i1=0, const int i2 = 0,
                          const int i3 = 0, const int i4 = 0, const int i5 = 0,
                          const int i6 = 0, const int i7 = 0) const{
>>>>>>> 8fe1a95b
    return view(i0,i1,i2);
  }
};
template<class Scalar,class ArrayType>
struct ArrayWrapper<Scalar,ArrayType,4,false> {
   ArrayType& view;

   typedef typename Return_Type<ArrayType, Scalar>::return_type rtype;

  KOKKOS_INLINE_FUNCTION
  ArrayWrapper( ArrayType& view_):view(view_) {};

  KOKKOS_INLINE_FUNCTION
<<<<<<< HEAD
#endif
  index_type dimension(index_type i)const{
=======
  int dimension(int i)const{
>>>>>>> 8fe1a95b
         return view.dimension(i);
  }
  index_type rank()const{
         return 4;
  }
  KOKKOS_INLINE_FUNCTION
<<<<<<< HEAD
#endif
  rtype operator() (const index_type i0, const index_type i1=0, const index_type i2 = 0,
                          const index_type i3 = 0, const index_type i4 = 0, const index_type i5 = 0,
                          const index_type i6 = 0, const index_type i7 = 0)const {
=======
  rtype operator() (const int i0, const int i1=0, const int i2 = 0,
                          const int i3 = 0, const int i4 = 0, const int i5 = 0,
                          const int i6 = 0, const int i7 = 0)const {
>>>>>>> 8fe1a95b
    return view(i0,i1,i2,i3);
  }
};
template<class Scalar,class ArrayType>
struct ArrayWrapper<Scalar,ArrayType,5,false> {
   ArrayType& view;

  typedef typename Return_Type<ArrayType, Scalar>::return_type rtype;

  KOKKOS_INLINE_FUNCTION
  ArrayWrapper( ArrayType& view_):view(view_) {};

  KOKKOS_INLINE_FUNCTION
<<<<<<< HEAD
#endif
  index_type dimension(index_type i)const{
=======
  int dimension(int i)const{
>>>>>>> 8fe1a95b
         return view.dimension(i);
  }
  index_type rank()const{
         return 5;
  }
  KOKKOS_INLINE_FUNCTION
<<<<<<< HEAD
#endif
  rtype operator() (const index_type i0, const index_type i1=0, const index_type i2 = 0,
                          const index_type i3 = 0, const index_type i4 = 0, const index_type i5 = 0,
                          const index_type i6 = 0, const index_type i7 = 0) const {
=======
  rtype operator() (const int i0, const int i1=0, const int i2 = 0,
                          const int i3 = 0, const int i4 = 0, const int i5 = 0,
                          const int i6 = 0, const int i7 = 0) const {
>>>>>>> 8fe1a95b
    return view(i0,i1,i2,i3,i4);
  }
};
template<class Scalar,class ArrayType>
struct ArrayWrapper<Scalar,ArrayType,6,false> {
   ArrayType& view;

  typedef typename Return_Type<ArrayType, Scalar>::return_type rtype;

  KOKKOS_INLINE_FUNCTION
  ArrayWrapper( ArrayType& view_):view(view_) {};

  KOKKOS_INLINE_FUNCTION
<<<<<<< HEAD
#endif
  index_type dimension(index_type i)const{
=======
  int dimension(int i)const{
>>>>>>> 8fe1a95b
         return view.dimension(i);
  }
  index_type rank()const{
         return 6;
  }
  KOKKOS_INLINE_FUNCTION
<<<<<<< HEAD
#endif
  rtype operator() (const index_type i0, const index_type i1=0, const index_type i2 = 0,
                          const index_type i3 = 0, const index_type i4 = 0, const index_type i5 = 0,
                          const index_type i6 = 0, const index_type i7 = 0)  const{
=======
  rtype operator() (const int i0, const int i1=0, const int i2 = 0,
                          const int i3 = 0, const int i4 = 0, const int i5 = 0,
                          const int i6 = 0, const int i7 = 0)  const{
>>>>>>> 8fe1a95b
    return view(i0,i1,i2,i3,i4,i5);
  }
};
template<class Scalar,class ArrayType>
struct ArrayWrapper<Scalar,ArrayType,7,false> {
   ArrayType& view;

  typedef typename Return_Type<ArrayType, Scalar>::return_type rtype;

  KOKKOS_INLINE_FUNCTION
  ArrayWrapper( ArrayType& view_):view(view_) {};

  KOKKOS_INLINE_FUNCTION
<<<<<<< HEAD
#endif
  index_type dimension(index_type i)const{
=======
  int dimension(int i)const{
>>>>>>> 8fe1a95b
         return view.dimension(i);
  }
  index_type rank()const{
         return 7;
  }
  KOKKOS_INLINE_FUNCTION
<<<<<<< HEAD
#endif
  rtype operator() (const index_type i0, const index_type i1=0, const index_type i2 = 0,
                          const index_type i3 = 0, const index_type i4 = 0, const index_type i5 = 0,
                          const index_type i6 = 0, const index_type i7 = 0)  const{
=======
  rtype operator() (const int i0, const int i1=0, const int i2 = 0,
                          const int i3 = 0, const int i4 = 0, const int i5 = 0,
                          const int i6 = 0, const int i7 = 0)  const{
>>>>>>> 8fe1a95b
    return view(i0,i1,i2,i3,i4,i5,i6);
  }
};
template<class Scalar,class ArrayType>
struct ArrayWrapper<Scalar,ArrayType,8,false> {
   ArrayType& view;

   typedef typename Return_Type<ArrayType, Scalar>::return_type rtype;

  KOKKOS_INLINE_FUNCTION
  ArrayWrapper(const ArrayType& view_):view(view_) {};

  KOKKOS_INLINE_FUNCTION
<<<<<<< HEAD
#endif
  index_type dimension(index_type i)const{
=======
  int dimension(int i)const{
>>>>>>> 8fe1a95b
         return view.dimension(i);
  }
  index_type rank()const{
         return 8;
  }
  KOKKOS_INLINE_FUNCTION
<<<<<<< HEAD
#endif
  rtype operator() (const index_type i0, const index_type i1=0, const index_type i2 = 0,
                          const index_type i3 = 0, const index_type i4 = 0, const index_type i5 = 0,
                          const index_type i6 = 0, const index_type i7 = 0) const{
=======
  rtype operator() (const int i0, const int i1=0, const int i2 = 0,
                          const int i3 = 0, const int i4 = 0, const int i5 = 0,
                          const int i6 = 0, const int i7 = 0) const{
>>>>>>> 8fe1a95b
    return view(i0,i1,i2,i3,i4,i5,i6,i7);
  }
};
template<class Scalar,class ArrayType>
struct ArrayWrapper<Scalar, ArrayType,-1, true> {
  const ArrayType& view;
  typedef typename Return_Type<ArrayType, Scalar>::const_return_type rtype;

        ArrayWrapper<Scalar,ArrayType,1,true>runtimewrapper1;
                ArrayWrapper<Scalar,ArrayType,2,true>runtimewrapper2;
                ArrayWrapper<Scalar,ArrayType,3,true>runtimewrapper3;
                ArrayWrapper<Scalar,ArrayType,4,true>runtimewrapper4;
                ArrayWrapper<Scalar,ArrayType,5,true>runtimewrapper5;

  KOKKOS_INLINE_FUNCTION
  ArrayWrapper(const ArrayType& view_):
     view(view_),
     runtimewrapper1(view_),
     runtimewrapper2(view_),
     runtimewrapper3(view_),
     runtimewrapper4(view_),
     runtimewrapper5(view_) {};

  KOKKOS_INLINE_FUNCTION
<<<<<<< HEAD
#endif
  index_type dimension(index_type i)const{
=======
  int dimension(int i)const{
>>>>>>> 8fe1a95b
         return view.dimension(i);
  }
  index_type rank()const{
         return view.rank();
  }
  KOKKOS_INLINE_FUNCTION
<<<<<<< HEAD
#endif
  rtype operator() (const index_type i0) const{
=======
  rtype operator() (const int i0) const{
>>>>>>> 8fe1a95b
        return view(i0);
}
  KOKKOS_INLINE_FUNCTION
<<<<<<< HEAD
#endif
   rtype operator() (const index_type i0, const index_type i1) const{
=======
   rtype operator() (const int i0, const int i1) const{
>>>>>>> 8fe1a95b
        return view(i0,i1);
}
  KOKKOS_INLINE_FUNCTION
<<<<<<< HEAD
#endif
   rtype operator() (const index_type i0, const index_type i1, const index_type i2) const{
=======
   rtype operator() (const int i0, const int i1, const int i2) const{
>>>>>>> 8fe1a95b
        return view(i0,i1,i2);
}
  KOKKOS_INLINE_FUNCTION
<<<<<<< HEAD
#endif
   rtype operator() (const index_type i0, const index_type i1, const index_type i2,
                          const index_type i3 ) const{
=======
   rtype operator() (const int i0, const int i1, const int i2,
                          const int i3 ) const{
>>>>>>> 8fe1a95b
        return view(i0,i1,i2,i3);
}
  KOKKOS_INLINE_FUNCTION
<<<<<<< HEAD
#endif
   rtype operator() (const index_type i0, const index_type i1, const index_type i2,
                          const index_type i3, const index_type i4) const{
=======
   rtype operator() (const int i0, const int i1, const int i2,
                          const int i3, const int i4) const{
>>>>>>> 8fe1a95b
        return view(i0,i1,i2,i3,i4);
}

};


template<class Scalar,class ArrayType>
struct ArrayWrapper<Scalar,ArrayType,1,true> {
  const ArrayType& view;

  typedef typename Return_Type<ArrayType, Scalar>::const_return_type rtype;

  KOKKOS_INLINE_FUNCTION
  ArrayWrapper(const ArrayType& view_):view(view_) {};

  KOKKOS_INLINE_FUNCTION
<<<<<<< HEAD
#endif
  index_type dimension(index_type i)const{
=======
  int dimension(int i)const{
>>>>>>> 8fe1a95b
         return view.dimension(i);
  }
  index_type rank()const{
         return 1;
  }
  KOKKOS_INLINE_FUNCTION
<<<<<<< HEAD
#endif
  rtype operator() (const index_type i0, const index_type i1 = 0, const index_type i2 = 0,
                          const index_type i3 = 0, const index_type i4 = 0, const index_type i5 = 0,
                          const index_type i6 = 0, const index_type i7 = 0) const {
=======
  rtype operator() (const int i0, const int i1 = 0, const int i2 = 0,
                          const int i3 = 0, const int i4 = 0, const int i5 = 0,
                          const int i6 = 0, const int i7 = 0) const {
>>>>>>> 8fe1a95b
    return view(i0);
  }

};
template<class Scalar,class ArrayType>
struct ArrayWrapper<Scalar,ArrayType,2,true> {
  const ArrayType& view;

  typedef typename Return_Type<ArrayType, Scalar>::const_return_type rtype;

  KOKKOS_INLINE_FUNCTION
  ArrayWrapper(const ArrayType& view_):view(view_) {};

  KOKKOS_INLINE_FUNCTION
<<<<<<< HEAD
#endif
  index_type dimension(index_type i)const{
=======
  int dimension(int i)const{
>>>>>>> 8fe1a95b
         return view.dimension(i);
  }
  index_type rank()const{
         return 2;
  }
  KOKKOS_INLINE_FUNCTION

  rtype operator() (const index_type i0, const index_type i1=0, const index_type i2 = 0,
                          const index_type i3 = 0, const index_type i4 = 0, const index_type i5 = 0,
                          const index_type i6 = 0, const index_type i7 = 0) const {
    return view(i0,i1);
  }

};
template<class Scalar,class ArrayType>
struct ArrayWrapper<Scalar, ArrayType,3,true> {
  const ArrayType& view;

  typedef typename Return_Type<ArrayType, Scalar>::const_return_type rtype;

  KOKKOS_INLINE_FUNCTION
  ArrayWrapper(const ArrayType& view_):view(view_) {};

  KOKKOS_INLINE_FUNCTION
<<<<<<< HEAD
#endif
  index_type dimension(index_type i)const{
=======
  int dimension(int i)const{
>>>>>>> 8fe1a95b
         return view.dimension(i);
  }
  index_type rank()const{
         return 3;
  }
  KOKKOS_INLINE_FUNCTION

  rtype operator() (const index_type i0, const index_type i1=0, const index_type i2 = 0,
                          const index_type i3 = 0, const index_type i4 = 0, const index_type i5 = 0,
                          const index_type i6 = 0, const index_type i7 = 0) const {
    return view(i0,i1,i2);
  }
};
template<class Scalar,class ArrayType>
struct ArrayWrapper<Scalar,ArrayType,4,true> {
  const ArrayType& view;

  typedef typename Return_Type<ArrayType, Scalar>::const_return_type rtype;

  KOKKOS_INLINE_FUNCTION
  ArrayWrapper(const ArrayType& view_):view(view_) {};
  KOKKOS_INLINE_FUNCTION
<<<<<<< HEAD
#endif
  index_type dimension(index_type i)const{
=======
  int dimension(int i)const{
>>>>>>> 8fe1a95b
         return view.dimension(i);
  }
  index_type rank()const{
         return 4;
  }
  KOKKOS_INLINE_FUNCTION
<<<<<<< HEAD
#endif
  rtype operator() (const index_type i0, const index_type i1=0, const index_type i2 = 0,
                          const index_type i3 = 0, const index_type i4 = 0, const index_type i5 = 0,
                          const index_type i6 = 0, const index_type i7 = 0) const {
=======
  rtype operator() (const int i0, const int i1=0, const int i2 = 0,
                          const int i3 = 0, const int i4 = 0, const int i5 = 0,
                          const int i6 = 0, const int i7 = 0) const {
>>>>>>> 8fe1a95b
    return view(i0,i1,i2,i3);
  }
};
template<class Scalar,class ArrayType>
struct ArrayWrapper<Scalar,ArrayType,5,true> {
  const ArrayType& view;

  typedef typename Return_Type<ArrayType, Scalar>::const_return_type rtype;
  KOKKOS_INLINE_FUNCTION
  ArrayWrapper(const ArrayType& view_):view(view_) {};
  KOKKOS_INLINE_FUNCTION
<<<<<<< HEAD
#endif
  index_type dimension(index_type i)const{
=======
  int dimension(int i)const{
>>>>>>> 8fe1a95b
         return view.dimension(i);
  }
  index_type rank()const{
         return 5;
  }
  KOKKOS_INLINE_FUNCTION
<<<<<<< HEAD
#endif
  rtype operator() (const index_type i0, const index_type i1=0, const index_type i2 = 0,
                          const index_type i3 = 0, const index_type i4 = 0, const index_type i5 = 0,
                          const index_type i6 = 0, const index_type i7 = 0)  const{
=======
  rtype operator() (const int i0, const int i1=0, const int i2 = 0,
                          const int i3 = 0, const int i4 = 0, const int i5 = 0,
                          const int i6 = 0, const int i7 = 0)  const{
>>>>>>> 8fe1a95b
    return view(i0,i1,i2,i3,i4);
  }
};
template<class Scalar,class ArrayType>
struct ArrayWrapper<Scalar,ArrayType,6,true> {
  const ArrayType& view;

  typedef typename Return_Type<ArrayType, Scalar>::const_return_type rtype;
  KOKKOS_INLINE_FUNCTION
  ArrayWrapper(const ArrayType& view_):view(view_) {};
  KOKKOS_INLINE_FUNCTION
<<<<<<< HEAD
#endif
  index_type dimension(index_type i)const{
=======
  int dimension(int i)const{
>>>>>>> 8fe1a95b
         return view.dimension(i);
  }
  index_type rank()const{
         return 6;
  }
  KOKKOS_INLINE_FUNCTION
<<<<<<< HEAD
#endif
  rtype operator() (const index_type i0, const index_type i1=0, const index_type i2 = 0,
                          const index_type i3 = 0, const index_type i4 = 0, const index_type i5 = 0,
                          const index_type i6 = 0, const index_type i7 = 0) const {
=======
  rtype operator() (const int i0, const int i1=0, const int i2 = 0,
                          const int i3 = 0, const int i4 = 0, const int i5 = 0,
                          const int i6 = 0, const int i7 = 0) const {
>>>>>>> 8fe1a95b
    return view(i0,i1,i2,i3,i4,i5);
  }
};
template<class Scalar,class ArrayType>
struct ArrayWrapper<Scalar,ArrayType,7,true> {
  const ArrayType& view;

  typedef typename Return_Type<ArrayType, Scalar>::const_return_type rtype;
  KOKKOS_INLINE_FUNCTION
  ArrayWrapper(const ArrayType& view_):view(view_) {};
  KOKKOS_INLINE_FUNCTION
<<<<<<< HEAD
#endif
  index_type dimension(index_type i)const{
=======
  int dimension(int i)const{
>>>>>>> 8fe1a95b
         return view.dimension(i);
  }
  index_type rank()const{
         return 7;
  }

  KOKKOS_INLINE_FUNCTION
<<<<<<< HEAD
#endif
  rtype operator() (const index_type i0, const index_type i1=0, const index_type i2 = 0,
                          const index_type i3 = 0, const index_type i4 = 0, const index_type i5 = 0,
                          const index_type i6 = 0, const index_type i7 = 0) const {
=======
  rtype operator() (const int i0, const int i1=0, const int i2 = 0,
                          const int i3 = 0, const int i4 = 0, const int i5 = 0,
                          const int i6 = 0, const int i7 = 0) const {
>>>>>>> 8fe1a95b
    return view(i0,i1,i2,i3,i4,i5,i6);
  }
};


template<class Scalar,class ArrayType>
struct ArrayWrapper<Scalar,ArrayType,8,true> {
   const ArrayType& view;

  typedef typename Return_Type<ArrayType, Scalar>::const_return_type rtype;
  KOKKOS_INLINE_FUNCTION
  ArrayWrapper(const ArrayType& view_):view(view_) {};
  KOKKOS_INLINE_FUNCTION
<<<<<<< HEAD
#endif
  index_type dimension(index_type i)const{
=======
  int dimension(int i)const{
>>>>>>> 8fe1a95b
         return view.dimension(i);
  }
  index_type rank()const{
         return 8;
  }
  KOKKOS_INLINE_FUNCTION
<<<<<<< HEAD
#endif
  rtype operator() (const index_type i0, const index_type i1=0, const index_type i2 = 0,
                          const index_type i3 = 0, const index_type i4 = 0, const index_type i5 = 0,
                          const index_type i6 = 0, const index_type i7 = 0) const {
=======
  rtype operator() (const int i0, const int i1=0, const int i2 = 0,
                          const int i3 = 0, const int i4 = 0, const int i5 = 0,
                          const int i6 = 0, const int i7 = 0) const {
>>>>>>> 8fe1a95b
    return view(i0,i1,i2,i3,i4,i5,i6,i7);
  }
};

#endif
<|MERGE_RESOLUTION|>--- conflicted
+++ resolved
@@ -1,14 +1,7 @@
 #ifndef INTREPID2_KOKKOS_RANK_HPP
 #define INTREPID2_KOKKOS_RANK_HPP
-<<<<<<< HEAD
-//#ifdef HAVE_INTREPID_KOKKOSCORE
 #include "Kokkos_Core.hpp"
 #include "Sacado.hpp"
-//#endif
-=======
-#include "Kokkos_Core.hpp"
-#include "Sacado.hpp"
->>>>>>> 8fe1a95b
 
 namespace Intrepid2{
 
@@ -27,14 +20,14 @@
 struct Void {
   typedef void type;
 };
-}
+
 template<class T, class U = void>
 struct conditional_eSpace {
 	typedef Kokkos::Serial execution_space;
 };
 
 template<class T>
-struct conditional_eSpace<T, typename Intrepid2::Void<typename T::execution_space>::type > {
+struct conditional_eSpace<T, typename Void<typename T::execution_space>::type > {
 
 	typedef typename T::execution_space execution_space;
 };
@@ -43,12 +36,7 @@
 
 
 template<class A>
-<<<<<<< HEAD
-struct Rank{static const index_type value = -1;};
-#ifdef HAVE_INTREPID_KOKKOSCORE
-=======
 struct Rank{static const int value = -1;};
->>>>>>> 8fe1a95b
 template<class arg1, class arg2, class arg3, class arg4, class arg5>
 struct Rank<Kokkos::View<arg1,arg2,arg3,arg4,arg5> >{
 static const index_type value=Kokkos::View<arg1,arg2,arg3,arg4, arg5>::Rank;
@@ -205,64 +193,32 @@
      runtimewrapper5(view_) {};
 
   KOKKOS_INLINE_FUNCTION
-<<<<<<< HEAD
-#endif
-  index_type dimension(index_type i)const{
-=======
-  int dimension(int i)const{
->>>>>>> 8fe1a95b
+  index_type dimension(index_type i)const{
          return view.dimension(i);
   }
     index_type rank()const{
          return view.rank();
   }
   KOKKOS_INLINE_FUNCTION
-<<<<<<< HEAD
-#endif
   rtype operator() (const index_type i0) const{
-=======
-  rtype operator() (const int i0) const{
->>>>>>> 8fe1a95b
         return view(i0);
 }
   KOKKOS_INLINE_FUNCTION
-<<<<<<< HEAD
-#endif
    rtype operator() (const index_type i0, const index_type i1) const{
-=======
-   rtype operator() (const int i0, const int i1) const{
->>>>>>> 8fe1a95b
         return view(i0,i1);
 }
   KOKKOS_INLINE_FUNCTION
-<<<<<<< HEAD
-#endif
    rtype operator() (const index_type i0, const index_type i1, const index_type i2) const{
-=======
-   rtype operator() (const int i0, const int i1, const int i2) const{
->>>>>>> 8fe1a95b
         return view(i0,i1,i2);
 }
   KOKKOS_INLINE_FUNCTION
-<<<<<<< HEAD
-#endif
    rtype operator() (const index_type i0, const index_type i1, const index_type i2,
                           const index_type i3) const{
-=======
-   rtype operator() (const int i0, const int i1, const int i2,
-                          const int i3) const{
->>>>>>> 8fe1a95b
         return view(i0,i1,i2,i3);
 }
   KOKKOS_INLINE_FUNCTION
-<<<<<<< HEAD
-#endif
    rtype operator() (const index_type i0, const index_type i1, const index_type i2,
                           const index_type i3, const index_type i4) const{
-=======
-   rtype operator() (const int i0, const int i1, const int i2,
-                          const int i3, const int i4) const{
->>>>>>> 8fe1a95b
         return view(i0,i1,i2,i3,i4);
 }
 
@@ -278,28 +234,16 @@
   ArrayWrapper( ArrayType& view_):view(view_) {};
 
   KOKKOS_INLINE_FUNCTION
-<<<<<<< HEAD
-#endif
-  index_type dimension(index_type i)const{
-=======
-  int dimension(int i)const{
->>>>>>> 8fe1a95b
+  index_type dimension(index_type i)const{
          return view.dimension(i);
   }
   index_type rank()const{
          return 1;
   }
   KOKKOS_INLINE_FUNCTION
-<<<<<<< HEAD
-#endif
   rtype operator() (const index_type i0, const index_type i1 = 0, const index_type i2 = 0,
                           const index_type i3 = 0, const index_type i4 = 0, const index_type i5 = 0,
                           const index_type i6 = 0, const index_type i7 = 0)  const{
-=======
-  rtype operator() (const int i0, const int i1 = 0, const int i2 = 0,
-                          const int i3 = 0, const int i4 = 0, const int i5 = 0,
-                          const int i6 = 0, const int i7 = 0)  const{
->>>>>>> 8fe1a95b
     return view(i0);
   }
 
@@ -314,28 +258,16 @@
   ArrayWrapper( ArrayType& view_):view(view_) {};
 
   KOKKOS_INLINE_FUNCTION
-<<<<<<< HEAD
-#endif
-  index_type dimension(index_type i)const{
-=======
-  int dimension(int i)const{
->>>>>>> 8fe1a95b
+  index_type dimension(index_type i)const{
          return view.dimension(i);
   }
   index_type rank()const{
          return 2;
   }
   KOKKOS_INLINE_FUNCTION
-<<<<<<< HEAD
-#endif
   rtype operator() (const index_type i0, const index_type i1=0, const index_type i2 = 0,
                           const index_type i3 = 0, const index_type i4 = 0, const index_type i5 = 0,
                           const index_type i6 = 0, const index_type i7 = 0)  const{
-=======
-  rtype operator() (const int i0, const int i1=0, const int i2 = 0,
-                          const int i3 = 0, const int i4 = 0, const int i5 = 0,
-                          const int i6 = 0, const int i7 = 0)  const{
->>>>>>> 8fe1a95b
     return view(i0,i1);
   }
 
@@ -350,28 +282,16 @@
   ArrayWrapper( ArrayType& view_):view(view_) {};
 
   KOKKOS_INLINE_FUNCTION
-<<<<<<< HEAD
-#endif
-  index_type dimension(index_type i)const{
-=======
-  int dimension(int i)const{
->>>>>>> 8fe1a95b
+  index_type dimension(index_type i)const{
          return view.dimension(i);
   }
   index_type rank()const{
          return 3;
   }
   KOKKOS_INLINE_FUNCTION
-<<<<<<< HEAD
-#endif
   rtype operator() (const index_type i0, const index_type i1=0, const index_type i2 = 0,
                           const index_type i3 = 0, const index_type i4 = 0, const index_type i5 = 0,
                           const index_type i6 = 0, const index_type i7 = 0) const{
-=======
-  rtype operator() (const int i0, const int i1=0, const int i2 = 0,
-                          const int i3 = 0, const int i4 = 0, const int i5 = 0,
-                          const int i6 = 0, const int i7 = 0) const{
->>>>>>> 8fe1a95b
     return view(i0,i1,i2);
   }
 };
@@ -385,28 +305,16 @@
   ArrayWrapper( ArrayType& view_):view(view_) {};
 
   KOKKOS_INLINE_FUNCTION
-<<<<<<< HEAD
-#endif
-  index_type dimension(index_type i)const{
-=======
-  int dimension(int i)const{
->>>>>>> 8fe1a95b
+  index_type dimension(index_type i)const{
          return view.dimension(i);
   }
   index_type rank()const{
          return 4;
   }
   KOKKOS_INLINE_FUNCTION
-<<<<<<< HEAD
-#endif
   rtype operator() (const index_type i0, const index_type i1=0, const index_type i2 = 0,
                           const index_type i3 = 0, const index_type i4 = 0, const index_type i5 = 0,
                           const index_type i6 = 0, const index_type i7 = 0)const {
-=======
-  rtype operator() (const int i0, const int i1=0, const int i2 = 0,
-                          const int i3 = 0, const int i4 = 0, const int i5 = 0,
-                          const int i6 = 0, const int i7 = 0)const {
->>>>>>> 8fe1a95b
     return view(i0,i1,i2,i3);
   }
 };
@@ -420,28 +328,16 @@
   ArrayWrapper( ArrayType& view_):view(view_) {};
 
   KOKKOS_INLINE_FUNCTION
-<<<<<<< HEAD
-#endif
-  index_type dimension(index_type i)const{
-=======
-  int dimension(int i)const{
->>>>>>> 8fe1a95b
+  index_type dimension(index_type i)const{
          return view.dimension(i);
   }
   index_type rank()const{
          return 5;
   }
   KOKKOS_INLINE_FUNCTION
-<<<<<<< HEAD
-#endif
-  rtype operator() (const index_type i0, const index_type i1=0, const index_type i2 = 0,
-                          const index_type i3 = 0, const index_type i4 = 0, const index_type i5 = 0,
-                          const index_type i6 = 0, const index_type i7 = 0) const {
-=======
-  rtype operator() (const int i0, const int i1=0, const int i2 = 0,
-                          const int i3 = 0, const int i4 = 0, const int i5 = 0,
-                          const int i6 = 0, const int i7 = 0) const {
->>>>>>> 8fe1a95b
+  rtype operator() (const index_type i0, const index_type i1=0, const index_type i2 = 0,
+                          const index_type i3 = 0, const index_type i4 = 0, const index_type i5 = 0,
+                          const index_type i6 = 0, const index_type i7 = 0) const {
     return view(i0,i1,i2,i3,i4);
   }
 };
@@ -455,28 +351,16 @@
   ArrayWrapper( ArrayType& view_):view(view_) {};
 
   KOKKOS_INLINE_FUNCTION
-<<<<<<< HEAD
-#endif
-  index_type dimension(index_type i)const{
-=======
-  int dimension(int i)const{
->>>>>>> 8fe1a95b
+  index_type dimension(index_type i)const{
          return view.dimension(i);
   }
   index_type rank()const{
          return 6;
   }
   KOKKOS_INLINE_FUNCTION
-<<<<<<< HEAD
-#endif
   rtype operator() (const index_type i0, const index_type i1=0, const index_type i2 = 0,
                           const index_type i3 = 0, const index_type i4 = 0, const index_type i5 = 0,
                           const index_type i6 = 0, const index_type i7 = 0)  const{
-=======
-  rtype operator() (const int i0, const int i1=0, const int i2 = 0,
-                          const int i3 = 0, const int i4 = 0, const int i5 = 0,
-                          const int i6 = 0, const int i7 = 0)  const{
->>>>>>> 8fe1a95b
     return view(i0,i1,i2,i3,i4,i5);
   }
 };
@@ -490,28 +374,16 @@
   ArrayWrapper( ArrayType& view_):view(view_) {};
 
   KOKKOS_INLINE_FUNCTION
-<<<<<<< HEAD
-#endif
-  index_type dimension(index_type i)const{
-=======
-  int dimension(int i)const{
->>>>>>> 8fe1a95b
+  index_type dimension(index_type i)const{
          return view.dimension(i);
   }
   index_type rank()const{
          return 7;
   }
   KOKKOS_INLINE_FUNCTION
-<<<<<<< HEAD
-#endif
   rtype operator() (const index_type i0, const index_type i1=0, const index_type i2 = 0,
                           const index_type i3 = 0, const index_type i4 = 0, const index_type i5 = 0,
                           const index_type i6 = 0, const index_type i7 = 0)  const{
-=======
-  rtype operator() (const int i0, const int i1=0, const int i2 = 0,
-                          const int i3 = 0, const int i4 = 0, const int i5 = 0,
-                          const int i6 = 0, const int i7 = 0)  const{
->>>>>>> 8fe1a95b
     return view(i0,i1,i2,i3,i4,i5,i6);
   }
 };
@@ -525,28 +397,16 @@
   ArrayWrapper(const ArrayType& view_):view(view_) {};
 
   KOKKOS_INLINE_FUNCTION
-<<<<<<< HEAD
-#endif
-  index_type dimension(index_type i)const{
-=======
-  int dimension(int i)const{
->>>>>>> 8fe1a95b
+  index_type dimension(index_type i)const{
          return view.dimension(i);
   }
   index_type rank()const{
          return 8;
   }
   KOKKOS_INLINE_FUNCTION
-<<<<<<< HEAD
-#endif
   rtype operator() (const index_type i0, const index_type i1=0, const index_type i2 = 0,
                           const index_type i3 = 0, const index_type i4 = 0, const index_type i5 = 0,
                           const index_type i6 = 0, const index_type i7 = 0) const{
-=======
-  rtype operator() (const int i0, const int i1=0, const int i2 = 0,
-                          const int i3 = 0, const int i4 = 0, const int i5 = 0,
-                          const int i6 = 0, const int i7 = 0) const{
->>>>>>> 8fe1a95b
     return view(i0,i1,i2,i3,i4,i5,i6,i7);
   }
 };
@@ -571,64 +431,32 @@
      runtimewrapper5(view_) {};
 
   KOKKOS_INLINE_FUNCTION
-<<<<<<< HEAD
-#endif
-  index_type dimension(index_type i)const{
-=======
-  int dimension(int i)const{
->>>>>>> 8fe1a95b
+  index_type dimension(index_type i)const{
          return view.dimension(i);
   }
   index_type rank()const{
          return view.rank();
   }
   KOKKOS_INLINE_FUNCTION
-<<<<<<< HEAD
-#endif
   rtype operator() (const index_type i0) const{
-=======
-  rtype operator() (const int i0) const{
->>>>>>> 8fe1a95b
         return view(i0);
 }
   KOKKOS_INLINE_FUNCTION
-<<<<<<< HEAD
-#endif
    rtype operator() (const index_type i0, const index_type i1) const{
-=======
-   rtype operator() (const int i0, const int i1) const{
->>>>>>> 8fe1a95b
         return view(i0,i1);
 }
   KOKKOS_INLINE_FUNCTION
-<<<<<<< HEAD
-#endif
    rtype operator() (const index_type i0, const index_type i1, const index_type i2) const{
-=======
-   rtype operator() (const int i0, const int i1, const int i2) const{
->>>>>>> 8fe1a95b
         return view(i0,i1,i2);
 }
   KOKKOS_INLINE_FUNCTION
-<<<<<<< HEAD
-#endif
    rtype operator() (const index_type i0, const index_type i1, const index_type i2,
                           const index_type i3 ) const{
-=======
-   rtype operator() (const int i0, const int i1, const int i2,
-                          const int i3 ) const{
->>>>>>> 8fe1a95b
         return view(i0,i1,i2,i3);
 }
   KOKKOS_INLINE_FUNCTION
-<<<<<<< HEAD
-#endif
    rtype operator() (const index_type i0, const index_type i1, const index_type i2,
                           const index_type i3, const index_type i4) const{
-=======
-   rtype operator() (const int i0, const int i1, const int i2,
-                          const int i3, const int i4) const{
->>>>>>> 8fe1a95b
         return view(i0,i1,i2,i3,i4);
 }
 
@@ -645,28 +473,16 @@
   ArrayWrapper(const ArrayType& view_):view(view_) {};
 
   KOKKOS_INLINE_FUNCTION
-<<<<<<< HEAD
-#endif
-  index_type dimension(index_type i)const{
-=======
-  int dimension(int i)const{
->>>>>>> 8fe1a95b
+  index_type dimension(index_type i)const{
          return view.dimension(i);
   }
   index_type rank()const{
          return 1;
   }
   KOKKOS_INLINE_FUNCTION
-<<<<<<< HEAD
-#endif
   rtype operator() (const index_type i0, const index_type i1 = 0, const index_type i2 = 0,
                           const index_type i3 = 0, const index_type i4 = 0, const index_type i5 = 0,
                           const index_type i6 = 0, const index_type i7 = 0) const {
-=======
-  rtype operator() (const int i0, const int i1 = 0, const int i2 = 0,
-                          const int i3 = 0, const int i4 = 0, const int i5 = 0,
-                          const int i6 = 0, const int i7 = 0) const {
->>>>>>> 8fe1a95b
     return view(i0);
   }
 
@@ -681,12 +497,7 @@
   ArrayWrapper(const ArrayType& view_):view(view_) {};
 
   KOKKOS_INLINE_FUNCTION
-<<<<<<< HEAD
-#endif
-  index_type dimension(index_type i)const{
-=======
-  int dimension(int i)const{
->>>>>>> 8fe1a95b
+  index_type dimension(index_type i)const{
          return view.dimension(i);
   }
   index_type rank()const{
@@ -711,12 +522,7 @@
   ArrayWrapper(const ArrayType& view_):view(view_) {};
 
   KOKKOS_INLINE_FUNCTION
-<<<<<<< HEAD
-#endif
-  index_type dimension(index_type i)const{
-=======
-  int dimension(int i)const{
->>>>>>> 8fe1a95b
+  index_type dimension(index_type i)const{
          return view.dimension(i);
   }
   index_type rank()const{
@@ -739,28 +545,16 @@
   KOKKOS_INLINE_FUNCTION
   ArrayWrapper(const ArrayType& view_):view(view_) {};
   KOKKOS_INLINE_FUNCTION
-<<<<<<< HEAD
-#endif
-  index_type dimension(index_type i)const{
-=======
-  int dimension(int i)const{
->>>>>>> 8fe1a95b
+  index_type dimension(index_type i)const{
          return view.dimension(i);
   }
   index_type rank()const{
          return 4;
   }
   KOKKOS_INLINE_FUNCTION
-<<<<<<< HEAD
-#endif
-  rtype operator() (const index_type i0, const index_type i1=0, const index_type i2 = 0,
-                          const index_type i3 = 0, const index_type i4 = 0, const index_type i5 = 0,
-                          const index_type i6 = 0, const index_type i7 = 0) const {
-=======
-  rtype operator() (const int i0, const int i1=0, const int i2 = 0,
-                          const int i3 = 0, const int i4 = 0, const int i5 = 0,
-                          const int i6 = 0, const int i7 = 0) const {
->>>>>>> 8fe1a95b
+  rtype operator() (const index_type i0, const index_type i1=0, const index_type i2 = 0,
+                          const index_type i3 = 0, const index_type i4 = 0, const index_type i5 = 0,
+                          const index_type i6 = 0, const index_type i7 = 0) const {
     return view(i0,i1,i2,i3);
   }
 };
@@ -772,28 +566,16 @@
   KOKKOS_INLINE_FUNCTION
   ArrayWrapper(const ArrayType& view_):view(view_) {};
   KOKKOS_INLINE_FUNCTION
-<<<<<<< HEAD
-#endif
-  index_type dimension(index_type i)const{
-=======
-  int dimension(int i)const{
->>>>>>> 8fe1a95b
+  index_type dimension(index_type i)const{
          return view.dimension(i);
   }
   index_type rank()const{
          return 5;
   }
   KOKKOS_INLINE_FUNCTION
-<<<<<<< HEAD
-#endif
   rtype operator() (const index_type i0, const index_type i1=0, const index_type i2 = 0,
                           const index_type i3 = 0, const index_type i4 = 0, const index_type i5 = 0,
                           const index_type i6 = 0, const index_type i7 = 0)  const{
-=======
-  rtype operator() (const int i0, const int i1=0, const int i2 = 0,
-                          const int i3 = 0, const int i4 = 0, const int i5 = 0,
-                          const int i6 = 0, const int i7 = 0)  const{
->>>>>>> 8fe1a95b
     return view(i0,i1,i2,i3,i4);
   }
 };
@@ -805,28 +587,16 @@
   KOKKOS_INLINE_FUNCTION
   ArrayWrapper(const ArrayType& view_):view(view_) {};
   KOKKOS_INLINE_FUNCTION
-<<<<<<< HEAD
-#endif
-  index_type dimension(index_type i)const{
-=======
-  int dimension(int i)const{
->>>>>>> 8fe1a95b
+  index_type dimension(index_type i)const{
          return view.dimension(i);
   }
   index_type rank()const{
          return 6;
   }
   KOKKOS_INLINE_FUNCTION
-<<<<<<< HEAD
-#endif
-  rtype operator() (const index_type i0, const index_type i1=0, const index_type i2 = 0,
-                          const index_type i3 = 0, const index_type i4 = 0, const index_type i5 = 0,
-                          const index_type i6 = 0, const index_type i7 = 0) const {
-=======
-  rtype operator() (const int i0, const int i1=0, const int i2 = 0,
-                          const int i3 = 0, const int i4 = 0, const int i5 = 0,
-                          const int i6 = 0, const int i7 = 0) const {
->>>>>>> 8fe1a95b
+  rtype operator() (const index_type i0, const index_type i1=0, const index_type i2 = 0,
+                          const index_type i3 = 0, const index_type i4 = 0, const index_type i5 = 0,
+                          const index_type i6 = 0, const index_type i7 = 0) const {
     return view(i0,i1,i2,i3,i4,i5);
   }
 };
@@ -838,12 +608,7 @@
   KOKKOS_INLINE_FUNCTION
   ArrayWrapper(const ArrayType& view_):view(view_) {};
   KOKKOS_INLINE_FUNCTION
-<<<<<<< HEAD
-#endif
-  index_type dimension(index_type i)const{
-=======
-  int dimension(int i)const{
->>>>>>> 8fe1a95b
+  index_type dimension(index_type i)const{
          return view.dimension(i);
   }
   index_type rank()const{
@@ -851,16 +616,9 @@
   }
 
   KOKKOS_INLINE_FUNCTION
-<<<<<<< HEAD
-#endif
-  rtype operator() (const index_type i0, const index_type i1=0, const index_type i2 = 0,
-                          const index_type i3 = 0, const index_type i4 = 0, const index_type i5 = 0,
-                          const index_type i6 = 0, const index_type i7 = 0) const {
-=======
-  rtype operator() (const int i0, const int i1=0, const int i2 = 0,
-                          const int i3 = 0, const int i4 = 0, const int i5 = 0,
-                          const int i6 = 0, const int i7 = 0) const {
->>>>>>> 8fe1a95b
+  rtype operator() (const index_type i0, const index_type i1=0, const index_type i2 = 0,
+                          const index_type i3 = 0, const index_type i4 = 0, const index_type i5 = 0,
+                          const index_type i6 = 0, const index_type i7 = 0) const {
     return view(i0,i1,i2,i3,i4,i5,i6);
   }
 };
@@ -874,30 +632,18 @@
   KOKKOS_INLINE_FUNCTION
   ArrayWrapper(const ArrayType& view_):view(view_) {};
   KOKKOS_INLINE_FUNCTION
-<<<<<<< HEAD
+  index_type dimension(index_type i)const{
+         return view.dimension(i);
+  }
+  index_type rank()const{
+         return 8;
+  }
+  KOKKOS_INLINE_FUNCTION
+  rtype operator() (const index_type i0, const index_type i1=0, const index_type i2 = 0,
+                          const index_type i3 = 0, const index_type i4 = 0, const index_type i5 = 0,
+                          const index_type i6 = 0, const index_type i7 = 0) const {
+    return view(i0,i1,i2,i3,i4,i5,i6,i7);
+  }
+};
+
 #endif
-  index_type dimension(index_type i)const{
-=======
-  int dimension(int i)const{
->>>>>>> 8fe1a95b
-         return view.dimension(i);
-  }
-  index_type rank()const{
-         return 8;
-  }
-  KOKKOS_INLINE_FUNCTION
-<<<<<<< HEAD
-#endif
-  rtype operator() (const index_type i0, const index_type i1=0, const index_type i2 = 0,
-                          const index_type i3 = 0, const index_type i4 = 0, const index_type i5 = 0,
-                          const index_type i6 = 0, const index_type i7 = 0) const {
-=======
-  rtype operator() (const int i0, const int i1=0, const int i2 = 0,
-                          const int i3 = 0, const int i4 = 0, const int i5 = 0,
-                          const int i6 = 0, const int i7 = 0) const {
->>>>>>> 8fe1a95b
-    return view(i0,i1,i2,i3,i4,i5,i6,i7);
-  }
-};
-
-#endif
