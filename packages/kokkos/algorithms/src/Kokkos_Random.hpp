/*
//@HEADER
// ************************************************************************
//
//                        Kokkos v. 3.0
//       Copyright (2020) National Technology & Engineering
//               Solutions of Sandia, LLC (NTESS).
//
// Under the terms of Contract DE-NA0003525 with NTESS,
// the U.S. Government retains certain rights in this software.
//
// Redistribution and use in source and binary forms, with or without
// modification, are permitted provided that the following conditions are
// met:
//
// 1. Redistributions of source code must retain the above copyright
// notice, this list of conditions and the following disclaimer.
//
// 2. Redistributions in binary form must reproduce the above copyright
// notice, this list of conditions and the following disclaimer in the
// documentation and/or other materials provided with the distribution.
//
// 3. Neither the name of the Corporation nor the names of the
// contributors may be used to endorse or promote products derived from
// this software without specific prior written permission.
//
// THIS SOFTWARE IS PROVIDED BY NTESS "AS IS" AND ANY
// EXPRESS OR IMPLIED WARRANTIES, INCLUDING, BUT NOT LIMITED TO, THE
// IMPLIED WARRANTIES OF MERCHANTABILITY AND FITNESS FOR A PARTICULAR
// PURPOSE ARE DISCLAIMED. IN NO EVENT SHALL NTESS OR THE
// CONTRIBUTORS BE LIABLE FOR ANY DIRECT, INDIRECT, INCIDENTAL, SPECIAL,
// EXEMPLARY, OR CONSEQUENTIAL DAMAGES (INCLUDING, BUT NOT LIMITED TO,
// PROCUREMENT OF SUBSTITUTE GOODS OR SERVICES; LOSS OF USE, DATA, OR
// PROFITS; OR BUSINESS INTERRUPTION) HOWEVER CAUSED AND ON ANY THEORY OF
// LIABILITY, WHETHER IN CONTRACT, STRICT LIABILITY, OR TORT (INCLUDING
// NEGLIGENCE OR OTHERWISE) ARISING IN ANY WAY OUT OF THE USE OF THIS
// SOFTWARE, EVEN IF ADVISED OF THE POSSIBILITY OF SUCH DAMAGE.
//
// Questions? Contact Christian R. Trott (crtrott@sandia.gov)
//
// ************************************************************************
//@HEADER
*/

#ifndef KOKKOS_RANDOM_HPP
#define KOKKOS_RANDOM_HPP

#include <Kokkos_Core.hpp>
#include <Kokkos_Complex.hpp>
#include <cstdio>
#include <cstdlib>
#include <cmath>

/// \file Kokkos_Random.hpp
/// \brief Pseudorandom number generators
///
/// These generators are based on Vigna, Sebastiano (2014). "An
/// experimental exploration of Marsaglia's xorshift generators,
/// scrambled."  See: http://arxiv.org/abs/1402.6246

namespace Kokkos {

// clang-format off
  /*Template functions to get equidistributed random numbers from a generator for a specific Scalar type

       template<class Generator,Scalar>
       struct rand{

         //Max value returned by draw(Generator& gen)
         KOKKOS_INLINE_FUNCTION
         static Scalar max();

         //Returns a value between zero and max()
         KOKKOS_INLINE_FUNCTION
         static Scalar draw(Generator& gen);

         //Returns a value between zero and range()
         //Note: for floating point values range can be larger than max()
         KOKKOS_INLINE_FUNCTION
         static Scalar draw(Generator& gen, const Scalar& range){}

         //Return value between start and end
         KOKKOS_INLINE_FUNCTION
         static Scalar draw(Generator& gen, const Scalar& start, const Scalar& end);
      };

    The Random number generators themselves have two components a state-pool and the actual generator
    A state-pool manages a number of generators, so that each active thread is able to grep its own.
    This allows the generation of random numbers which are independent between threads. Note that
    in contrast to CuRand none of the functions of the pool (or the generator) are collectives,
    i.e. all functions can be called inside conditionals.

    template<class Device>
    class Pool {
     public:
      //The Kokkos device type
      using device_type = Device;
      //The actual generator type
      using generator_type = Generator<Device>;

      //Default constructor: does not initialize a pool
      Pool();

      //Initializing constructor: calls init(seed,Device_Specific_Number);
      Pool(unsigned int seed);

      //Initialize Pool with seed as a starting seed with a pool_size of num_states
      //The Random_XorShift64 generator is used in serial to initialize all states,
      //thus the initialization process is platform independent and deterministic.
      void init(unsigned int seed, int num_states);

      //Get a generator. This will lock one of the states, guaranteeing that each thread
      //will have its private generator. Note: on Cuda getting a state involves atomics,
      //and is thus not deterministic!
      generator_type get_state();

      //Give a state back to the pool. This unlocks the state, and writes the modified
      //state of the generator back to the pool.
      void free_state(generator_type gen);

    }

    template<class Device>
    class Generator {
     public:
     //The Kokkos device type
    using device_type = DeviceType;

    //Max return values of respective [X]rand[S]() functions
    enum {MAX_URAND = 0xffffffffU};
    enum {MAX_URAND64 = 0xffffffffffffffffULL-1};
    enum {MAX_RAND = static_cast<int>(0xffffffffU/2)};
    enum {MAX_RAND64 = static_cast<int64_t>(0xffffffffffffffffULL/2-1)};


    //Init with a state and the idx with respect to pool. Note: in serial the
    //Generator can be used by just giving it the necessary state arguments
    KOKKOS_INLINE_FUNCTION
    Generator (STATE_ARGUMENTS, int state_idx = 0);

    //Draw a equidistributed uint32_t in the range [0,MAX_URAND)
    KOKKOS_INLINE_FUNCTION
    uint32_t urand();

    //Draw a equidistributed uint64_t in the range [0,MAX_URAND64)
    KOKKOS_INLINE_FUNCTION
    uint64_t urand64();

    //Draw a equidistributed uint32_t in the range [0,range)
    KOKKOS_INLINE_FUNCTION
    uint32_t urand(const uint32_t& range);

    //Draw a equidistributed uint32_t in the range [start,end)
    KOKKOS_INLINE_FUNCTION
    uint32_t urand(const uint32_t& start, const uint32_t& end );

    //Draw a equidistributed uint64_t in the range [0,range)
    KOKKOS_INLINE_FUNCTION
    uint64_t urand64(const uint64_t& range);

    //Draw a equidistributed uint64_t in the range [start,end)
    KOKKOS_INLINE_FUNCTION
    uint64_t urand64(const uint64_t& start, const uint64_t& end );

    //Draw a equidistributed int in the range [0,MAX_RAND)
    KOKKOS_INLINE_FUNCTION
    int rand();

    //Draw a equidistributed int in the range [0,range)
    KOKKOS_INLINE_FUNCTION
    int rand(const int& range);

    //Draw a equidistributed int in the range [start,end)
    KOKKOS_INLINE_FUNCTION
    int rand(const int& start, const int& end );

    //Draw a equidistributed int64_t in the range [0,MAX_RAND64)
    KOKKOS_INLINE_FUNCTION
    int64_t rand64();

    //Draw a equidistributed int64_t in the range [0,range)
    KOKKOS_INLINE_FUNCTION
    int64_t rand64(const int64_t& range);

    //Draw a equidistributed int64_t in the range [start,end)
    KOKKOS_INLINE_FUNCTION
    int64_t rand64(const int64_t& start, const int64_t& end );

    //Draw a equidistributed float in the range [0,1.0)
    KOKKOS_INLINE_FUNCTION
    float frand();

    //Draw a equidistributed float in the range [0,range)
    KOKKOS_INLINE_FUNCTION
    float frand(const float& range);

    //Draw a equidistributed float in the range [start,end)
    KOKKOS_INLINE_FUNCTION
    float frand(const float& start, const float& end );

    //Draw a equidistributed double in the range [0,1.0)
    KOKKOS_INLINE_FUNCTION
    double drand();

    //Draw a equidistributed double in the range [0,range)
    KOKKOS_INLINE_FUNCTION
    double drand(const double& range);

    //Draw a equidistributed double in the range [start,end)
    KOKKOS_INLINE_FUNCTION
    double drand(const double& start, const double& end );

    //Draw a equidistributed long double in the range [0,1.0)
    KOKKOS_INLINE_FUNCTION
    long double ldrand();

    //Draw a equidistributed long double in the range [0,range)
    KOKKOS_INLINE_FUNCTION
    long double ldrand(const long double& range);

    //Draw a equidistributed long double in the range [start,end)
    KOKKOS_INLINE_FUNCTION
    long double ldrand(const long double& start, const long double& end );

    //Draw a standard normal distributed double
    KOKKOS_INLINE_FUNCTION
    double normal() ;
    //Draw a standard normal distributed double
    KOKKOS_INLINE_FUNCTION
    double normal() ;

    //Draw a normal distributed double with given mean and standard deviation
    KOKKOS_INLINE_FUNCTION
    double normal(const double& mean, const double& std_dev=1.0);
    }

    //Additional Functions:

    //Fills view with random numbers in the range [0,range)
    template<class ViewType, class PoolType>
    void fill_random(ViewType view, PoolType pool, ViewType::value_type range);

    //Fills view with random numbers in the range [start,end)
    template<class ViewType, class PoolType>
    void fill_random(ViewType view, PoolType pool,
                     ViewType::value_type start, ViewType::value_type end);

*/
// clang-format on

template <class Generator, class Scalar>
struct rand;

template <class Generator>
struct rand<Generator, char> {
  KOKKOS_INLINE_FUNCTION
  static short max() { return 127; }
  KOKKOS_INLINE_FUNCTION
  static short draw(Generator& gen) {
    return short((gen.rand() & 0xff + 256) % 256);
  }
  KOKKOS_INLINE_FUNCTION
  static short draw(Generator& gen, const char& range) {
    return char(gen.rand(range));
  }
  KOKKOS_INLINE_FUNCTION
  static short draw(Generator& gen, const char& start, const char& end) {
    return char(gen.rand(start, end));
  }
};

template <class Generator>
struct rand<Generator, short> {
  KOKKOS_INLINE_FUNCTION
  static short max() { return 32767; }
  KOKKOS_INLINE_FUNCTION
  static short draw(Generator& gen) {
    return short((gen.rand() & 0xffff + 65536) % 32768);
  }
  KOKKOS_INLINE_FUNCTION
  static short draw(Generator& gen, const short& range) {
    return short(gen.rand(range));
  }
  KOKKOS_INLINE_FUNCTION
  static short draw(Generator& gen, const short& start, const short& end) {
    return short(gen.rand(start, end));
  }
};

template <class Generator>
struct rand<Generator, int> {
  KOKKOS_INLINE_FUNCTION
  static int max() { return Generator::MAX_RAND; }
  KOKKOS_INLINE_FUNCTION
  static int draw(Generator& gen) { return gen.rand(); }
  KOKKOS_INLINE_FUNCTION
  static int draw(Generator& gen, const int& range) { return gen.rand(range); }
  KOKKOS_INLINE_FUNCTION
  static int draw(Generator& gen, const int& start, const int& end) {
    return gen.rand(start, end);
  }
};

template <class Generator>
struct rand<Generator, unsigned int> {
  KOKKOS_INLINE_FUNCTION
  static unsigned int max() { return Generator::MAX_URAND; }
  KOKKOS_INLINE_FUNCTION
  static unsigned int draw(Generator& gen) { return gen.urand(); }
  KOKKOS_INLINE_FUNCTION
  static unsigned int draw(Generator& gen, const unsigned int& range) {
    return gen.urand(range);
  }
  KOKKOS_INLINE_FUNCTION
  static unsigned int draw(Generator& gen, const unsigned int& start,
                           const unsigned int& end) {
    return gen.urand(start, end);
  }
};

template <class Generator>
struct rand<Generator, long> {
  KOKKOS_INLINE_FUNCTION
  static long max() {
    // FIXME (mfh 26 Oct 2014) It would be better to select the
    // return value at compile time, using something like enable_if.
    return sizeof(long) == 4 ? static_cast<long>(Generator::MAX_RAND)
                             : static_cast<long>(Generator::MAX_RAND64);
  }
  KOKKOS_INLINE_FUNCTION
  static long draw(Generator& gen) {
    // FIXME (mfh 26 Oct 2014) It would be better to select the
    // return value at compile time, using something like enable_if.
    return sizeof(long) == 4 ? static_cast<long>(gen.rand())
                             : static_cast<long>(gen.rand64());
  }
  KOKKOS_INLINE_FUNCTION
  static long draw(Generator& gen, const long& range) {
    // FIXME (mfh 26 Oct 2014) It would be better to select the
    // return value at compile time, using something like enable_if.
    return sizeof(long) == 4
               ? static_cast<long>(gen.rand(static_cast<int>(range)))
               : static_cast<long>(gen.rand64(range));
  }
  KOKKOS_INLINE_FUNCTION
  static long draw(Generator& gen, const long& start, const long& end) {
    // FIXME (mfh 26 Oct 2014) It would be better to select the
    // return value at compile time, using something like enable_if.
    return sizeof(long) == 4
               ? static_cast<long>(
                     gen.rand(static_cast<int>(start), static_cast<int>(end)))
               : static_cast<long>(gen.rand64(start, end));
  }
};

template <class Generator>
struct rand<Generator, unsigned long> {
  KOKKOS_INLINE_FUNCTION
  static unsigned long max() {
    // FIXME (mfh 26 Oct 2014) It would be better to select the
    // return value at compile time, using something like enable_if.
    return sizeof(unsigned long) == 4
               ? static_cast<unsigned long>(Generator::MAX_URAND)
               : static_cast<unsigned long>(Generator::MAX_URAND64);
  }
  KOKKOS_INLINE_FUNCTION
  static unsigned long draw(Generator& gen) {
    // FIXME (mfh 26 Oct 2014) It would be better to select the
    // return value at compile time, using something like enable_if.
    return sizeof(unsigned long) == 4
               ? static_cast<unsigned long>(gen.urand())
               : static_cast<unsigned long>(gen.urand64());
  }
  KOKKOS_INLINE_FUNCTION
  static unsigned long draw(Generator& gen, const unsigned long& range) {
    // FIXME (mfh 26 Oct 2014) It would be better to select the
    // return value at compile time, using something like enable_if.
    return sizeof(unsigned long) == 4
               ? static_cast<unsigned long>(
                     gen.urand(static_cast<unsigned int>(range)))
               : static_cast<unsigned long>(gen.urand64(range));
  }
  KOKKOS_INLINE_FUNCTION
  static unsigned long draw(Generator& gen, const unsigned long& start,
                            const unsigned long& end) {
    // FIXME (mfh 26 Oct 2014) It would be better to select the
    // return value at compile time, using something like enable_if.
    return sizeof(unsigned long) == 4
               ? static_cast<unsigned long>(
                     gen.urand(static_cast<unsigned int>(start),
                               static_cast<unsigned int>(end)))
               : static_cast<unsigned long>(gen.urand64(start, end));
  }
};

// NOTE (mfh 26 oct 2014) This is a partial specialization for long
// long, a C99 / C++11 signed type which is guaranteed to be at
// least 64 bits.  Do NOT write a partial specialization for
// int64_t!!!  This is just an alias!  It could be either long or
// long long.  We don't know which a priori, and I've seen both.
// The types long and long long are guaranteed to differ, so it's
// always safe to specialize for both.
template <class Generator>
struct rand<Generator, long long> {
  KOKKOS_INLINE_FUNCTION
  static long long max() {
    // FIXME (mfh 26 Oct 2014) It's legal for long long to be > 64 bits.
    return Generator::MAX_RAND64;
  }
  KOKKOS_INLINE_FUNCTION
  static long long draw(Generator& gen) {
    // FIXME (mfh 26 Oct 2014) It's legal for long long to be > 64 bits.
    return gen.rand64();
  }
  KOKKOS_INLINE_FUNCTION
  static long long draw(Generator& gen, const long long& range) {
    // FIXME (mfh 26 Oct 2014) It's legal for long long to be > 64 bits.
    return gen.rand64(range);
  }
  KOKKOS_INLINE_FUNCTION
  static long long draw(Generator& gen, const long long& start,
                        const long long& end) {
    // FIXME (mfh 26 Oct 2014) It's legal for long long to be > 64 bits.
    return gen.rand64(start, end);
  }
};

// NOTE (mfh 26 oct 2014) This is a partial specialization for
// unsigned long long, a C99 / C++11 unsigned type which is
// guaranteed to be at least 64 bits.  Do NOT write a partial
// specialization for uint64_t!!!  This is just an alias!  It could
// be either unsigned long or unsigned long long.  We don't know
// which a priori, and I've seen both.  The types unsigned long and
// unsigned long long are guaranteed to differ, so it's always safe
// to specialize for both.
template <class Generator>
struct rand<Generator, unsigned long long> {
  KOKKOS_INLINE_FUNCTION
  static unsigned long long max() {
    // FIXME (mfh 26 Oct 2014) It's legal for unsigned long long to be > 64
    // bits.
    return Generator::MAX_URAND64;
  }
  KOKKOS_INLINE_FUNCTION
  static unsigned long long draw(Generator& gen) {
    // FIXME (mfh 26 Oct 2014) It's legal for unsigned long long to be > 64
    // bits.
    return gen.urand64();
  }
  KOKKOS_INLINE_FUNCTION
  static unsigned long long draw(Generator& gen,
                                 const unsigned long long& range) {
    // FIXME (mfh 26 Oct 2014) It's legal for long long to be > 64 bits.
    return gen.urand64(range);
  }
  KOKKOS_INLINE_FUNCTION
  static unsigned long long draw(Generator& gen,
                                 const unsigned long long& start,
                                 const unsigned long long& end) {
    // FIXME (mfh 26 Oct 2014) It's legal for long long to be > 64 bits.
    return gen.urand64(start, end);
  }
};

template <class Generator>
struct rand<Generator, float> {
  KOKKOS_INLINE_FUNCTION
  static float max() { return 1.0f; }
  KOKKOS_INLINE_FUNCTION
  static float draw(Generator& gen) { return gen.frand(); }
  KOKKOS_INLINE_FUNCTION
  static float draw(Generator& gen, const float& range) {
    return gen.frand(range);
  }
  KOKKOS_INLINE_FUNCTION
  static float draw(Generator& gen, const float& start, const float& end) {
    return gen.frand(start, end);
  }
};

template <class Generator>
struct rand<Generator, double> {
  KOKKOS_INLINE_FUNCTION
  static double max() { return 1.0; }
  KOKKOS_INLINE_FUNCTION
  static double draw(Generator& gen) { return gen.drand(); }
  KOKKOS_INLINE_FUNCTION
  static double draw(Generator& gen, const double& range) {
    return gen.drand(range);
  }
  KOKKOS_INLINE_FUNCTION
  static double draw(Generator& gen, const double& start, const double& end) {
    return gen.drand(start, end);
  }
};

#ifndef KOKKOS_ENABLE_CUDA
template <class Generator>
struct rand<Generator, long double> {
  KOKKOS_INLINE_FUNCTION
  static long double max() { return 1.0; }
  KOKKOS_INLINE_FUNCTION
  static long double draw(Generator& gen) { return gen.ldrand(); }
  KOKKOS_INLINE_FUNCTION
  static long double draw(Generator& gen, const long double& range) {
    return gen.ldrand(range);
  }
  KOKKOS_INLINE_FUNCTION
  static long double draw(Generator& gen, const long double& start, const long double& end) {
    return gen.ldrand(start, end);
  }
};
#endif

template <class Generator>
struct rand<Generator, long double> {
  KOKKOS_INLINE_FUNCTION
  static long double max() { return 1.0; }
  KOKKOS_INLINE_FUNCTION
  static long double draw(Generator& gen) { return gen.ldrand(); }
  KOKKOS_INLINE_FUNCTION
  static long double draw(Generator& gen, const long double& range) {
    return gen.ldrand(range);
  }
  KOKKOS_INLINE_FUNCTION
  static long double draw(Generator& gen, const long double& start, const long double& end) {
    return gen.ldrand(start, end);
  }
};

template <class Generator>
struct rand<Generator, Kokkos::complex<float> > {
  KOKKOS_INLINE_FUNCTION
  static Kokkos::complex<float> max() {
    return Kokkos::complex<float>(1.0, 1.0);
  }
  KOKKOS_INLINE_FUNCTION
  static Kokkos::complex<float> draw(Generator& gen) {
    const float re = gen.frand();
    const float im = gen.frand();
    return Kokkos::complex<float>(re, im);
  }
  KOKKOS_INLINE_FUNCTION
  static Kokkos::complex<float> draw(Generator& gen,
                                     const Kokkos::complex<float>& range) {
    const float re = gen.frand(real(range));
    const float im = gen.frand(imag(range));
    return Kokkos::complex<float>(re, im);
  }
  KOKKOS_INLINE_FUNCTION
  static Kokkos::complex<float> draw(Generator& gen,
                                     const Kokkos::complex<float>& start,
                                     const Kokkos::complex<float>& end) {
    const float re = gen.frand(real(start), real(end));
    const float im = gen.frand(imag(start), imag(end));
    return Kokkos::complex<float>(re, im);
  }
};

template <class Generator>
struct rand<Generator, Kokkos::complex<double> > {
  KOKKOS_INLINE_FUNCTION
  static Kokkos::complex<double> max() {
    return Kokkos::complex<double>(1.0, 1.0);
  }
  KOKKOS_INLINE_FUNCTION
  static Kokkos::complex<double> draw(Generator& gen) {
    const double re = gen.drand();
    const double im = gen.drand();
    return Kokkos::complex<double>(re, im);
  }
  KOKKOS_INLINE_FUNCTION
  static Kokkos::complex<double> draw(Generator& gen,
                                      const Kokkos::complex<double>& range) {
    const double re = gen.drand(real(range));
    const double im = gen.drand(imag(range));
    return Kokkos::complex<double>(re, im);
  }
  KOKKOS_INLINE_FUNCTION
  static Kokkos::complex<double> draw(Generator& gen,
                                      const Kokkos::complex<double>& start,
                                      const Kokkos::complex<double>& end) {
    const double re = gen.drand(real(start), real(end));
    const double im = gen.drand(imag(start), imag(end));
    return Kokkos::complex<double>(re, im);
  }
};

template <class DeviceType>
class Random_XorShift1024_Pool;

namespace Impl {

template <bool UseCArrayState>
struct Random_XorShift1024_State {
  uint64_t state_[16];
  KOKKOS_DEFAULTED_FUNCTION
  Random_XorShift1024_State() = default;

  template <class StateViewType>
  KOKKOS_FUNCTION Random_XorShift1024_State(const StateViewType& v,
                                            int state_idx) {
    for (int i = 0; i < 16; i++) state_[i] = v(state_idx, i);
  }

  KOKKOS_FUNCTION
  uint64_t operator[](const int i) const { return state_[i]; }

  KOKKOS_FUNCTION
  uint64_t& operator[](const int i) { return state_[i]; }
};

template <>
struct Random_XorShift1024_State<false> {
  uint64_t* state_;
  const int stride_;
  KOKKOS_FUNCTION
  Random_XorShift1024_State() : state_(nullptr), stride_(1){};

  template <class StateViewType>
  KOKKOS_FUNCTION Random_XorShift1024_State(const StateViewType& v,
                                            int state_idx)
      : state_(&v(state_idx, 0)), stride_(v.stride_1()) {}

  KOKKOS_FUNCTION
  uint64_t operator[](const int i) const { return state_[i * stride_]; }

  KOKKOS_FUNCTION
  uint64_t& operator[](const int i) { return state_[i * stride_]; }
};

template <class ExecutionSpace>
struct Random_XorShift1024_UseCArrayState : std::true_type {};

#ifdef KOKKOS_ENABLE_CUDA
template <>
struct Random_XorShift1024_UseCArrayState<Kokkos::Cuda> : std::false_type {};
#endif
#ifdef KOKKOS_ENABLE_HIP
template <>
struct Random_XorShift1024_UseCArrayState<Kokkos::Experimental::HIP>
    : std::false_type {};
#endif
#ifdef KOKKOS_ENABLE_OPENMPTARGET
template <>
struct Random_XorShift1024_UseCArrayState<Kokkos::Experimental::OpenMPTarget>
    : std::false_type {};
#endif

template <class ExecutionSpace>
struct Random_UniqueIndex {
  using locks_view_type = View<int*, ExecutionSpace>;
  KOKKOS_FUNCTION
  static int get_state_idx(const locks_view_type) {
#ifdef KOKKOS_ACTIVE_EXECUTION_MEMORY_SPACE_HOST
    const int i = ExecutionSpace::impl_hardware_thread_id();
    return i;
#else
    return 0;
#endif
  }
};

#ifdef KOKKOS_ENABLE_CUDA
template <>
struct Random_UniqueIndex<Kokkos::Cuda> {
  using locks_view_type = View<int*, Kokkos::Cuda>;
  KOKKOS_FUNCTION
  static int get_state_idx(const locks_view_type& locks_) {
#ifdef __CUDA_ARCH__
    const int i_offset =
        (threadIdx.x * blockDim.y + threadIdx.y) * blockDim.z + threadIdx.z;
    int i = (((blockIdx.x * gridDim.y + blockIdx.y) * gridDim.z + blockIdx.z) *
                 blockDim.x * blockDim.y * blockDim.z +
             i_offset) %
            locks_.extent(0);
    while (Kokkos::atomic_compare_exchange(&locks_(i), 0, 1)) {
      i += blockDim.x * blockDim.y * blockDim.z;
      if (i >= static_cast<int>(locks_.extent(0))) {
        i = i_offset;
      }
    }
    return i;
#else
    (void)locks_;
    return 0;
#endif
  }
};
#endif

#ifdef KOKKOS_ENABLE_HIP
template <>
struct Random_UniqueIndex<Kokkos::Experimental::HIP> {
  using locks_view_type = View<int*, Kokkos::Experimental::HIP>;
  KOKKOS_FUNCTION
  static int get_state_idx(const locks_view_type& locks_) {
#ifdef __HIP_DEVICE_COMPILE__
    const int i_offset =
        (threadIdx.x * blockDim.y + threadIdx.y) * blockDim.z + threadIdx.z;
    int i = (((blockIdx.x * gridDim.y + blockIdx.y) * gridDim.z + blockIdx.z) *
                 blockDim.x * blockDim.y * blockDim.z +
             i_offset) %
            locks_.extent(0);
    while (Kokkos::atomic_compare_exchange(&locks_(i), 0, 1)) {
      i += blockDim.x * blockDim.y * blockDim.z;
      if (i >= static_cast<int>(locks_.extent(0))) {
        i = i_offset;
      }
    }
    return i;
#else
    (void)locks_;
    return 0;
#endif
  }
};
#endif

#ifdef KOKKOS_ENABLE_SYCL
template <>
struct Random_UniqueIndex<Kokkos::Experimental::SYCL> {
  using locks_view_type = View<int*, Kokkos::Experimental::SYCL>;
  KOKKOS_FUNCTION
  static int get_state_idx(const locks_view_type& locks_) {
#ifdef KOKKOS_ARCH_INTEL_GEN
    int i = Kokkos::Impl::clock_tic() % locks_.extent(0);
#else
    int i = 0;
#endif
    while (Kokkos::atomic_compare_exchange(&locks_(i), 0, 1)) {
      i = (i + 1) % static_cast<int>(locks_.extent(0));
    }
    return i;
  }
};
#endif

#ifdef KOKKOS_ENABLE_OPENMPTARGET
template <>
struct Random_UniqueIndex<Kokkos::Experimental::OpenMPTarget> {
  using locks_view_type = View<int*, Kokkos::Experimental::OpenMPTarget>;
  KOKKOS_FUNCTION
  static int get_state_idx(const locks_view_type& locks) {
    const int team_size = omp_get_num_threads();
    int i               = omp_get_team_num() * team_size + omp_get_thread_num();
    const int lock_size = locks.extent_int(0);

    while (Kokkos::atomic_compare_exchange(&locks(i), 0, 1)) {
      i = (i + 1) % lock_size;
    }
    return i;
  }
};
#endif

}  // namespace Impl

template <class DeviceType>
class Random_XorShift64_Pool;

template <class DeviceType>
class Random_XorShift64 {
 private:
  uint64_t state_;
  const int state_idx_;
  friend class Random_XorShift64_Pool<DeviceType>;

 public:
  using device_type = DeviceType;

  constexpr static uint32_t MAX_URAND   = std::numeric_limits<uint32_t>::max();
  constexpr static uint64_t MAX_URAND64 = std::numeric_limits<uint64_t>::max();
  constexpr static int32_t MAX_RAND     = std::numeric_limits<int32_t>::max();
  constexpr static int64_t MAX_RAND64   = std::numeric_limits<int64_t>::max();

  KOKKOS_INLINE_FUNCTION
  Random_XorShift64(uint64_t state, int state_idx = 0)
      : state_(state == 0 ? uint64_t(1318319) : state), state_idx_(state_idx) {}

  KOKKOS_INLINE_FUNCTION
  uint32_t urand() {
    state_ ^= state_ >> 12;
    state_ ^= state_ << 25;
    state_ ^= state_ >> 27;

    uint64_t tmp = state_ * 2685821657736338717ULL;
    tmp          = tmp >> 16;
    return static_cast<uint32_t>(tmp & MAX_URAND);
  }

  KOKKOS_INLINE_FUNCTION
  uint64_t urand64() {
    state_ ^= state_ >> 12;
    state_ ^= state_ << 25;
    state_ ^= state_ >> 27;
    return (state_ * 2685821657736338717ULL) - 1;
  }

  KOKKOS_INLINE_FUNCTION
  uint32_t urand(const uint32_t& range) {
    const uint32_t max_val = (MAX_URAND / range) * range;
    uint32_t tmp           = urand();
    while (tmp >= max_val) tmp = urand();
    return tmp % range;
  }

  KOKKOS_INLINE_FUNCTION
  uint32_t urand(const uint32_t& start, const uint32_t& end) {
    return urand(end - start) + start;
  }

  KOKKOS_INLINE_FUNCTION
  uint64_t urand64(const uint64_t& range) {
    const uint64_t max_val = (MAX_URAND64 / range) * range;
    uint64_t tmp           = urand64();
    while (tmp >= max_val) tmp = urand64();
    return tmp % range;
  }

  KOKKOS_INLINE_FUNCTION
  uint64_t urand64(const uint64_t& start, const uint64_t& end) {
    return urand64(end - start) + start;
  }

  KOKKOS_INLINE_FUNCTION
  int rand() { return static_cast<int>(urand() / 2); }

  KOKKOS_INLINE_FUNCTION
  int rand(const int& range) {
    const int max_val = (MAX_RAND / range) * range;
    int tmp           = rand();
    while (tmp >= max_val) tmp = rand();
    return tmp % range;
  }

  KOKKOS_INLINE_FUNCTION
  int rand(const int& start, const int& end) {
    return rand(end - start) + start;
  }

  KOKKOS_INLINE_FUNCTION
  int64_t rand64() { return static_cast<int64_t>(urand64() / 2); }

  KOKKOS_INLINE_FUNCTION
  int64_t rand64(const int64_t& range) {
    const int64_t max_val = (MAX_RAND64 / range) * range;
    int64_t tmp           = rand64();
    while (tmp >= max_val) tmp = rand64();
    return tmp % range;
  }

  KOKKOS_INLINE_FUNCTION
  int64_t rand64(const int64_t& start, const int64_t& end) {
    return rand64(end - start) + start;
  }

  KOKKOS_INLINE_FUNCTION
  float frand() { return urand64() / static_cast<float>(MAX_URAND64); }

  KOKKOS_INLINE_FUNCTION
  float frand(const float& range) {
    return range * urand64() / static_cast<float>(MAX_URAND64);
  }

  KOKKOS_INLINE_FUNCTION
  float frand(const float& start, const float& end) {
    return frand(end - start) + start;
  }

  KOKKOS_INLINE_FUNCTION
  double drand() { return urand64() / static_cast<double>(MAX_URAND64); }

  KOKKOS_INLINE_FUNCTION
  double drand(const double& range) {
    return range * urand64() / static_cast<double>(MAX_URAND64);
  }

  KOKKOS_INLINE_FUNCTION
  double drand(const double& start, const double& end) {
    return drand(end - start) + start;
  }

<<<<<<< HEAD
#ifndef  KOKKOS_ENABLE_CUDA
=======
>>>>>>> e0c619ca
  KOKKOS_INLINE_FUNCTION
  long double ldrand() { return urand64() / static_cast<long double>(MAX_URAND64); }

  KOKKOS_INLINE_FUNCTION
  long double ldrand(const long double& range) {
    return range * urand64() / static_cast<long double>(MAX_URAND64);
  }

  KOKKOS_INLINE_FUNCTION
  double ldrand(const long double& start, const long double& end) {
    return ldrand(end - start) + start;
  }
<<<<<<< HEAD
#endif
=======

>>>>>>> e0c619ca
  // Marsaglia polar method for drawing a standard normal distributed random
  // number
  KOKKOS_INLINE_FUNCTION
  double normal() {
    double S = 2.0;
    double U;
    while (S >= 1.0) {
      U              = 2.0 * drand() - 1.0;
      const double V = 2.0 * drand() - 1.0;
      S              = U * U + V * V;
    }
    return U * std::sqrt(-2.0 * std::log(S) / S);
  }

  KOKKOS_INLINE_FUNCTION
  double normal(const double& mean, const double& std_dev = 1.0) {
    return mean + normal() * std_dev;
  }
};

template <class DeviceType = Kokkos::DefaultExecutionSpace>
class Random_XorShift64_Pool {
 private:
  using execution_space = typename DeviceType::execution_space;
  using locks_type      = View<int*, execution_space>;
  using state_data_type = View<uint64_t*, DeviceType>;
  locks_type locks_;
  state_data_type state_;
  int num_states_;

 public:
  using generator_type = Random_XorShift64<DeviceType>;
  using device_type    = DeviceType;

  KOKKOS_INLINE_FUNCTION
  Random_XorShift64_Pool() { num_states_ = 0; }
  Random_XorShift64_Pool(uint64_t seed) {
    num_states_ = 0;

    init(seed, execution_space().concurrency());
  }

  KOKKOS_INLINE_FUNCTION
  Random_XorShift64_Pool(const Random_XorShift64_Pool& src)
      : locks_(src.locks_), state_(src.state_), num_states_(src.num_states_) {}

  KOKKOS_INLINE_FUNCTION
  Random_XorShift64_Pool operator=(const Random_XorShift64_Pool& src) {
    locks_      = src.locks_;
    state_      = src.state_;
    num_states_ = src.num_states_;
    return *this;
  }

  void init(uint64_t seed, int num_states) {
    if (seed == 0) seed = uint64_t(1318319);

    num_states_ = num_states;

    locks_ = locks_type("Kokkos::Random_XorShift64::locks", num_states_);
    state_ = state_data_type("Kokkos::Random_XorShift64::state", num_states_);

    typename state_data_type::HostMirror h_state = create_mirror_view(state_);
    typename locks_type::HostMirror h_lock       = create_mirror_view(locks_);

    // Execute on the HostMirror's default execution space.
    Random_XorShift64<typename state_data_type::HostMirror::execution_space>
        gen(seed, 0);
    for (int i = 0; i < 17; i++) gen.rand();
    for (int i = 0; i < num_states_; i++) {
      int n1     = gen.rand();
      int n2     = gen.rand();
      int n3     = gen.rand();
      int n4     = gen.rand();
      h_state(i) = (((static_cast<uint64_t>(n1)) & 0xffff) << 00) |
                   (((static_cast<uint64_t>(n2)) & 0xffff) << 16) |
                   (((static_cast<uint64_t>(n3)) & 0xffff) << 32) |
                   (((static_cast<uint64_t>(n4)) & 0xffff) << 48);
      h_lock(i) = 0;
    }
    deep_copy(state_, h_state);
    deep_copy(locks_, h_lock);
  }

  KOKKOS_INLINE_FUNCTION
  Random_XorShift64<DeviceType> get_state() const {
    const int i =
        Impl::Random_UniqueIndex<execution_space>::get_state_idx(locks_);
    return Random_XorShift64<DeviceType>(state_(i), i);
  }

  // NOTE: state_idx MUST be unique and less than num_states
  KOKKOS_INLINE_FUNCTION
  Random_XorShift64<DeviceType> get_state(const int state_idx) const {
    return Random_XorShift64<DeviceType>(state_(state_idx), state_idx);
  }

  KOKKOS_INLINE_FUNCTION
  void free_state(const Random_XorShift64<DeviceType>& state) const {
    state_(state.state_idx_) = state.state_;
    locks_(state.state_idx_) = 0;
  }
};

template <class DeviceType>
class Random_XorShift1024 {
  using execution_space = typename DeviceType::execution_space;

 private:
  int p_;
  const int state_idx_;
  Impl::Random_XorShift1024_State<
      Impl::Random_XorShift1024_UseCArrayState<execution_space>::value>
      state_;
  friend class Random_XorShift1024_Pool<DeviceType>;

 public:
  using pool_type   = Random_XorShift1024_Pool<DeviceType>;
  using device_type = DeviceType;

  constexpr static uint32_t MAX_URAND   = std::numeric_limits<uint32_t>::max();
  constexpr static uint64_t MAX_URAND64 = std::numeric_limits<uint64_t>::max();
  constexpr static int32_t MAX_RAND     = std::numeric_limits<int32_t>::max();
  constexpr static int64_t MAX_RAND64   = std::numeric_limits<int64_t>::max();

  KOKKOS_INLINE_FUNCTION
  Random_XorShift1024(const typename pool_type::state_data_type& state, int p,
                      int state_idx = 0)
      : p_(p), state_idx_(state_idx), state_(state, state_idx) {}

  KOKKOS_INLINE_FUNCTION
  uint32_t urand() {
    uint64_t state_0 = state_[p_];
    uint64_t state_1 = state_[p_ = (p_ + 1) & 15];
    state_1 ^= state_1 << 31;
    state_1 ^= state_1 >> 11;
    state_0 ^= state_0 >> 30;
    uint64_t tmp = (state_[p_] = state_0 ^ state_1) * 1181783497276652981ULL;
    tmp          = tmp >> 16;
    return static_cast<uint32_t>(tmp & MAX_URAND);
  }

  KOKKOS_INLINE_FUNCTION
  uint64_t urand64() {
    uint64_t state_0 = state_[p_];
    uint64_t state_1 = state_[p_ = (p_ + 1) & 15];
    state_1 ^= state_1 << 31;
    state_1 ^= state_1 >> 11;
    state_0 ^= state_0 >> 30;
    return ((state_[p_] = state_0 ^ state_1) * 1181783497276652981LL) - 1;
  }

  KOKKOS_INLINE_FUNCTION
  uint32_t urand(const uint32_t& range) {
    const uint32_t max_val = (MAX_URAND / range) * range;
    uint32_t tmp           = urand();
    while (tmp >= max_val) tmp = urand();
    return tmp % range;
  }

  KOKKOS_INLINE_FUNCTION
  uint32_t urand(const uint32_t& start, const uint32_t& end) {
    return urand(end - start) + start;
  }

  KOKKOS_INLINE_FUNCTION
  uint64_t urand64(const uint64_t& range) {
    const uint64_t max_val = (MAX_URAND64 / range) * range;
    uint64_t tmp           = urand64();
    while (tmp >= max_val) tmp = urand64();
    return tmp % range;
  }

  KOKKOS_INLINE_FUNCTION
  uint64_t urand64(const uint64_t& start, const uint64_t& end) {
    return urand64(end - start) + start;
  }

  KOKKOS_INLINE_FUNCTION
  int rand() { return static_cast<int>(urand() / 2); }

  KOKKOS_INLINE_FUNCTION
  int rand(const int& range) {
    const int max_val = (MAX_RAND / range) * range;
    int tmp           = rand();
    while (tmp >= max_val) tmp = rand();
    return tmp % range;
  }

  KOKKOS_INLINE_FUNCTION
  int rand(const int& start, const int& end) {
    return rand(end - start) + start;
  }

  KOKKOS_INLINE_FUNCTION
  int64_t rand64() { return static_cast<int64_t>(urand64() / 2); }

  KOKKOS_INLINE_FUNCTION
  int64_t rand64(const int64_t& range) {
    const int64_t max_val = (MAX_RAND64 / range) * range;
    int64_t tmp           = rand64();
    while (tmp >= max_val) tmp = rand64();
    return tmp % range;
  }

  KOKKOS_INLINE_FUNCTION
  int64_t rand64(const int64_t& start, const int64_t& end) {
    return rand64(end - start) + start;
  }

  KOKKOS_INLINE_FUNCTION
  float frand() { return urand64() / static_cast<float>(MAX_URAND64); }

  KOKKOS_INLINE_FUNCTION
  float frand(const float& range) {
    return range * urand64() / static_cast<float>(MAX_URAND64);
  }

  KOKKOS_INLINE_FUNCTION
  float frand(const float& start, const float& end) {
    return frand(end - start) + start;
  }

  KOKKOS_INLINE_FUNCTION
  double drand() { return urand64() / static_cast<double>(MAX_URAND64); }

  KOKKOS_INLINE_FUNCTION
  double drand(const double& range) {
    return range * urand64() / static_cast<double>(MAX_URAND64);
  }

  KOKKOS_INLINE_FUNCTION
  double drand(const double& start, const double& end) {
    return drand(end - start) + start;
  }

  // Marsaglia polar method for drawing a standard normal distributed random
  // number
  KOKKOS_INLINE_FUNCTION
  double normal() {
    double S = 2.0;
    double U;
    while (S >= 1.0) {
      U              = 2.0 * drand() - 1.0;
      const double V = 2.0 * drand() - 1.0;
      S              = U * U + V * V;
    }
    return U * std::sqrt(-2.0 * std::log(S) / S);
  }

  KOKKOS_INLINE_FUNCTION
  double normal(const double& mean, const double& std_dev = 1.0) {
    return mean + normal() * std_dev;
  }
};

template <class DeviceType = Kokkos::DefaultExecutionSpace>
class Random_XorShift1024_Pool {
 private:
  using execution_space = typename DeviceType::execution_space;
  using locks_type      = View<int*, execution_space>;
  using int_view_type   = View<int*, DeviceType>;
  using state_data_type = View<uint64_t * [16], DeviceType>;

  locks_type locks_;
  state_data_type state_;
  int_view_type p_;
  int num_states_;
  friend class Random_XorShift1024<DeviceType>;

 public:
  using generator_type = Random_XorShift1024<DeviceType>;

  using device_type = DeviceType;

  KOKKOS_INLINE_FUNCTION
  Random_XorShift1024_Pool() { num_states_ = 0; }

  inline Random_XorShift1024_Pool(uint64_t seed) {
    num_states_ = 0;

    init(seed, execution_space().concurrency());
  }

  KOKKOS_INLINE_FUNCTION
  Random_XorShift1024_Pool(const Random_XorShift1024_Pool& src)
      : locks_(src.locks_),
        state_(src.state_),
        p_(src.p_),
        num_states_(src.num_states_) {}

  KOKKOS_INLINE_FUNCTION
  Random_XorShift1024_Pool operator=(const Random_XorShift1024_Pool& src) {
    locks_      = src.locks_;
    state_      = src.state_;
    p_          = src.p_;
    num_states_ = src.num_states_;
    return *this;
  }

  inline void init(uint64_t seed, int num_states) {
    if (seed == 0) seed = uint64_t(1318319);
    num_states_ = num_states;
    locks_      = locks_type("Kokkos::Random_XorShift1024::locks", num_states_);
    state_ = state_data_type("Kokkos::Random_XorShift1024::state", num_states_);
    p_     = int_view_type("Kokkos::Random_XorShift1024::p", num_states_);

    typename state_data_type::HostMirror h_state = create_mirror_view(state_);
    typename locks_type::HostMirror h_lock       = create_mirror_view(locks_);
    typename int_view_type::HostMirror h_p       = create_mirror_view(p_);

    // Execute on the HostMirror's default execution space.
    Random_XorShift64<typename state_data_type::HostMirror::execution_space>
        gen(seed, 0);
    for (int i = 0; i < 17; i++) gen.rand();
    for (int i = 0; i < num_states_; i++) {
      for (int j = 0; j < 16; j++) {
        int n1        = gen.rand();
        int n2        = gen.rand();
        int n3        = gen.rand();
        int n4        = gen.rand();
        h_state(i, j) = (((static_cast<uint64_t>(n1)) & 0xffff) << 00) |
                        (((static_cast<uint64_t>(n2)) & 0xffff) << 16) |
                        (((static_cast<uint64_t>(n3)) & 0xffff) << 32) |
                        (((static_cast<uint64_t>(n4)) & 0xffff) << 48);
      }
      h_p(i)    = 0;
      h_lock(i) = 0;
    }
    deep_copy(state_, h_state);
    deep_copy(locks_, h_lock);
  }

  KOKKOS_INLINE_FUNCTION
  Random_XorShift1024<DeviceType> get_state() const {
    const int i =
        Impl::Random_UniqueIndex<execution_space>::get_state_idx(locks_);
    return Random_XorShift1024<DeviceType>(state_, p_(i), i);
  };

  // NOTE: state_idx MUST be unique and less than num_states
  KOKKOS_INLINE_FUNCTION
  Random_XorShift1024<DeviceType> get_state(const int state_idx) const {
    return Random_XorShift1024<DeviceType>(state_, p_(state_idx), state_idx);
  }

  KOKKOS_INLINE_FUNCTION
  void free_state(const Random_XorShift1024<DeviceType>& state) const {
    for (int i = 0; i < 16; i++) state_(state.state_idx_, i) = state.state_[i];
    p_(state.state_idx_)     = state.p_;
    locks_(state.state_idx_) = 0;
  }
};

namespace Impl {

template <class ViewType, class RandomPool, int loops, int rank,
          class IndexType>
struct fill_random_functor_range;
template <class ViewType, class RandomPool, int loops, int rank,
          class IndexType>
struct fill_random_functor_begin_end;

template <class ViewType, class RandomPool, int loops, class IndexType>
struct fill_random_functor_range<ViewType, RandomPool, loops, 1, IndexType> {
  using execution_space = typename ViewType::execution_space;
  ViewType a;
  RandomPool rand_pool;
  typename ViewType::const_value_type range;

  using Rand = rand<typename RandomPool::generator_type,
                    typename ViewType::non_const_value_type>;

  fill_random_functor_range(ViewType a_, RandomPool rand_pool_,
                            typename ViewType::const_value_type range_)
      : a(a_), rand_pool(rand_pool_), range(range_) {}

  KOKKOS_INLINE_FUNCTION
  void operator()(const IndexType& i) const {
    typename RandomPool::generator_type gen = rand_pool.get_state();
    for (IndexType j = 0; j < loops; j++) {
      const IndexType idx = i * loops + j;
      if (idx < static_cast<IndexType>(a.extent(0)))
        a(idx) = Rand::draw(gen, range);
    }
    rand_pool.free_state(gen);
  }
};

template <class ViewType, class RandomPool, int loops, class IndexType>
struct fill_random_functor_range<ViewType, RandomPool, loops, 2, IndexType> {
  using execution_space = typename ViewType::execution_space;
  ViewType a;
  RandomPool rand_pool;
  typename ViewType::const_value_type range;

  using Rand = rand<typename RandomPool::generator_type,
                    typename ViewType::non_const_value_type>;

  fill_random_functor_range(ViewType a_, RandomPool rand_pool_,
                            typename ViewType::const_value_type range_)
      : a(a_), rand_pool(rand_pool_), range(range_) {}

  KOKKOS_INLINE_FUNCTION
  void operator()(IndexType i) const {
    typename RandomPool::generator_type gen = rand_pool.get_state();
    for (IndexType j = 0; j < loops; j++) {
      const IndexType idx = i * loops + j;
      if (idx < static_cast<IndexType>(a.extent(0))) {
        for (IndexType k = 0; k < static_cast<IndexType>(a.extent(1)); k++)
          a(idx, k) = Rand::draw(gen, range);
      }
    }
    rand_pool.free_state(gen);
  }
};

template <class ViewType, class RandomPool, int loops, class IndexType>
struct fill_random_functor_range<ViewType, RandomPool, loops, 3, IndexType> {
  using execution_space = typename ViewType::execution_space;
  ViewType a;
  RandomPool rand_pool;
  typename ViewType::const_value_type range;

  using Rand = rand<typename RandomPool::generator_type,
                    typename ViewType::non_const_value_type>;

  fill_random_functor_range(ViewType a_, RandomPool rand_pool_,
                            typename ViewType::const_value_type range_)
      : a(a_), rand_pool(rand_pool_), range(range_) {}

  KOKKOS_INLINE_FUNCTION
  void operator()(IndexType i) const {
    typename RandomPool::generator_type gen = rand_pool.get_state();
    for (IndexType j = 0; j < loops; j++) {
      const IndexType idx = i * loops + j;
      if (idx < static_cast<IndexType>(a.extent(0))) {
        for (IndexType k = 0; k < static_cast<IndexType>(a.extent(1)); k++)
          for (IndexType l = 0; l < static_cast<IndexType>(a.extent(2)); l++)
            a(idx, k, l) = Rand::draw(gen, range);
      }
    }
    rand_pool.free_state(gen);
  }
};

template <class ViewType, class RandomPool, int loops, class IndexType>
struct fill_random_functor_range<ViewType, RandomPool, loops, 4, IndexType> {
  using execution_space = typename ViewType::execution_space;
  ViewType a;
  RandomPool rand_pool;
  typename ViewType::const_value_type range;

  using Rand = rand<typename RandomPool::generator_type,
                    typename ViewType::non_const_value_type>;

  fill_random_functor_range(ViewType a_, RandomPool rand_pool_,
                            typename ViewType::const_value_type range_)
      : a(a_), rand_pool(rand_pool_), range(range_) {}

  KOKKOS_INLINE_FUNCTION
  void operator()(IndexType i) const {
    typename RandomPool::generator_type gen = rand_pool.get_state();
    for (IndexType j = 0; j < loops; j++) {
      const IndexType idx = i * loops + j;
      if (idx < static_cast<IndexType>(a.extent(0))) {
        for (IndexType k = 0; k < static_cast<IndexType>(a.extent(1)); k++)
          for (IndexType l = 0; l < static_cast<IndexType>(a.extent(2)); l++)
            for (IndexType m = 0; m < static_cast<IndexType>(a.extent(3)); m++)
              a(idx, k, l, m) = Rand::draw(gen, range);
      }
    }
    rand_pool.free_state(gen);
  }
};

template <class ViewType, class RandomPool, int loops, class IndexType>
struct fill_random_functor_range<ViewType, RandomPool, loops, 5, IndexType> {
  using execution_space = typename ViewType::execution_space;
  ViewType a;
  RandomPool rand_pool;
  typename ViewType::const_value_type range;

  using Rand = rand<typename RandomPool::generator_type,
                    typename ViewType::non_const_value_type>;

  fill_random_functor_range(ViewType a_, RandomPool rand_pool_,
                            typename ViewType::const_value_type range_)
      : a(a_), rand_pool(rand_pool_), range(range_) {}

  KOKKOS_INLINE_FUNCTION
  void operator()(IndexType i) const {
    typename RandomPool::generator_type gen = rand_pool.get_state();
    for (IndexType j = 0; j < loops; j++) {
      const IndexType idx = i * loops + j;
      if (idx < static_cast<IndexType>(a.extent(0))) {
        for (IndexType k = 0; k < static_cast<IndexType>(a.extent(1)); k++)
          for (IndexType l = 0; l < static_cast<IndexType>(a.extent(2)); l++)
            for (IndexType m = 0; m < static_cast<IndexType>(a.extent(3)); m++)
              for (IndexType n = 0; n < static_cast<IndexType>(a.extent(4));
                   n++)
                a(idx, k, l, m, n) = Rand::draw(gen, range);
      }
    }
    rand_pool.free_state(gen);
  }
};

template <class ViewType, class RandomPool, int loops, class IndexType>
struct fill_random_functor_range<ViewType, RandomPool, loops, 6, IndexType> {
  using execution_space = typename ViewType::execution_space;
  ViewType a;
  RandomPool rand_pool;
  typename ViewType::const_value_type range;

  using Rand = rand<typename RandomPool::generator_type,
                    typename ViewType::non_const_value_type>;

  fill_random_functor_range(ViewType a_, RandomPool rand_pool_,
                            typename ViewType::const_value_type range_)
      : a(a_), rand_pool(rand_pool_), range(range_) {}

  KOKKOS_INLINE_FUNCTION
  void operator()(IndexType i) const {
    typename RandomPool::generator_type gen = rand_pool.get_state();
    for (IndexType j = 0; j < loops; j++) {
      const IndexType idx = i * loops + j;
      if (idx < static_cast<IndexType>(a.extent(0))) {
        for (IndexType k = 0; k < static_cast<IndexType>(a.extent(1)); k++)
          for (IndexType l = 0; l < static_cast<IndexType>(a.extent(2)); l++)
            for (IndexType m = 0; m < static_cast<IndexType>(a.extent(3)); m++)
              for (IndexType n = 0; n < static_cast<IndexType>(a.extent(4));
                   n++)
                for (IndexType o = 0; o < static_cast<IndexType>(a.extent(5));
                     o++)
                  a(idx, k, l, m, n, o) = Rand::draw(gen, range);
      }
    }
    rand_pool.free_state(gen);
  }
};

template <class ViewType, class RandomPool, int loops, class IndexType>
struct fill_random_functor_range<ViewType, RandomPool, loops, 7, IndexType> {
  using execution_space = typename ViewType::execution_space;
  ViewType a;
  RandomPool rand_pool;
  typename ViewType::const_value_type range;

  using Rand = rand<typename RandomPool::generator_type,
                    typename ViewType::non_const_value_type>;

  fill_random_functor_range(ViewType a_, RandomPool rand_pool_,
                            typename ViewType::const_value_type range_)
      : a(a_), rand_pool(rand_pool_), range(range_) {}

  KOKKOS_INLINE_FUNCTION
  void operator()(IndexType i) const {
    typename RandomPool::generator_type gen = rand_pool.get_state();
    for (IndexType j = 0; j < loops; j++) {
      const IndexType idx = i * loops + j;
      if (idx < static_cast<IndexType>(a.extent(0))) {
        for (IndexType k = 0; k < static_cast<IndexType>(a.extent(1)); k++)
          for (IndexType l = 0; l < static_cast<IndexType>(a.extent(2)); l++)
            for (IndexType m = 0; m < static_cast<IndexType>(a.extent(3)); m++)
              for (IndexType n = 0; n < static_cast<IndexType>(a.extent(4));
                   n++)
                for (IndexType o = 0; o < static_cast<IndexType>(a.extent(5));
                     o++)
                  for (IndexType p = 0; p < static_cast<IndexType>(a.extent(6));
                       p++)
                    a(idx, k, l, m, n, o, p) = Rand::draw(gen, range);
      }
    }
    rand_pool.free_state(gen);
  }
};

template <class ViewType, class RandomPool, int loops, class IndexType>
struct fill_random_functor_range<ViewType, RandomPool, loops, 8, IndexType> {
  using execution_space = typename ViewType::execution_space;
  ViewType a;
  RandomPool rand_pool;
  typename ViewType::const_value_type range;

  using Rand = rand<typename RandomPool::generator_type,
                    typename ViewType::non_const_value_type>;

  fill_random_functor_range(ViewType a_, RandomPool rand_pool_,
                            typename ViewType::const_value_type range_)
      : a(a_), rand_pool(rand_pool_), range(range_) {}

  KOKKOS_INLINE_FUNCTION
  void operator()(IndexType i) const {
    typename RandomPool::generator_type gen = rand_pool.get_state();
    for (IndexType j = 0; j < loops; j++) {
      const IndexType idx = i * loops + j;
      if (idx < static_cast<IndexType>(a.extent(0))) {
        for (IndexType k = 0; k < static_cast<IndexType>(a.extent(1)); k++)
          for (IndexType l = 0; l < static_cast<IndexType>(a.extent(2)); l++)
            for (IndexType m = 0; m < static_cast<IndexType>(a.extent(3)); m++)
              for (IndexType n = 0; n < static_cast<IndexType>(a.extent(4));
                   n++)
                for (IndexType o = 0; o < static_cast<IndexType>(a.extent(5));
                     o++)
                  for (IndexType p = 0; p < static_cast<IndexType>(a.extent(6));
                       p++)
                    for (IndexType q = 0;
                         q < static_cast<IndexType>(a.extent(7)); q++)
                      a(idx, k, l, m, n, o, p, q) = Rand::draw(gen, range);
      }
    }
    rand_pool.free_state(gen);
  }
};
template <class ViewType, class RandomPool, int loops, class IndexType>
struct fill_random_functor_begin_end<ViewType, RandomPool, loops, 1,
                                     IndexType> {
  using execution_space = typename ViewType::execution_space;
  ViewType a;
  RandomPool rand_pool;
  typename ViewType::const_value_type begin, end;

  using Rand = rand<typename RandomPool::generator_type,
                    typename ViewType::non_const_value_type>;

  fill_random_functor_begin_end(ViewType a_, RandomPool rand_pool_,
                                typename ViewType::const_value_type begin_,
                                typename ViewType::const_value_type end_)
      : a(a_), rand_pool(rand_pool_), begin(begin_), end(end_) {}

  KOKKOS_INLINE_FUNCTION
  void operator()(IndexType i) const {
    typename RandomPool::generator_type gen = rand_pool.get_state();
    for (IndexType j = 0; j < loops; j++) {
      const IndexType idx = i * loops + j;
      if (idx < static_cast<IndexType>(a.extent(0)))
        a(idx) = Rand::draw(gen, begin, end);
    }
    rand_pool.free_state(gen);
  }
};

template <class ViewType, class RandomPool, int loops, class IndexType>
struct fill_random_functor_begin_end<ViewType, RandomPool, loops, 2,
                                     IndexType> {
  using execution_space = typename ViewType::execution_space;
  ViewType a;
  RandomPool rand_pool;
  typename ViewType::const_value_type begin, end;

  using Rand = rand<typename RandomPool::generator_type,
                    typename ViewType::non_const_value_type>;

  fill_random_functor_begin_end(ViewType a_, RandomPool rand_pool_,
                                typename ViewType::const_value_type begin_,
                                typename ViewType::const_value_type end_)
      : a(a_), rand_pool(rand_pool_), begin(begin_), end(end_) {}

  KOKKOS_INLINE_FUNCTION
  void operator()(IndexType i) const {
    typename RandomPool::generator_type gen = rand_pool.get_state();
    for (IndexType j = 0; j < loops; j++) {
      const IndexType idx = i * loops + j;
      if (idx < static_cast<IndexType>(a.extent(0))) {
        for (IndexType k = 0; k < static_cast<IndexType>(a.extent(1)); k++)
          a(idx, k) = Rand::draw(gen, begin, end);
      }
    }
    rand_pool.free_state(gen);
  }
};

template <class ViewType, class RandomPool, int loops, class IndexType>
struct fill_random_functor_begin_end<ViewType, RandomPool, loops, 3,
                                     IndexType> {
  using execution_space = typename ViewType::execution_space;
  ViewType a;
  RandomPool rand_pool;
  typename ViewType::const_value_type begin, end;

  using Rand = rand<typename RandomPool::generator_type,
                    typename ViewType::non_const_value_type>;

  fill_random_functor_begin_end(ViewType a_, RandomPool rand_pool_,
                                typename ViewType::const_value_type begin_,
                                typename ViewType::const_value_type end_)
      : a(a_), rand_pool(rand_pool_), begin(begin_), end(end_) {}

  KOKKOS_INLINE_FUNCTION
  void operator()(IndexType i) const {
    typename RandomPool::generator_type gen = rand_pool.get_state();
    for (IndexType j = 0; j < loops; j++) {
      const IndexType idx = i * loops + j;
      if (idx < static_cast<IndexType>(a.extent(0))) {
        for (IndexType k = 0; k < static_cast<IndexType>(a.extent(1)); k++)
          for (IndexType l = 0; l < static_cast<IndexType>(a.extent(2)); l++)
            a(idx, k, l) = Rand::draw(gen, begin, end);
      }
    }
    rand_pool.free_state(gen);
  }
};

template <class ViewType, class RandomPool, int loops, class IndexType>
struct fill_random_functor_begin_end<ViewType, RandomPool, loops, 4,
                                     IndexType> {
  using execution_space = typename ViewType::execution_space;
  ViewType a;
  RandomPool rand_pool;
  typename ViewType::const_value_type begin, end;

  using Rand = rand<typename RandomPool::generator_type,
                    typename ViewType::non_const_value_type>;

  fill_random_functor_begin_end(ViewType a_, RandomPool rand_pool_,
                                typename ViewType::const_value_type begin_,
                                typename ViewType::const_value_type end_)
      : a(a_), rand_pool(rand_pool_), begin(begin_), end(end_) {}

  KOKKOS_INLINE_FUNCTION
  void operator()(IndexType i) const {
    typename RandomPool::generator_type gen = rand_pool.get_state();
    for (IndexType j = 0; j < loops; j++) {
      const IndexType idx = i * loops + j;
      if (idx < static_cast<IndexType>(a.extent(0))) {
        for (IndexType k = 0; k < static_cast<IndexType>(a.extent(1)); k++)
          for (IndexType l = 0; l < static_cast<IndexType>(a.extent(2)); l++)
            for (IndexType m = 0; m < static_cast<IndexType>(a.extent(3)); m++)
              a(idx, k, l, m) = Rand::draw(gen, begin, end);
      }
    }
    rand_pool.free_state(gen);
  }
};

template <class ViewType, class RandomPool, int loops, class IndexType>
struct fill_random_functor_begin_end<ViewType, RandomPool, loops, 5,
                                     IndexType> {
  using execution_space = typename ViewType::execution_space;
  ViewType a;
  RandomPool rand_pool;
  typename ViewType::const_value_type begin, end;

  using Rand = rand<typename RandomPool::generator_type,
                    typename ViewType::non_const_value_type>;

  fill_random_functor_begin_end(ViewType a_, RandomPool rand_pool_,
                                typename ViewType::const_value_type begin_,
                                typename ViewType::const_value_type end_)
      : a(a_), rand_pool(rand_pool_), begin(begin_), end(end_) {}

  KOKKOS_INLINE_FUNCTION
  void operator()(IndexType i) const {
    typename RandomPool::generator_type gen = rand_pool.get_state();
    for (IndexType j = 0; j < loops; j++) {
      const IndexType idx = i * loops + j;
      if (idx < static_cast<IndexType>(a.extent(0))) {
        for (IndexType l = 0; l < static_cast<IndexType>(a.extent(1)); l++)
          for (IndexType m = 0; m < static_cast<IndexType>(a.extent(2)); m++)
            for (IndexType n = 0; n < static_cast<IndexType>(a.extent(3)); n++)
              for (IndexType o = 0; o < static_cast<IndexType>(a.extent(4));
                   o++)
                a(idx, l, m, n, o) = Rand::draw(gen, begin, end);
      }
    }
    rand_pool.free_state(gen);
  }
};

template <class ViewType, class RandomPool, int loops, class IndexType>
struct fill_random_functor_begin_end<ViewType, RandomPool, loops, 6,
                                     IndexType> {
  using execution_space = typename ViewType::execution_space;
  ViewType a;
  RandomPool rand_pool;
  typename ViewType::const_value_type begin, end;

  using Rand = rand<typename RandomPool::generator_type,
                    typename ViewType::non_const_value_type>;

  fill_random_functor_begin_end(ViewType a_, RandomPool rand_pool_,
                                typename ViewType::const_value_type begin_,
                                typename ViewType::const_value_type end_)
      : a(a_), rand_pool(rand_pool_), begin(begin_), end(end_) {}

  KOKKOS_INLINE_FUNCTION
  void operator()(IndexType i) const {
    typename RandomPool::generator_type gen = rand_pool.get_state();
    for (IndexType j = 0; j < loops; j++) {
      const IndexType idx = i * loops + j;
      if (idx < static_cast<IndexType>(a.extent(0))) {
        for (IndexType k = 0; k < static_cast<IndexType>(a.extent(1)); k++)
          for (IndexType l = 0; l < static_cast<IndexType>(a.extent(2)); l++)
            for (IndexType m = 0; m < static_cast<IndexType>(a.extent(3)); m++)
              for (IndexType n = 0; n < static_cast<IndexType>(a.extent(4));
                   n++)
                for (IndexType o = 0; o < static_cast<IndexType>(a.extent(5));
                     o++)
                  a(idx, k, l, m, n, o) = Rand::draw(gen, begin, end);
      }
    }
    rand_pool.free_state(gen);
  }
};

template <class ViewType, class RandomPool, int loops, class IndexType>
struct fill_random_functor_begin_end<ViewType, RandomPool, loops, 7,
                                     IndexType> {
  using execution_space = typename ViewType::execution_space;
  ViewType a;
  RandomPool rand_pool;
  typename ViewType::const_value_type begin, end;

  using Rand = rand<typename RandomPool::generator_type,
                    typename ViewType::non_const_value_type>;

  fill_random_functor_begin_end(ViewType a_, RandomPool rand_pool_,
                                typename ViewType::const_value_type begin_,
                                typename ViewType::const_value_type end_)
      : a(a_), rand_pool(rand_pool_), begin(begin_), end(end_) {}

  KOKKOS_INLINE_FUNCTION
  void operator()(IndexType i) const {
    typename RandomPool::generator_type gen = rand_pool.get_state();
    for (IndexType j = 0; j < loops; j++) {
      const IndexType idx = i * loops + j;
      if (idx < static_cast<IndexType>(a.extent(0))) {
        for (IndexType k = 0; k < static_cast<IndexType>(a.extent(1)); k++)
          for (IndexType l = 0; l < static_cast<IndexType>(a.extent(2)); l++)
            for (IndexType m = 0; m < static_cast<IndexType>(a.extent(3)); m++)
              for (IndexType n = 0; n < static_cast<IndexType>(a.extent(4));
                   n++)
                for (IndexType o = 0; o < static_cast<IndexType>(a.extent(5));
                     o++)
                  for (IndexType p = 0; p < static_cast<IndexType>(a.extent(6));
                       p++)
                    a(idx, k, l, m, n, o, p) = Rand::draw(gen, begin, end);
      }
    }
    rand_pool.free_state(gen);
  }
};

template <class ViewType, class RandomPool, int loops, class IndexType>
struct fill_random_functor_begin_end<ViewType, RandomPool, loops, 8,
                                     IndexType> {
  using execution_space = typename ViewType::execution_space;
  ViewType a;
  RandomPool rand_pool;
  typename ViewType::const_value_type begin, end;

  using Rand = rand<typename RandomPool::generator_type,
                    typename ViewType::non_const_value_type>;

  fill_random_functor_begin_end(ViewType a_, RandomPool rand_pool_,
                                typename ViewType::const_value_type begin_,
                                typename ViewType::const_value_type end_)
      : a(a_), rand_pool(rand_pool_), begin(begin_), end(end_) {}

  KOKKOS_INLINE_FUNCTION
  void operator()(IndexType i) const {
    typename RandomPool::generator_type gen = rand_pool.get_state();
    for (IndexType j = 0; j < loops; j++) {
      const IndexType idx = i * loops + j;
      if (idx < static_cast<IndexType>(a.extent(0))) {
        for (IndexType k = 0; k < static_cast<IndexType>(a.extent(1)); k++)
          for (IndexType l = 0; l < static_cast<IndexType>(a.extent(2)); l++)
            for (IndexType m = 0; m < static_cast<IndexType>(a.extent(3)); m++)
              for (IndexType n = 0; n < static_cast<IndexType>(a.extent(4));
                   n++)
                for (IndexType o = 0; o < static_cast<IndexType>(a.extent(5));
                     o++)
                  for (IndexType p = 0; p < static_cast<IndexType>(a.extent(6));
                       p++)
                    for (IndexType q = 0;
                         q < static_cast<IndexType>(a.extent(7)); q++)
                      a(idx, k, l, m, n, o, p, q) = Rand::draw(gen, begin, end);
      }
    }
    rand_pool.free_state(gen);
  }
};

}  // namespace Impl

template <class ViewType, class RandomPool, class IndexType = int64_t>
void fill_random(ViewType a, RandomPool g,
                 typename ViewType::const_value_type range) {
  int64_t LDA = a.extent(0);
  if (LDA > 0)
    parallel_for("Kokkos::fill_random", (LDA + 127) / 128,
                 Impl::fill_random_functor_range<ViewType, RandomPool, 128,
                                                 ViewType::Rank, IndexType>(
                     a, g, range));
}

template <class ViewType, class RandomPool, class IndexType = int64_t>
void fill_random(ViewType a, RandomPool g,
                 typename ViewType::const_value_type begin,
                 typename ViewType::const_value_type end) {
  int64_t LDA = a.extent(0);
  if (LDA > 0)
    parallel_for("Kokkos::fill_random", (LDA + 127) / 128,
                 Impl::fill_random_functor_begin_end<ViewType, RandomPool, 128,
                                                     ViewType::Rank, IndexType>(
                     a, g, begin, end));
}
}  // namespace Kokkos

#endif<|MERGE_RESOLUTION|>--- conflicted
+++ resolved
@@ -512,21 +512,6 @@
 };
 #endif
 
-template <class Generator>
-struct rand<Generator, long double> {
-  KOKKOS_INLINE_FUNCTION
-  static long double max() { return 1.0; }
-  KOKKOS_INLINE_FUNCTION
-  static long double draw(Generator& gen) { return gen.ldrand(); }
-  KOKKOS_INLINE_FUNCTION
-  static long double draw(Generator& gen, const long double& range) {
-    return gen.ldrand(range);
-  }
-  KOKKOS_INLINE_FUNCTION
-  static long double draw(Generator& gen, const long double& start, const long double& end) {
-    return gen.ldrand(start, end);
-  }
-};
 
 template <class Generator>
 struct rand<Generator, Kokkos::complex<float> > {
@@ -881,10 +866,7 @@
     return drand(end - start) + start;
   }
 
-<<<<<<< HEAD
 #ifndef  KOKKOS_ENABLE_CUDA
-=======
->>>>>>> e0c619ca
   KOKKOS_INLINE_FUNCTION
   long double ldrand() { return urand64() / static_cast<long double>(MAX_URAND64); }
 
@@ -897,11 +879,8 @@
   double ldrand(const long double& start, const long double& end) {
     return ldrand(end - start) + start;
   }
-<<<<<<< HEAD
 #endif
-=======
-
->>>>>>> e0c619ca
+
   // Marsaglia polar method for drawing a standard normal distributed random
   // number
   KOKKOS_INLINE_FUNCTION
