/*
//@HEADER
// ************************************************************************
//
//                        Kokkos v. 3.0
//       Copyright (2020) National Technology & Engineering
//               Solutions of Sandia, LLC (NTESS).
//
// Under the terms of Contract DE-NA0003525 with NTESS,
// the U.S. Government retains certain rights in this software.
//
// Redistribution and use in source and binary forms, with or without
// modification, are permitted provided that the following conditions are
// met:
//
// 1. Redistributions of source code must retain the above copyright
// notice, this list of conditions and the following disclaimer.
//
// 2. Redistributions in binary form must reproduce the above copyright
// notice, this list of conditions and the following disclaimer in the
// documentation and/or other materials provided with the distribution.
//
// 3. Neither the name of the Corporation nor the names of the
// contributors may be used to endorse or promote products derived from
// this software without specific prior written permission.
//
// THIS SOFTWARE IS PROVIDED BY NTESS "AS IS" AND ANY
// EXPRESS OR IMPLIED WARRANTIES, INCLUDING, BUT NOT LIMITED TO, THE
// IMPLIED WARRANTIES OF MERCHANTABILITY AND FITNESS FOR A PARTICULAR
// PURPOSE ARE DISCLAIMED. IN NO EVENT SHALL NTESS OR THE
// CONTRIBUTORS BE LIABLE FOR ANY DIRECT, INDIRECT, INCIDENTAL, SPECIAL,
// EXEMPLARY, OR CONSEQUENTIAL DAMAGES (INCLUDING, BUT NOT LIMITED TO,
// PROCUREMENT OF SUBSTITUTE GOODS OR SERVICES; LOSS OF USE, DATA, OR
// PROFITS; OR BUSINESS INTERRUPTION) HOWEVER CAUSED AND ON ANY THEORY OF
// LIABILITY, WHETHER IN CONTRACT, STRICT LIABILITY, OR TORT (INCLUDING
// NEGLIGENCE OR OTHERWISE) ARISING IN ANY WAY OUT OF THE USE OF THIS
// SOFTWARE, EVEN IF ADVISED OF THE POSSIBILITY OF SUCH DAMAGE.
//
// Questions? Contact Christian R. Trott (crtrott@sandia.gov)
//
// ************************************************************************
//@HEADER
*/

#ifndef KOKKOS_OPENMP_HPP
#define KOKKOS_OPENMP_HPP

#include <Kokkos_Macros.hpp>
#if defined(KOKKOS_ENABLE_OPENMP)

#include <Kokkos_Core_fwd.hpp>

#include <cstddef>
#include <iosfwd>
#include <Kokkos_HostSpace.hpp>

#ifdef KOKKOS_ENABLE_HBWSPACE
#include <Kokkos_HBWSpace.hpp>
#endif

#include <Kokkos_ScratchSpace.hpp>
#include <Kokkos_Parallel.hpp>
#include <Kokkos_TaskScheduler.hpp>
#include <Kokkos_Layout.hpp>
#include <impl/Kokkos_Tags.hpp>
#include <impl/Kokkos_Profiling_Interface.hpp>

#include <vector>

#include <vector>

/*--------------------------------------------------------------------------*/

namespace Kokkos {

namespace Impl {
class OpenMPExec;
}

/// \class OpenMP
/// \brief Kokkos device for multicore processors in the host memory space.
class OpenMP {
 public:
  //! Tag this class as a kokkos execution space
  using execution_space = OpenMP;

  using memory_space =
#ifdef KOKKOS_ENABLE_HBWSPACE
      Experimental::HBWSpace;
#else
      HostSpace;
#endif

  //! This execution space preferred device_type
  using device_type          = Kokkos::Device<execution_space, memory_space>;
  using array_layout         = LayoutRight;
  using size_type            = memory_space::size_type;
  using scratch_memory_space = ScratchMemorySpace<OpenMP>;

  /// \brief Print configuration information to the given output stream.
  static void print_configuration(std::ostream&, const bool verbose = false);

  /// \brief is the instance running a parallel algorithm
  inline static bool in_parallel(OpenMP const& = OpenMP()) noexcept;

  /// \brief Wait until all dispatched functors complete on the given instance
  ///
  ///  This is a no-op on OpenMP
  static void impl_static_fence(OpenMP const& = OpenMP()) noexcept;

<<<<<<< HEAD
#ifdef KOKKOS_ENABLE_DEPRECATED_CODE
  static void fence(OpenMP const& = OpenMP()) noexcept;
#else
  void fence() const;
#endif
=======
  void fence() const;
>>>>>>> 4103bf6c

  /// \brief Does the given instance return immediately after launching
  /// a parallel algorithm
  ///
  /// This always returns false on OpenMP
  inline static bool is_asynchronous(OpenMP const& = OpenMP()) noexcept;
<<<<<<< HEAD

  /// \brief Partition the default instance into new instances without creating
  ///  new masters
  ///
  /// This is a no-op on OpenMP since the default instance cannot be partitioned
  /// without promoting other threads to 'master'
  static std::vector<OpenMP> partition(...);

  /// Non-default instances should be ref-counted so that when the last
  /// is destroyed the instance resources are released
  ///
  /// This is a no-op on OpenMP since a non default instance cannot be created
  static OpenMP create_instance(...);

  /// \brief Partition the default instance and call 'f' on each new 'master'
  /// thread
  ///
  /// Func is a functor with the following signiture
  ///   void( int partition_id, int num_partitions )
  template <typename F>
  static void partition_master(F const& f, int requested_num_partitions = 0,
                               int requested_partition_size = 0);

  // use UniqueToken
  static int concurrency();

#ifdef KOKKOS_ENABLE_DEPRECATED_CODE
  /// \brief Initialize the default execution space
  static void initialize(int thread_count, int use_numa_count,
                         int use_cores_per_numa = 0);

  /// \brief Initialize the default execution space
  ///
  /// if ( thread_count == -1 )
  ///   then use the number of threads that openmp defaults to
  /// if ( thread_count == 0 && Kokkos::hwlow_available() )
  ///   then use hwloc to choose the number of threads and change
  ///   the default number of threads
  /// if ( thread_count > 0 )
  ///   then force openmp to use the given number of threads and change
  ///   the default number of threads
  static void initialize(int thread_count = -1);

  /// \brief is the default execution space initialized for current 'master'
  /// thread
  static bool is_initialized() noexcept;

  /// \brief Free any resources being consumed by the default execution space
  static void finalize();

  inline static int thread_pool_size() noexcept;

  /** \brief  The rank of the executing thread in this thread pool */
  KOKKOS_INLINE_FUNCTION
  static int thread_pool_rank() noexcept;

  inline static int thread_pool_size(int depth);

  static void sleep(){};
  static void wake(){};

  // Using omp_get_max_threads(); is problematic
  // On Intel (essentially an initial call to the OpenMP runtime
  // without a parallel region before will set a process mask for a single core
  // The runtime will than bind threads for a parallel region to other cores on
  // the entering the first parallel region and make the process mask the
  // aggregate of the thread masks. The intend seems to be to make serial code
  // run fast, if you compile with OpenMP enabled but don't actually use
  // parallel regions or so static int omp_max_threads = omp_get_max_threads();
  static int get_current_max_threads() noexcept;

  // use UniqueToken
  inline static int max_hardware_threads() noexcept;

  // use UniqueToken
  KOKKOS_INLINE_FUNCTION
  static int hardware_thread_id() noexcept;
#else
=======

  /// \brief Partition the default instance into new instances without creating
  ///  new masters
  ///
  /// This is a no-op on OpenMP since the default instance cannot be partitioned
  /// without promoting other threads to 'master'
  static std::vector<OpenMP> partition(...);

  /// Non-default instances should be ref-counted so that when the last
  /// is destroyed the instance resources are released
  ///
  /// This is a no-op on OpenMP since a non default instance cannot be created
  static OpenMP create_instance(...);

  /// \brief Partition the default instance and call 'f' on each new 'master'
  /// thread
  ///
  /// Func is a functor with the following signiture
  ///   void( int partition_id, int num_partitions )
  template <typename F>
  static void partition_master(F const& f, int requested_num_partitions = 0,
                               int requested_partition_size = 0);

  // use UniqueToken
  static int concurrency();

>>>>>>> 4103bf6c
  static void impl_initialize(int thread_count = -1);

  /// \brief is the default execution space initialized for current 'master'
  /// thread
  static bool impl_is_initialized() noexcept;

  /// \brief Free any resources being consumed by the default execution space
  static void impl_finalize();

  inline static int impl_thread_pool_size() noexcept;

  /** \brief  The rank of the executing thread in this thread pool */
  KOKKOS_INLINE_FUNCTION
  static int impl_thread_pool_rank() noexcept;

  inline static int impl_thread_pool_size(int depth);

  // use UniqueToken
  inline static int impl_max_hardware_threads() noexcept;

  // use UniqueToken
  KOKKOS_INLINE_FUNCTION
  static int impl_hardware_thread_id() noexcept;
<<<<<<< HEAD

  static int impl_get_current_max_threads() noexcept;
#endif

=======

  static int impl_get_current_max_threads() noexcept;

>>>>>>> 4103bf6c
  static constexpr const char* name() noexcept { return "OpenMP"; }
  uint32_t impl_instance_id() const noexcept { return 0; }
};

<<<<<<< HEAD
namespace Profiling {
=======
namespace Tools {
>>>>>>> 4103bf6c
namespace Experimental {
template <>
struct DeviceTypeTraits<OpenMP> {
  static constexpr DeviceType id = DeviceType::OpenMP;
};
}  // namespace Experimental
<<<<<<< HEAD
}  // namespace Profiling
=======
}  // namespace Tools
>>>>>>> 4103bf6c
}  // namespace Kokkos

/*--------------------------------------------------------------------------*/
/*--------------------------------------------------------------------------*/

namespace Kokkos {
namespace Impl {

template <>
struct MemorySpaceAccess<Kokkos::OpenMP::memory_space,
                         Kokkos::OpenMP::scratch_memory_space> {
  enum { assignable = false };
  enum { accessible = true };
  enum { deepcopy = false };
};

template <>
struct VerifyExecutionCanAccessMemorySpace<
    Kokkos::OpenMP::memory_space, Kokkos::OpenMP::scratch_memory_space> {
  enum { value = true };
  inline static void verify(void) {}
  inline static void verify(const void*) {}
};

}  // namespace Impl
}  // namespace Kokkos

/*--------------------------------------------------------------------------*/
/*--------------------------------------------------------------------------*/

#include <OpenMP/Kokkos_OpenMP_Exec.hpp>
#include <OpenMP/Kokkos_OpenMP_Team.hpp>
#include <OpenMP/Kokkos_OpenMP_Parallel.hpp>
#include <OpenMP/Kokkos_OpenMP_Task.hpp>

#include <KokkosExp_MDRangePolicy.hpp>
/*--------------------------------------------------------------------------*/

#endif /* #if defined( KOKKOS_ENABLE_OPENMP ) && defined( _OPENMP ) */
#endif /* #ifndef KOKKOS_OPENMP_HPP */<|MERGE_RESOLUTION|>--- conflicted
+++ resolved
@@ -67,8 +67,6 @@
 
 #include <vector>
 
-#include <vector>
-
 /*--------------------------------------------------------------------------*/
 
 namespace Kokkos {
@@ -108,22 +106,13 @@
   ///  This is a no-op on OpenMP
   static void impl_static_fence(OpenMP const& = OpenMP()) noexcept;
 
-<<<<<<< HEAD
-#ifdef KOKKOS_ENABLE_DEPRECATED_CODE
-  static void fence(OpenMP const& = OpenMP()) noexcept;
-#else
   void fence() const;
-#endif
-=======
-  void fence() const;
->>>>>>> 4103bf6c
 
   /// \brief Does the given instance return immediately after launching
   /// a parallel algorithm
   ///
   /// This always returns false on OpenMP
   inline static bool is_asynchronous(OpenMP const& = OpenMP()) noexcept;
-<<<<<<< HEAD
 
   /// \brief Partition the default instance into new instances without creating
   ///  new masters
@@ -150,86 +139,6 @@
   // use UniqueToken
   static int concurrency();
 
-#ifdef KOKKOS_ENABLE_DEPRECATED_CODE
-  /// \brief Initialize the default execution space
-  static void initialize(int thread_count, int use_numa_count,
-                         int use_cores_per_numa = 0);
-
-  /// \brief Initialize the default execution space
-  ///
-  /// if ( thread_count == -1 )
-  ///   then use the number of threads that openmp defaults to
-  /// if ( thread_count == 0 && Kokkos::hwlow_available() )
-  ///   then use hwloc to choose the number of threads and change
-  ///   the default number of threads
-  /// if ( thread_count > 0 )
-  ///   then force openmp to use the given number of threads and change
-  ///   the default number of threads
-  static void initialize(int thread_count = -1);
-
-  /// \brief is the default execution space initialized for current 'master'
-  /// thread
-  static bool is_initialized() noexcept;
-
-  /// \brief Free any resources being consumed by the default execution space
-  static void finalize();
-
-  inline static int thread_pool_size() noexcept;
-
-  /** \brief  The rank of the executing thread in this thread pool */
-  KOKKOS_INLINE_FUNCTION
-  static int thread_pool_rank() noexcept;
-
-  inline static int thread_pool_size(int depth);
-
-  static void sleep(){};
-  static void wake(){};
-
-  // Using omp_get_max_threads(); is problematic
-  // On Intel (essentially an initial call to the OpenMP runtime
-  // without a parallel region before will set a process mask for a single core
-  // The runtime will than bind threads for a parallel region to other cores on
-  // the entering the first parallel region and make the process mask the
-  // aggregate of the thread masks. The intend seems to be to make serial code
-  // run fast, if you compile with OpenMP enabled but don't actually use
-  // parallel regions or so static int omp_max_threads = omp_get_max_threads();
-  static int get_current_max_threads() noexcept;
-
-  // use UniqueToken
-  inline static int max_hardware_threads() noexcept;
-
-  // use UniqueToken
-  KOKKOS_INLINE_FUNCTION
-  static int hardware_thread_id() noexcept;
-#else
-=======
-
-  /// \brief Partition the default instance into new instances without creating
-  ///  new masters
-  ///
-  /// This is a no-op on OpenMP since the default instance cannot be partitioned
-  /// without promoting other threads to 'master'
-  static std::vector<OpenMP> partition(...);
-
-  /// Non-default instances should be ref-counted so that when the last
-  /// is destroyed the instance resources are released
-  ///
-  /// This is a no-op on OpenMP since a non default instance cannot be created
-  static OpenMP create_instance(...);
-
-  /// \brief Partition the default instance and call 'f' on each new 'master'
-  /// thread
-  ///
-  /// Func is a functor with the following signiture
-  ///   void( int partition_id, int num_partitions )
-  template <typename F>
-  static void partition_master(F const& f, int requested_num_partitions = 0,
-                               int requested_partition_size = 0);
-
-  // use UniqueToken
-  static int concurrency();
-
->>>>>>> 4103bf6c
   static void impl_initialize(int thread_count = -1);
 
   /// \brief is the default execution space initialized for current 'master'
@@ -253,36 +162,21 @@
   // use UniqueToken
   KOKKOS_INLINE_FUNCTION
   static int impl_hardware_thread_id() noexcept;
-<<<<<<< HEAD
 
   static int impl_get_current_max_threads() noexcept;
-#endif
-
-=======
-
-  static int impl_get_current_max_threads() noexcept;
-
->>>>>>> 4103bf6c
+
   static constexpr const char* name() noexcept { return "OpenMP"; }
   uint32_t impl_instance_id() const noexcept { return 0; }
 };
 
-<<<<<<< HEAD
-namespace Profiling {
-=======
 namespace Tools {
->>>>>>> 4103bf6c
 namespace Experimental {
 template <>
 struct DeviceTypeTraits<OpenMP> {
   static constexpr DeviceType id = DeviceType::OpenMP;
 };
 }  // namespace Experimental
-<<<<<<< HEAD
-}  // namespace Profiling
-=======
 }  // namespace Tools
->>>>>>> 4103bf6c
 }  // namespace Kokkos
 
 /*--------------------------------------------------------------------------*/
