--- conflicted
+++ resolved
@@ -42,11 +42,8 @@
 //@HEADER
 */
 
-<<<<<<< HEAD
-=======
 #include <Kokkos_Macros.hpp>
 
->>>>>>> 4103bf6c
 #if defined(KOKKOS_ATOMIC_HPP) && !defined(KOKKOS_VOLATILE_LOAD_HPP)
 #define KOKKOS_VOLATILE_LOAD_HPP
 
@@ -67,17 +64,10 @@
 
 template <typename T>
 KOKKOS_FORCEINLINE_FUNCTION T volatile_load(T const volatile* const src_ptr) {
-<<<<<<< HEAD
-  typedef uint64_t KOKKOS_IMPL_MAY_ALIAS T64;
-  typedef uint32_t KOKKOS_IMPL_MAY_ALIAS T32;
-  typedef uint16_t KOKKOS_IMPL_MAY_ALIAS T16;
-  typedef uint8_t KOKKOS_IMPL_MAY_ALIAS T8;
-=======
   typedef uint64_t KOKKOS_IMPL_MAY_ALIAS T64;  // NOLINT(modernize-use-using)
   typedef uint32_t KOKKOS_IMPL_MAY_ALIAS T32;  // NOLINT(modernize-use-using)
   typedef uint16_t KOKKOS_IMPL_MAY_ALIAS T16;  // NOLINT(modernize-use-using)
   typedef uint8_t KOKKOS_IMPL_MAY_ALIAS T8;    // NOLINT(modernize-use-using)
->>>>>>> 4103bf6c
 
   enum {
     NUM_8  = sizeof(T),
@@ -126,17 +116,10 @@
 template <typename T>
 KOKKOS_FORCEINLINE_FUNCTION void volatile_store(
     T volatile* const dst_ptr, T const volatile* const src_ptr) {
-<<<<<<< HEAD
-  typedef uint64_t KOKKOS_IMPL_MAY_ALIAS T64;
-  typedef uint32_t KOKKOS_IMPL_MAY_ALIAS T32;
-  typedef uint16_t KOKKOS_IMPL_MAY_ALIAS T16;
-  typedef uint8_t KOKKOS_IMPL_MAY_ALIAS T8;
-=======
   typedef uint64_t KOKKOS_IMPL_MAY_ALIAS T64;  // NOLINT(modernize-use-using)
   typedef uint32_t KOKKOS_IMPL_MAY_ALIAS T32;  // NOLINT(modernize-use-using)
   typedef uint16_t KOKKOS_IMPL_MAY_ALIAS T16;  // NOLINT(modernize-use-using)
   typedef uint8_t KOKKOS_IMPL_MAY_ALIAS T8;    // NOLINT(modernize-use-using)
->>>>>>> 4103bf6c
 
   enum {
     NUM_8  = sizeof(T),
@@ -181,17 +164,10 @@
 template <typename T>
 KOKKOS_FORCEINLINE_FUNCTION void volatile_store(T volatile* const dst_ptr,
                                                 T const* const src_ptr) {
-<<<<<<< HEAD
-  typedef uint64_t KOKKOS_IMPL_MAY_ALIAS T64;
-  typedef uint32_t KOKKOS_IMPL_MAY_ALIAS T32;
-  typedef uint16_t KOKKOS_IMPL_MAY_ALIAS T16;
-  typedef uint8_t KOKKOS_IMPL_MAY_ALIAS T8;
-=======
   typedef uint64_t KOKKOS_IMPL_MAY_ALIAS T64;  // NOLINT(modernize-use-using)
   typedef uint32_t KOKKOS_IMPL_MAY_ALIAS T32;  // NOLINT(modernize-use-using)
   typedef uint16_t KOKKOS_IMPL_MAY_ALIAS T16;  // NOLINT(modernize-use-using)
   typedef uint8_t KOKKOS_IMPL_MAY_ALIAS T8;    // NOLINT(modernize-use-using)
->>>>>>> 4103bf6c
 
   enum {
     NUM_8  = sizeof(T),
