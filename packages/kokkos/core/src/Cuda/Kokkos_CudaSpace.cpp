/*
//@HEADER
// ************************************************************************
//
//                        Kokkos v. 3.0
//       Copyright (2020) National Technology & Engineering
//               Solutions of Sandia, LLC (NTESS).
//
// Under the terms of Contract DE-NA0003525 with NTESS,
// the U.S. Government retains certain rights in this software.
//
// Redistribution and use in source and binary forms, with or without
// modification, are permitted provided that the following conditions are
// met:
//
// 1. Redistributions of source code must retain the above copyright
// notice, this list of conditions and the following disclaimer.
//
// 2. Redistributions in binary form must reproduce the above copyright
// notice, this list of conditions and the following disclaimer in the
// documentation and/or other materials provided with the distribution.
//
// 3. Neither the name of the Corporation nor the names of the
// contributors may be used to endorse or promote products derived from
// this software without specific prior written permission.
//
// THIS SOFTWARE IS PROVIDED BY NTESS "AS IS" AND ANY
// EXPRESS OR IMPLIED WARRANTIES, INCLUDING, BUT NOT LIMITED TO, THE
// IMPLIED WARRANTIES OF MERCHANTABILITY AND FITNESS FOR A PARTICULAR
// PURPOSE ARE DISCLAIMED. IN NO EVENT SHALL NTESS OR THE
// CONTRIBUTORS BE LIABLE FOR ANY DIRECT, INDIRECT, INCIDENTAL, SPECIAL,
// EXEMPLARY, OR CONSEQUENTIAL DAMAGES (INCLUDING, BUT NOT LIMITED TO,
// PROCUREMENT OF SUBSTITUTE GOODS OR SERVICES; LOSS OF USE, DATA, OR
// PROFITS; OR BUSINESS INTERRUPTION) HOWEVER CAUSED AND ON ANY THEORY OF
// LIABILITY, WHETHER IN CONTRACT, STRICT LIABILITY, OR TORT (INCLUDING
// NEGLIGENCE OR OTHERWISE) ARISING IN ANY WAY OUT OF THE USE OF THIS
// SOFTWARE, EVEN IF ADVISED OF THE POSSIBILITY OF SUCH DAMAGE.
//
// Questions? Contact Christian R. Trott (crtrott@sandia.gov)
//
// ************************************************************************
//@HEADER
*/

#include <Kokkos_Macros.hpp>
#ifdef KOKKOS_ENABLE_CUDA

#include <cstdlib>
#include <iostream>
#include <sstream>
#include <stdexcept>
#include <algorithm>
#include <atomic>

#include <Kokkos_Core.hpp>
#include <Kokkos_Cuda.hpp>
#include <Kokkos_CudaSpace.hpp>

//#include <Cuda/Kokkos_Cuda_BlockSize_Deduction.hpp>
#include <impl/Kokkos_Error.hpp>
#include <impl/Kokkos_MemorySpace.hpp>

<<<<<<< HEAD
#if defined(KOKKOS_ENABLE_PROFILING)
#include <impl/Kokkos_Profiling_Interface.hpp>
#endif
=======
#include <impl/Kokkos_Tools.hpp>
>>>>>>> 4103bf6c

/*--------------------------------------------------------------------------*/
/*--------------------------------------------------------------------------*/

namespace Kokkos {
namespace Impl {

namespace {

static std::atomic<int> num_uvm_allocations(0);

cudaStream_t get_deep_copy_stream() {
<<<<<<< HEAD
  static cudaStream_t s = 0;
  if (s == 0) {
=======
  static cudaStream_t s = nullptr;
  if (s == nullptr) {
>>>>>>> 4103bf6c
    cudaStreamCreate(&s);
  }
  return s;
}
}  // namespace

DeepCopy<CudaSpace, CudaSpace, Cuda>::DeepCopy(void *dst, const void *src,
                                               size_t n) {
  CUDA_SAFE_CALL(cudaMemcpy(dst, src, n, cudaMemcpyDefault));
}

DeepCopy<HostSpace, CudaSpace, Cuda>::DeepCopy(void *dst, const void *src,
                                               size_t n) {
  CUDA_SAFE_CALL(cudaMemcpy(dst, src, n, cudaMemcpyDefault));
}

DeepCopy<CudaSpace, HostSpace, Cuda>::DeepCopy(void *dst, const void *src,
                                               size_t n) {
  CUDA_SAFE_CALL(cudaMemcpy(dst, src, n, cudaMemcpyDefault));
}

DeepCopy<CudaSpace, CudaSpace, Cuda>::DeepCopy(const Cuda &instance, void *dst,
                                               const void *src, size_t n) {
  CUDA_SAFE_CALL(
      cudaMemcpyAsync(dst, src, n, cudaMemcpyDefault, instance.cuda_stream()));
}

DeepCopy<HostSpace, CudaSpace, Cuda>::DeepCopy(const Cuda &instance, void *dst,
                                               const void *src, size_t n) {
  CUDA_SAFE_CALL(
      cudaMemcpyAsync(dst, src, n, cudaMemcpyDefault, instance.cuda_stream()));
}

DeepCopy<CudaSpace, HostSpace, Cuda>::DeepCopy(const Cuda &instance, void *dst,
                                               const void *src, size_t n) {
  CUDA_SAFE_CALL(
      cudaMemcpyAsync(dst, src, n, cudaMemcpyDefault, instance.cuda_stream()));
}

void DeepCopyAsyncCuda(void *dst, const void *src, size_t n) {
  cudaStream_t s = get_deep_copy_stream();
  CUDA_SAFE_CALL(cudaMemcpyAsync(dst, src, n, cudaMemcpyDefault, s));
  cudaStreamSynchronize(s);
}

}  // namespace Impl
}  // namespace Kokkos

/*--------------------------------------------------------------------------*/
/*--------------------------------------------------------------------------*/

namespace Kokkos {

void CudaSpace::access_error() {
  const std::string msg(
      "Kokkos::CudaSpace::access_error attempt to execute Cuda function from "
      "non-Cuda space");
  Kokkos::Impl::throw_runtime_exception(msg);
}

void CudaSpace::access_error(const void *const) {
  const std::string msg(
      "Kokkos::CudaSpace::access_error attempt to execute Cuda function from "
      "non-Cuda space");
  Kokkos::Impl::throw_runtime_exception(msg);
}

/*--------------------------------------------------------------------------*/

bool CudaUVMSpace::available() {
#if defined(CUDA_VERSION) && !defined(__APPLE__)
  enum { UVM_available = true };
#else
  enum { UVM_available = false };
#endif
  return UVM_available;
}

/*--------------------------------------------------------------------------*/

int CudaUVMSpace::number_of_allocations() {
  return Kokkos::Impl::num_uvm_allocations.load();
}
#ifdef KOKKOS_IMPL_DEBUG_CUDA_PIN_UVM_TO_HOST
// The purpose of the following variable is to allow a state-based choice
// for pinning UVM allocations to the CPU. For now this is considered
// an experimental debugging capability - with the potential to work around
// some CUDA issues.
bool CudaUVMSpace::kokkos_impl_cuda_pin_uvm_to_host_v = false;

bool CudaUVMSpace::cuda_pin_uvm_to_host() {
  return CudaUVMSpace::kokkos_impl_cuda_pin_uvm_to_host_v;
<<<<<<< HEAD
}
void CudaUVMSpace::cuda_set_pin_uvm_to_host(bool val) {
  CudaUVMSpace::kokkos_impl_cuda_pin_uvm_to_host_v = val;
}
=======
}
void CudaUVMSpace::cuda_set_pin_uvm_to_host(bool val) {
  CudaUVMSpace::kokkos_impl_cuda_pin_uvm_to_host_v = val;
}
>>>>>>> 4103bf6c
#endif
}  // namespace Kokkos

#ifdef KOKKOS_IMPL_DEBUG_CUDA_PIN_UVM_TO_HOST
bool kokkos_impl_cuda_pin_uvm_to_host() {
  return Kokkos::CudaUVMSpace::cuda_pin_uvm_to_host();
}

void kokkos_impl_cuda_set_pin_uvm_to_host(bool val) {
  Kokkos::CudaUVMSpace::cuda_set_pin_uvm_to_host(val);
}
#endif

/*--------------------------------------------------------------------------*/
/*--------------------------------------------------------------------------*/

namespace Kokkos {

CudaSpace::CudaSpace() : m_device(Kokkos::Cuda().cuda_device()) {}

CudaUVMSpace::CudaUVMSpace() : m_device(Kokkos::Cuda().cuda_device()) {}

CudaHostPinnedSpace::CudaHostPinnedSpace() {}
<<<<<<< HEAD

//==============================================================================
// <editor-fold desc="allocate()"> {{{1

void *CudaSpace::allocate(const size_t arg_alloc_size) const {
  void *ptr = nullptr;

  auto error_code = cudaMalloc(&ptr, arg_alloc_size);
  if (error_code != cudaSuccess) {  // TODO tag as unlikely branch
    cudaGetLastError();  // This is the only way to clear the last error, which
                         // we should do here since we're turning it into an
                         // exception here
    throw Experimental::CudaRawMemoryAllocationFailure(
        arg_alloc_size, error_code,
        Experimental::RawMemoryAllocationFailure::AllocationMechanism::
            CudaMalloc);
  }
  return ptr;
=======

//==============================================================================
// <editor-fold desc="allocate()"> {{{1

void *CudaSpace::allocate(const size_t arg_alloc_size) const {
  return allocate("[unlabeled]", arg_alloc_size);
}
void *CudaSpace::allocate(const char *arg_label, const size_t arg_alloc_size,
                          const size_t arg_logical_size) const {
  void *ptr = nullptr;

  auto error_code = cudaMalloc(&ptr, arg_alloc_size);
  if (error_code != cudaSuccess) {  // TODO tag as unlikely branch
    cudaGetLastError();  // This is the only way to clear the last error, which
                         // we should do here since we're turning it into an
                         // exception here
    throw Experimental::CudaRawMemoryAllocationFailure(
        arg_alloc_size, error_code,
        Experimental::RawMemoryAllocationFailure::AllocationMechanism::
            CudaMalloc);
  }

  if (Kokkos::Profiling::profileLibraryLoaded()) {
    const size_t reported_size =
        (arg_logical_size > 0) ? arg_logical_size : arg_alloc_size;
    Kokkos::Profiling::allocateData(
        Kokkos::Profiling::make_space_handle(name()), arg_label, ptr,
        reported_size);
  }
  return ptr;
}

void *CudaUVMSpace::allocate(const size_t arg_alloc_size) const {
  return allocate("[unlabeled]", arg_alloc_size);
>>>>>>> 4103bf6c
}
void *CudaUVMSpace::allocate(const char *arg_label, const size_t arg_alloc_size,
                             const size_t arg_logical_size) const {
  void *ptr = nullptr;

<<<<<<< HEAD
void *CudaUVMSpace::allocate(const size_t arg_alloc_size) const {
  void *ptr = nullptr;

=======
>>>>>>> 4103bf6c
  Cuda::impl_static_fence();
  if (arg_alloc_size > 0) {
    Kokkos::Impl::num_uvm_allocations++;

    auto error_code =
        cudaMallocManaged(&ptr, arg_alloc_size, cudaMemAttachGlobal);

#ifdef KOKKOS_IMPL_DEBUG_CUDA_PIN_UVM_TO_HOST
    if (Kokkos::CudaUVMSpace::cuda_pin_uvm_to_host())
      cudaMemAdvise(ptr, arg_alloc_size, cudaMemAdviseSetPreferredLocation,
                    cudaCpuDeviceId);
#endif
<<<<<<< HEAD

    if (error_code != cudaSuccess) {  // TODO tag as unlikely branch
      cudaGetLastError();  // This is the only way to clear the last error,
                           // which we should do here since we're turning it
                           // into an exception here
      throw Experimental::CudaRawMemoryAllocationFailure(
          arg_alloc_size, error_code,
          Experimental::RawMemoryAllocationFailure::AllocationMechanism::
              CudaMallocManaged);
    }
  }
  Cuda::impl_static_fence();

  return ptr;
}

void *CudaHostPinnedSpace::allocate(const size_t arg_alloc_size) const {
  void *ptr = nullptr;

  auto error_code = cudaHostAlloc(&ptr, arg_alloc_size, cudaHostAllocDefault);
  if (error_code != cudaSuccess) {  // TODO tag as unlikely branch
    cudaGetLastError();  // This is the only way to clear the last error, which
                         // we should do here since we're turning it into an
                         // exception here
    throw Experimental::CudaRawMemoryAllocationFailure(
        arg_alloc_size, error_code,
        Experimental::RawMemoryAllocationFailure::AllocationMechanism::
            CudaHostAlloc);
  }

=======

    if (error_code != cudaSuccess) {  // TODO tag as unlikely branch
      cudaGetLastError();  // This is the only way to clear the last error,
                           // which we should do here since we're turning it
                           // into an exception here
      throw Experimental::CudaRawMemoryAllocationFailure(
          arg_alloc_size, error_code,
          Experimental::RawMemoryAllocationFailure::AllocationMechanism::
              CudaMallocManaged);
    }
  }
  Cuda::impl_static_fence();
  if (Kokkos::Profiling::profileLibraryLoaded()) {
    const size_t reported_size =
        (arg_logical_size > 0) ? arg_logical_size : arg_alloc_size;
    Kokkos::Profiling::allocateData(
        Kokkos::Profiling::make_space_handle(name()), arg_label, ptr,
        reported_size);
  }
  return ptr;
}

void *CudaHostPinnedSpace::allocate(const size_t arg_alloc_size) const {
  return allocate("[unlabeled]", arg_alloc_size);
}
void *CudaHostPinnedSpace::allocate(const char *arg_label,
                                    const size_t arg_alloc_size,
                                    const size_t arg_logical_size) const {
  void *ptr = nullptr;

  auto error_code = cudaHostAlloc(&ptr, arg_alloc_size, cudaHostAllocDefault);
  if (error_code != cudaSuccess) {  // TODO tag as unlikely branch
    cudaGetLastError();  // This is the only way to clear the last error, which
                         // we should do here since we're turning it into an
                         // exception here
    throw Experimental::CudaRawMemoryAllocationFailure(
        arg_alloc_size, error_code,
        Experimental::RawMemoryAllocationFailure::AllocationMechanism::
            CudaHostAlloc);
  }
  if (Kokkos::Profiling::profileLibraryLoaded()) {
    const size_t reported_size =
        (arg_logical_size > 0) ? arg_logical_size : arg_alloc_size;
    Kokkos::Profiling::allocateData(
        Kokkos::Profiling::make_space_handle(name()), arg_label, ptr,
        reported_size);
  }
>>>>>>> 4103bf6c
  return ptr;
}

// </editor-fold> end allocate() }}}1
//==============================================================================
<<<<<<< HEAD

void CudaSpace::deallocate(void *const arg_alloc_ptr,
                           const size_t /* arg_alloc_size */) const {
=======
void CudaSpace::deallocate(void *const arg_alloc_ptr,
                           const size_t arg_alloc_size) const {
  deallocate("[unlabeled]", arg_alloc_ptr, arg_alloc_size);
}
void CudaSpace::deallocate(const char *arg_label, void *const arg_alloc_ptr,
                           const size_t arg_alloc_size,
                           const size_t arg_logical_size) const {
  if (Kokkos::Profiling::profileLibraryLoaded()) {
    const size_t reported_size =
        (arg_logical_size > 0) ? arg_logical_size : arg_alloc_size;
    Kokkos::Profiling::deallocateData(
        Kokkos::Profiling::make_space_handle(name()), arg_label, arg_alloc_ptr,
        reported_size);
  }

>>>>>>> 4103bf6c
  try {
    CUDA_SAFE_CALL(cudaFree(arg_alloc_ptr));
  } catch (...) {
  }
}
void CudaUVMSpace::deallocate(void *const arg_alloc_ptr,
                              const size_t arg_alloc_size) const {
  deallocate("[unlabeled]", arg_alloc_ptr, arg_alloc_size);
}

void CudaUVMSpace::deallocate(const char *arg_label, void *const arg_alloc_ptr,
                              const size_t arg_alloc_size

<<<<<<< HEAD
void CudaUVMSpace::deallocate(void *const arg_alloc_ptr,
                              const size_t /* arg_alloc_size */) const {
  Cuda::impl_static_fence();
=======
                              ,
                              const size_t arg_logical_size) const {
  Cuda::impl_static_fence();
  if (Kokkos::Profiling::profileLibraryLoaded()) {
    const size_t reported_size =
        (arg_logical_size > 0) ? arg_logical_size : arg_alloc_size;
    Kokkos::Profiling::deallocateData(
        Kokkos::Profiling::make_space_handle(name()), arg_label, arg_alloc_ptr,
        reported_size);
  }
>>>>>>> 4103bf6c
  try {
    if (arg_alloc_ptr != nullptr) {
      Kokkos::Impl::num_uvm_allocations--;
      CUDA_SAFE_CALL(cudaFree(arg_alloc_ptr));
    }
  } catch (...) {
  }
  Cuda::impl_static_fence();
}

void CudaHostPinnedSpace::deallocate(void *const arg_alloc_ptr,
<<<<<<< HEAD
                                     const size_t /* arg_alloc_size */) const {
=======
                                     const size_t arg_alloc_size) const {
  deallocate("[unlabeled]", arg_alloc_ptr, arg_alloc_size);
}

void CudaHostPinnedSpace::deallocate(const char *arg_label,
                                     void *const arg_alloc_ptr,
                                     const size_t arg_alloc_size,
                                     const size_t arg_logical_size) const {
  if (Kokkos::Profiling::profileLibraryLoaded()) {
    const size_t reported_size =
        (arg_logical_size > 0) ? arg_logical_size : arg_alloc_size;
    Kokkos::Profiling::deallocateData(
        Kokkos::Profiling::make_space_handle(name()), arg_label, arg_alloc_ptr,
        reported_size);
  }
>>>>>>> 4103bf6c
  try {
    CUDA_SAFE_CALL(cudaFreeHost(arg_alloc_ptr));
  } catch (...) {
  }
}

}  // namespace Kokkos

//----------------------------------------------------------------------------
//----------------------------------------------------------------------------

namespace Kokkos {
namespace Impl {

#ifdef KOKKOS_DEBUG
SharedAllocationRecord<void, void>
    SharedAllocationRecord<Kokkos::CudaSpace, void>::s_root_record;

SharedAllocationRecord<void, void>
    SharedAllocationRecord<Kokkos::CudaUVMSpace, void>::s_root_record;

SharedAllocationRecord<void, void>
    SharedAllocationRecord<Kokkos::CudaHostPinnedSpace, void>::s_root_record;
#endif

::cudaTextureObject_t
SharedAllocationRecord<Kokkos::CudaSpace, void>::attach_texture_object(
    const unsigned sizeof_alias, void *const alloc_ptr,
    size_t const alloc_size) {
  enum { TEXTURE_BOUND_1D = 1u << 27 };

<<<<<<< HEAD
  if ((alloc_ptr == 0) || (sizeof_alias * TEXTURE_BOUND_1D <= alloc_size)) {
=======
  if ((alloc_ptr == nullptr) ||
      (sizeof_alias * TEXTURE_BOUND_1D <= alloc_size)) {
>>>>>>> 4103bf6c
    std::ostringstream msg;
    msg << "Kokkos::CudaSpace ERROR: Cannot attach texture object to"
        << " alloc_ptr(" << alloc_ptr << ")"
        << " alloc_size(" << alloc_size << ")"
        << " max_size(" << (sizeof_alias * TEXTURE_BOUND_1D) << ")";
    std::cerr << msg.str() << std::endl;
    std::cerr.flush();
    Kokkos::Impl::throw_runtime_exception(msg.str());
  }

  ::cudaTextureObject_t tex_obj;

  struct cudaResourceDesc resDesc;
  struct cudaTextureDesc texDesc;

  memset(&resDesc, 0, sizeof(resDesc));
  memset(&texDesc, 0, sizeof(texDesc));

  resDesc.resType = cudaResourceTypeLinear;
  resDesc.res.linear.desc =
      (sizeof_alias == 4
           ? cudaCreateChannelDesc<int>()
           : (sizeof_alias == 8
                  ? cudaCreateChannelDesc< ::int2>()
                  :
                  /* sizeof_alias == 16 */ cudaCreateChannelDesc< ::int4>()));
  resDesc.res.linear.sizeInBytes = alloc_size;
  resDesc.res.linear.devPtr      = alloc_ptr;

  CUDA_SAFE_CALL(
      cudaCreateTextureObject(&tex_obj, &resDesc, &texDesc, nullptr));

  return tex_obj;
}

//==============================================================================
// <editor-fold desc="SharedAllocationRecord::get_label()"> {{{1
<<<<<<< HEAD

std::string SharedAllocationRecord<Kokkos::CudaSpace, void>::get_label() const {
  SharedAllocationHeader header;

  Kokkos::Impl::DeepCopy<Kokkos::HostSpace, Kokkos::CudaSpace>(
      &header, RecordBase::head(), sizeof(SharedAllocationHeader));

=======

std::string SharedAllocationRecord<Kokkos::CudaSpace, void>::get_label() const {
  SharedAllocationHeader header;

  Kokkos::Impl::DeepCopy<Kokkos::HostSpace, Kokkos::CudaSpace>(
      &header, RecordBase::head(), sizeof(SharedAllocationHeader));

>>>>>>> 4103bf6c
  return std::string(header.m_label);
}

std::string SharedAllocationRecord<Kokkos::CudaUVMSpace, void>::get_label()
    const {
  return std::string(RecordBase::head()->m_label);
}

std::string
SharedAllocationRecord<Kokkos::CudaHostPinnedSpace, void>::get_label() const {
  return std::string(RecordBase::head()->m_label);
}

// </editor-fold> end SharedAllocationRecord::get_label() }}}1
//==============================================================================

//==============================================================================
// <editor-fold desc="SharedAllocationRecord allocate()"> {{{1

SharedAllocationRecord<Kokkos::CudaSpace, void>
    *SharedAllocationRecord<Kokkos::CudaSpace, void>::allocate(
        const Kokkos::CudaSpace &arg_space, const std::string &arg_label,
        const size_t arg_alloc_size) {
  return new SharedAllocationRecord(arg_space, arg_label, arg_alloc_size);
}

SharedAllocationRecord<Kokkos::CudaUVMSpace, void>
    *SharedAllocationRecord<Kokkos::CudaUVMSpace, void>::allocate(
        const Kokkos::CudaUVMSpace &arg_space, const std::string &arg_label,
        const size_t arg_alloc_size) {
  return new SharedAllocationRecord(arg_space, arg_label, arg_alloc_size);
}

SharedAllocationRecord<Kokkos::CudaHostPinnedSpace, void>
    *SharedAllocationRecord<Kokkos::CudaHostPinnedSpace, void>::allocate(
        const Kokkos::CudaHostPinnedSpace &arg_space,
        const std::string &arg_label, const size_t arg_alloc_size) {
  return new SharedAllocationRecord(arg_space, arg_label, arg_alloc_size);
}

// </editor-fold> end SharedAllocationRecord allocate() }}}1
//==============================================================================

//==============================================================================
// <editor-fold desc="SharedAllocationRecord deallocate"> {{{1

void SharedAllocationRecord<Kokkos::CudaSpace, void>::deallocate(
    SharedAllocationRecord<void, void> *arg_rec) {
  delete static_cast<SharedAllocationRecord *>(arg_rec);
}

void SharedAllocationRecord<Kokkos::CudaUVMSpace, void>::deallocate(
    SharedAllocationRecord<void, void> *arg_rec) {
  delete static_cast<SharedAllocationRecord *>(arg_rec);
}

void SharedAllocationRecord<Kokkos::CudaHostPinnedSpace, void>::deallocate(
    SharedAllocationRecord<void, void> *arg_rec) {
  delete static_cast<SharedAllocationRecord *>(arg_rec);
}

// </editor-fold> end SharedAllocationRecord deallocate }}}1
//==============================================================================

//==============================================================================
// <editor-fold desc="SharedAllocationRecord destructors"> {{{1

SharedAllocationRecord<Kokkos::CudaSpace, void>::~SharedAllocationRecord() {
<<<<<<< HEAD
#if defined(KOKKOS_ENABLE_PROFILING)
  if (Kokkos::Profiling::profileLibraryLoaded()) {
    SharedAllocationHeader header;
    Kokkos::Impl::DeepCopy<CudaSpace, HostSpace>(
        &header, RecordBase::m_alloc_ptr, sizeof(SharedAllocationHeader));

    Kokkos::Profiling::deallocateData(
        Kokkos::Profiling::SpaceHandle(Kokkos::CudaSpace::name()),
        header.m_label, data(), size());
  }
#endif

  m_space.deallocate(SharedAllocationRecord<void, void>::m_alloc_ptr,
                     SharedAllocationRecord<void, void>::m_alloc_size);
}

SharedAllocationRecord<Kokkos::CudaUVMSpace, void>::~SharedAllocationRecord() {
#if defined(KOKKOS_ENABLE_PROFILING)
  if (Kokkos::Profiling::profileLibraryLoaded()) {
    Cuda::impl_static_fence();  // Make sure I can access the label ...
    Kokkos::Profiling::deallocateData(
        Kokkos::Profiling::SpaceHandle(Kokkos::CudaUVMSpace::name()),
        RecordBase::m_alloc_ptr->m_label, data(), size());
  }
#endif

  m_space.deallocate(SharedAllocationRecord<void, void>::m_alloc_ptr,
                     SharedAllocationRecord<void, void>::m_alloc_size);
=======
  const char *label = nullptr;
  if (Kokkos::Profiling::profileLibraryLoaded()) {
    SharedAllocationHeader header;
    Kokkos::Impl::DeepCopy<Kokkos::CudaSpace, HostSpace>(
        &header, RecordBase::m_alloc_ptr, sizeof(SharedAllocationHeader));
    label = header.label();
  }
  auto alloc_size = SharedAllocationRecord<void, void>::m_alloc_size;
  m_space.deallocate(label, SharedAllocationRecord<void, void>::m_alloc_ptr,
                     alloc_size, (alloc_size - sizeof(SharedAllocationHeader)));
}

SharedAllocationRecord<Kokkos::CudaUVMSpace, void>::~SharedAllocationRecord() {
  const char *label = nullptr;
  if (Kokkos::Profiling::profileLibraryLoaded()) {
    label = RecordBase::m_alloc_ptr->m_label;
  }
  m_space.deallocate(label, SharedAllocationRecord<void, void>::m_alloc_ptr,
                     SharedAllocationRecord<void, void>::m_alloc_size,
                     (SharedAllocationRecord<void, void>::m_alloc_size -
                      sizeof(SharedAllocationHeader)));
>>>>>>> 4103bf6c
}

SharedAllocationRecord<Kokkos::CudaHostPinnedSpace,
                       void>::~SharedAllocationRecord() {
<<<<<<< HEAD
#if defined(KOKKOS_ENABLE_PROFILING)
  if (Kokkos::Profiling::profileLibraryLoaded()) {
    Kokkos::Profiling::deallocateData(
        Kokkos::Profiling::SpaceHandle(Kokkos::CudaHostPinnedSpace::name()),
        RecordBase::m_alloc_ptr->m_label, data(), size());
  }
#endif

  m_space.deallocate(SharedAllocationRecord<void, void>::m_alloc_ptr,
                     SharedAllocationRecord<void, void>::m_alloc_size);
=======
  m_space.deallocate(RecordBase::m_alloc_ptr->m_label,
                     SharedAllocationRecord<void, void>::m_alloc_ptr,
                     SharedAllocationRecord<void, void>::m_alloc_size,
                     (SharedAllocationRecord<void, void>::m_alloc_size -
                      sizeof(SharedAllocationHeader)));
>>>>>>> 4103bf6c
}

// </editor-fold> end SharedAllocationRecord destructors }}}1
//==============================================================================

//==============================================================================
// <editor-fold desc="SharedAllocationRecord constructors"> {{{1

SharedAllocationRecord<Kokkos::CudaSpace, void>::SharedAllocationRecord(
    const Kokkos::CudaSpace &arg_space, const std::string &arg_label,
    const size_t arg_alloc_size,
    const SharedAllocationRecord<void, void>::function_type arg_dealloc)
    // Pass through allocated [ SharedAllocationHeader , user_memory ]
    // Pass through deallocation function
    : SharedAllocationRecord<void, void>(
#ifdef KOKKOS_DEBUG
          &SharedAllocationRecord<Kokkos::CudaSpace, void>::s_root_record,
#endif
          Impl::checked_allocation_with_header(arg_space, arg_label,
                                               arg_alloc_size),
          sizeof(SharedAllocationHeader) + arg_alloc_size, arg_dealloc),
      m_tex_obj(0),
      m_space(arg_space) {
<<<<<<< HEAD
#if defined(KOKKOS_ENABLE_PROFILING)
  if (Kokkos::Profiling::profileLibraryLoaded()) {
    Kokkos::Profiling::allocateData(
        Kokkos::Profiling::SpaceHandle(arg_space.name()), arg_label, data(),
        arg_alloc_size);
  }
#endif
=======
>>>>>>> 4103bf6c

  SharedAllocationHeader header;

  // Fill in the Header information
  header.m_record = static_cast<SharedAllocationRecord<void, void> *>(this);

  strncpy(header.m_label, arg_label.c_str(),
          SharedAllocationHeader::maximum_label_length);
  // Set last element zero, in case c_str is too long
  header.m_label[SharedAllocationHeader::maximum_label_length - 1] = (char)0;

  // Copy to device memory
  Kokkos::Impl::DeepCopy<CudaSpace, HostSpace>(RecordBase::m_alloc_ptr, &header,
                                               sizeof(SharedAllocationHeader));
}

SharedAllocationRecord<Kokkos::CudaUVMSpace, void>::SharedAllocationRecord(
    const Kokkos::CudaUVMSpace &arg_space, const std::string &arg_label,
    const size_t arg_alloc_size,
    const SharedAllocationRecord<void, void>::function_type arg_dealloc)
    // Pass through allocated [ SharedAllocationHeader , user_memory ]
    // Pass through deallocation function
    : SharedAllocationRecord<void, void>(
#ifdef KOKKOS_DEBUG
          &SharedAllocationRecord<Kokkos::CudaUVMSpace, void>::s_root_record,
#endif
          Impl::checked_allocation_with_header(arg_space, arg_label,
                                               arg_alloc_size),
          sizeof(SharedAllocationHeader) + arg_alloc_size, arg_dealloc),
      m_tex_obj(0),
      m_space(arg_space) {
<<<<<<< HEAD
#if defined(KOKKOS_ENABLE_PROFILING)
  if (Kokkos::Profiling::profileLibraryLoaded()) {
    Kokkos::Profiling::allocateData(
        Kokkos::Profiling::SpaceHandle(arg_space.name()), arg_label, data(),
        arg_alloc_size);
  }
#endif
=======
>>>>>>> 4103bf6c
  // Fill in the Header information, directly accessible via UVM

  RecordBase::m_alloc_ptr->m_record = this;

  strncpy(RecordBase::m_alloc_ptr->m_label, arg_label.c_str(),
          SharedAllocationHeader::maximum_label_length);

  // Set last element zero, in case c_str is too long
  RecordBase::m_alloc_ptr
      ->m_label[SharedAllocationHeader::maximum_label_length - 1] = (char)0;
}

SharedAllocationRecord<Kokkos::CudaHostPinnedSpace, void>::
    SharedAllocationRecord(
        const Kokkos::CudaHostPinnedSpace &arg_space,
        const std::string &arg_label, const size_t arg_alloc_size,
        const SharedAllocationRecord<void, void>::function_type arg_dealloc)
    // Pass through allocated [ SharedAllocationHeader , user_memory ]
    // Pass through deallocation function
    : SharedAllocationRecord<void, void>(
#ifdef KOKKOS_DEBUG
          &SharedAllocationRecord<Kokkos::CudaHostPinnedSpace,
                                  void>::s_root_record,
#endif
          Impl::checked_allocation_with_header(arg_space, arg_label,
                                               arg_alloc_size),
          sizeof(SharedAllocationHeader) + arg_alloc_size, arg_dealloc),
      m_space(arg_space) {
<<<<<<< HEAD
#if defined(KOKKOS_ENABLE_PROFILING)
  if (Kokkos::Profiling::profileLibraryLoaded()) {
    Kokkos::Profiling::allocateData(
        Kokkos::Profiling::SpaceHandle(arg_space.name()), arg_label, data(),
        arg_alloc_size);
  }
#endif
  // Fill in the Header information, directly accessible on the host

  RecordBase::m_alloc_ptr->m_record = this;

  strncpy(RecordBase::m_alloc_ptr->m_label, arg_label.c_str(),
          SharedAllocationHeader::maximum_label_length);
  // Set last element zero, in case c_str is too long
  RecordBase::m_alloc_ptr
      ->m_label[SharedAllocationHeader::maximum_label_length - 1] = (char)0;
}

// </editor-fold> end SharedAllocationRecord constructors }}}1
//==============================================================================

=======
  // Fill in the Header information, directly accessible on the host

  RecordBase::m_alloc_ptr->m_record = this;

  strncpy(RecordBase::m_alloc_ptr->m_label, arg_label.c_str(),
          SharedAllocationHeader::maximum_label_length);
  // Set last element zero, in case c_str is too long
  RecordBase::m_alloc_ptr
      ->m_label[SharedAllocationHeader::maximum_label_length - 1] = (char)0;
}

// </editor-fold> end SharedAllocationRecord constructors }}}1
//==============================================================================

>>>>>>> 4103bf6c
//==============================================================================
// <editor-fold desc="SharedAllocationRecored::(re|de|)allocate_tracked"> {{{1

void *SharedAllocationRecord<Kokkos::CudaSpace, void>::allocate_tracked(
    const Kokkos::CudaSpace &arg_space, const std::string &arg_alloc_label,
    const size_t arg_alloc_size) {
<<<<<<< HEAD
  if (!arg_alloc_size) return (void *)0;
=======
  if (!arg_alloc_size) return nullptr;
>>>>>>> 4103bf6c

  SharedAllocationRecord *const r =
      allocate(arg_space, arg_alloc_label, arg_alloc_size);

  RecordBase::increment(r);

  return r->data();
}

void SharedAllocationRecord<Kokkos::CudaSpace, void>::deallocate_tracked(
    void *const arg_alloc_ptr) {
<<<<<<< HEAD
  if (arg_alloc_ptr != 0) {
=======
  if (arg_alloc_ptr != nullptr) {
>>>>>>> 4103bf6c
    SharedAllocationRecord *const r = get_record(arg_alloc_ptr);

    RecordBase::decrement(r);
  }
}

void *SharedAllocationRecord<Kokkos::CudaSpace, void>::reallocate_tracked(
    void *const arg_alloc_ptr, const size_t arg_alloc_size) {
  SharedAllocationRecord *const r_old = get_record(arg_alloc_ptr);
  SharedAllocationRecord *const r_new =
      allocate(r_old->m_space, r_old->get_label(), arg_alloc_size);

  Kokkos::Impl::DeepCopy<CudaSpace, CudaSpace>(
      r_new->data(), r_old->data(), std::min(r_old->size(), r_new->size()));

  RecordBase::increment(r_new);
  RecordBase::decrement(r_old);

  return r_new->data();
}

void *SharedAllocationRecord<Kokkos::CudaUVMSpace, void>::allocate_tracked(
    const Kokkos::CudaUVMSpace &arg_space, const std::string &arg_alloc_label,
    const size_t arg_alloc_size) {
<<<<<<< HEAD
  if (!arg_alloc_size) return (void *)0;
=======
  if (!arg_alloc_size) return nullptr;
>>>>>>> 4103bf6c

  SharedAllocationRecord *const r =
      allocate(arg_space, arg_alloc_label, arg_alloc_size);

  RecordBase::increment(r);

  return r->data();
}

void SharedAllocationRecord<Kokkos::CudaUVMSpace, void>::deallocate_tracked(
    void *const arg_alloc_ptr) {
<<<<<<< HEAD
  if (arg_alloc_ptr != 0) {
=======
  if (arg_alloc_ptr != nullptr) {
>>>>>>> 4103bf6c
    SharedAllocationRecord *const r = get_record(arg_alloc_ptr);

    RecordBase::decrement(r);
  }
}

void *SharedAllocationRecord<Kokkos::CudaUVMSpace, void>::reallocate_tracked(
    void *const arg_alloc_ptr, const size_t arg_alloc_size) {
  SharedAllocationRecord *const r_old = get_record(arg_alloc_ptr);
  SharedAllocationRecord *const r_new =
      allocate(r_old->m_space, r_old->get_label(), arg_alloc_size);

  Kokkos::Impl::DeepCopy<CudaUVMSpace, CudaUVMSpace>(
      r_new->data(), r_old->data(), std::min(r_old->size(), r_new->size()));

  RecordBase::increment(r_new);
  RecordBase::decrement(r_old);

  return r_new->data();
}

void *
SharedAllocationRecord<Kokkos::CudaHostPinnedSpace, void>::allocate_tracked(
    const Kokkos::CudaHostPinnedSpace &arg_space,
    const std::string &arg_alloc_label, const size_t arg_alloc_size) {
<<<<<<< HEAD
  if (!arg_alloc_size) return (void *)0;
=======
  if (!arg_alloc_size) return nullptr;
>>>>>>> 4103bf6c

  SharedAllocationRecord *const r =
      allocate(arg_space, arg_alloc_label, arg_alloc_size);

  RecordBase::increment(r);

  return r->data();
}

void SharedAllocationRecord<Kokkos::CudaHostPinnedSpace,
                            void>::deallocate_tracked(void *const
                                                          arg_alloc_ptr) {
<<<<<<< HEAD
  if (arg_alloc_ptr != 0) {
=======
  if (arg_alloc_ptr != nullptr) {
>>>>>>> 4103bf6c
    SharedAllocationRecord *const r = get_record(arg_alloc_ptr);

    RecordBase::decrement(r);
  }
}

void *
SharedAllocationRecord<Kokkos::CudaHostPinnedSpace, void>::reallocate_tracked(
    void *const arg_alloc_ptr, const size_t arg_alloc_size) {
  SharedAllocationRecord *const r_old = get_record(arg_alloc_ptr);
  SharedAllocationRecord *const r_new =
      allocate(r_old->m_space, r_old->get_label(), arg_alloc_size);

  Kokkos::Impl::DeepCopy<CudaHostPinnedSpace, CudaHostPinnedSpace>(
      r_new->data(), r_old->data(), std::min(r_old->size(), r_new->size()));

  RecordBase::increment(r_new);
  RecordBase::decrement(r_old);

  return r_new->data();
}

// </editor-fold> end SharedAllocationRecored::(re|de|)allocate_tracked }}}1
//==============================================================================

//==============================================================================
// <editor-fold desc="SharedAllocationRecord::get_record()"> {{{1

SharedAllocationRecord<Kokkos::CudaSpace, void> *
SharedAllocationRecord<Kokkos::CudaSpace, void>::get_record(void *alloc_ptr) {
  using RecordCuda = SharedAllocationRecord<Kokkos::CudaSpace, void>;

  using Header = SharedAllocationHeader;

  // Copy the header from the allocation
  Header head;

  Header const *const head_cuda =
<<<<<<< HEAD
      alloc_ptr ? Header::get_header(alloc_ptr) : (Header *)0;
=======
      alloc_ptr ? Header::get_header(alloc_ptr) : nullptr;
>>>>>>> 4103bf6c

  if (alloc_ptr) {
    Kokkos::Impl::DeepCopy<HostSpace, CudaSpace>(
        &head, head_cuda, sizeof(SharedAllocationHeader));
  }

  RecordCuda *const record =
<<<<<<< HEAD
      alloc_ptr ? static_cast<RecordCuda *>(head.m_record) : (RecordCuda *)0;
=======
      alloc_ptr ? static_cast<RecordCuda *>(head.m_record) : nullptr;
>>>>>>> 4103bf6c

  if (!alloc_ptr || record->m_alloc_ptr != head_cuda) {
    Kokkos::Impl::throw_runtime_exception(
        std::string("Kokkos::Impl::SharedAllocationRecord< Kokkos::CudaSpace , "
                    "void >::get_record ERROR"));
  }

  return record;
}

SharedAllocationRecord<Kokkos::CudaUVMSpace, void> *SharedAllocationRecord<
    Kokkos::CudaUVMSpace, void>::get_record(void *alloc_ptr) {
  using Header     = SharedAllocationHeader;
  using RecordCuda = SharedAllocationRecord<Kokkos::CudaUVMSpace, void>;

  Header *const h =
<<<<<<< HEAD
      alloc_ptr ? reinterpret_cast<Header *>(alloc_ptr) - 1 : (Header *)0;
=======
      alloc_ptr ? reinterpret_cast<Header *>(alloc_ptr) - 1 : nullptr;
>>>>>>> 4103bf6c

  if (!alloc_ptr || h->m_record->m_alloc_ptr != h) {
    Kokkos::Impl::throw_runtime_exception(
        std::string("Kokkos::Impl::SharedAllocationRecord< "
                    "Kokkos::CudaUVMSpace , void >::get_record ERROR"));
  }

  return static_cast<RecordCuda *>(h->m_record);
}

SharedAllocationRecord<Kokkos::CudaHostPinnedSpace, void>
    *SharedAllocationRecord<Kokkos::CudaHostPinnedSpace, void>::get_record(
        void *alloc_ptr) {
  using Header     = SharedAllocationHeader;
  using RecordCuda = SharedAllocationRecord<Kokkos::CudaHostPinnedSpace, void>;

  Header *const h =
<<<<<<< HEAD
      alloc_ptr ? reinterpret_cast<Header *>(alloc_ptr) - 1 : (Header *)0;
=======
      alloc_ptr ? reinterpret_cast<Header *>(alloc_ptr) - 1 : nullptr;
>>>>>>> 4103bf6c

  if (!alloc_ptr || h->m_record->m_alloc_ptr != h) {
    Kokkos::Impl::throw_runtime_exception(
        std::string("Kokkos::Impl::SharedAllocationRecord< "
                    "Kokkos::CudaHostPinnedSpace , void >::get_record ERROR"));
  }

  return static_cast<RecordCuda *>(h->m_record);
}

// </editor-fold> end SharedAllocationRecord::get_record() }}}1
//==============================================================================

//==============================================================================
// <editor-fold desc="SharedAllocationRecord::print_records()"> {{{1

// Iterate records to print orphaned memory ...
void SharedAllocationRecord<Kokkos::CudaSpace, void>::print_records(
    std::ostream &s, const Kokkos::CudaSpace &, bool detail) {
  (void)s;
  (void)detail;
#ifdef KOKKOS_DEBUG
  SharedAllocationRecord<void, void> *r = &s_root_record;

  char buffer[256];

  SharedAllocationHeader head;

  if (detail) {
    do {
      if (r->m_alloc_ptr) {
        Kokkos::Impl::DeepCopy<HostSpace, CudaSpace>(
            &head, r->m_alloc_ptr, sizeof(SharedAllocationHeader));
      } else {
        head.m_label[0] = 0;
      }

      // Formatting dependent on sizeof(uintptr_t)
      const char *format_string;

      if (sizeof(uintptr_t) == sizeof(unsigned long)) {
        format_string =
            "Cuda addr( 0x%.12lx ) list( 0x%.12lx 0x%.12lx ) extent[ 0x%.12lx "
            "+ %.8ld ] count(%d) dealloc(0x%.12lx) %s\n";
      } else if (sizeof(uintptr_t) == sizeof(unsigned long long)) {
        format_string =
            "Cuda addr( 0x%.12llx ) list( 0x%.12llx 0x%.12llx ) extent[ "
            "0x%.12llx + %.8ld ] count(%d) dealloc(0x%.12llx) %s\n";
      }

      snprintf(buffer, 256, format_string, reinterpret_cast<uintptr_t>(r),
               reinterpret_cast<uintptr_t>(r->m_prev),
               reinterpret_cast<uintptr_t>(r->m_next),
               reinterpret_cast<uintptr_t>(r->m_alloc_ptr), r->m_alloc_size,
               r->m_count, reinterpret_cast<uintptr_t>(r->m_dealloc),
               head.m_label);
      s << buffer;
      r = r->m_next;
    } while (r != &s_root_record);
  } else {
    do {
      if (r->m_alloc_ptr) {
        Kokkos::Impl::DeepCopy<HostSpace, CudaSpace>(
            &head, r->m_alloc_ptr, sizeof(SharedAllocationHeader));

        // Formatting dependent on sizeof(uintptr_t)
        const char *format_string;

        if (sizeof(uintptr_t) == sizeof(unsigned long)) {
          format_string = "Cuda [ 0x%.12lx + %ld ] %s\n";
        } else if (sizeof(uintptr_t) == sizeof(unsigned long long)) {
          format_string = "Cuda [ 0x%.12llx + %ld ] %s\n";
        }

        snprintf(buffer, 256, format_string,
                 reinterpret_cast<uintptr_t>(r->data()), r->size(),
                 head.m_label);
      } else {
        snprintf(buffer, 256, "Cuda [ 0 + 0 ]\n");
      }
      s << buffer;
      r = r->m_next;
    } while (r != &s_root_record);
  }
#else
  Kokkos::Impl::throw_runtime_exception(
      "SharedAllocationHeader<CudaSpace>::print_records only works with "
      "KOKKOS_DEBUG enabled");
#endif
}

void SharedAllocationRecord<Kokkos::CudaUVMSpace, void>::print_records(
    std::ostream &s, const Kokkos::CudaUVMSpace &, bool detail) {
  (void)s;
  (void)detail;
#ifdef KOKKOS_DEBUG
  SharedAllocationRecord<void, void>::print_host_accessible_records(
      s, "CudaUVM", &s_root_record, detail);
#else
  Kokkos::Impl::throw_runtime_exception(
      "SharedAllocationHeader<CudaSpace>::print_records only works with "
      "KOKKOS_DEBUG enabled");
#endif
}

void SharedAllocationRecord<Kokkos::CudaHostPinnedSpace, void>::print_records(
    std::ostream &s, const Kokkos::CudaHostPinnedSpace &, bool detail) {
  (void)s;
  (void)detail;
#ifdef KOKKOS_DEBUG
  SharedAllocationRecord<void, void>::print_host_accessible_records(
      s, "CudaHostPinned", &s_root_record, detail);
#else
  Kokkos::Impl::throw_runtime_exception(
      "SharedAllocationHeader<CudaSpace>::print_records only works with "
      "KOKKOS_DEBUG enabled");
#endif
}

// </editor-fold> end SharedAllocationRecord::print_records() }}}1
//==============================================================================

void *cuda_resize_scratch_space(std::int64_t bytes, bool force_shrink) {
  static void *ptr                 = nullptr;
  static std::int64_t current_size = 0;
  if (current_size == 0) {
    current_size = bytes;
    ptr = Kokkos::kokkos_malloc<Kokkos::CudaSpace>("CudaSpace::ScratchMemory",
                                                   current_size);
  }
  if (bytes > current_size) {
    current_size = bytes;
    Kokkos::kokkos_free<Kokkos::CudaSpace>(ptr);
    ptr = Kokkos::kokkos_malloc<Kokkos::CudaSpace>("CudaSpace::ScratchMemory",
                                                   current_size);
  }
  if ((bytes < current_size) && (force_shrink)) {
    current_size = bytes;
    Kokkos::kokkos_free<Kokkos::CudaSpace>(ptr);
    ptr = Kokkos::kokkos_malloc<Kokkos::CudaSpace>("CudaSpace::ScratchMemory",
                                                   current_size);
  }
  return ptr;
}

void cuda_prefetch_pointer(const Cuda &space, const void *ptr, size_t bytes,
                           bool to_device) {
  if ((ptr == nullptr) || (bytes == 0)) return;
  cudaPointerAttributes attr;
  CUDA_SAFE_CALL(cudaPointerGetAttributes(&attr, ptr));
  // I measured this and it turns out prefetching towards the host slows
  // DualView syncs down. Probably because the latency is not too bad in the
  // first place for the pull down. If we want to change that provde
  // cudaCpuDeviceId as the device if to_device is false
#if CUDA_VERSION < 10000
  bool is_managed = attr.isManaged;
#else
  bool is_managed = attr.type == cudaMemoryTypeManaged;
#endif
  if (to_device && is_managed &&
      space.cuda_device_prop().concurrentManagedAccess) {
    CUDA_SAFE_CALL(cudaMemPrefetchAsync(ptr, bytes, space.cuda_device(),
                                        space.cuda_stream()));
  }
}

}  // namespace Impl
}  // namespace Kokkos
#else
void KOKKOS_CORE_SRC_CUDA_CUDASPACE_PREVENT_LINK_ERROR() {}
#endif  // KOKKOS_ENABLE_CUDA<|MERGE_RESOLUTION|>--- conflicted
+++ resolved
@@ -60,13 +60,7 @@
 #include <impl/Kokkos_Error.hpp>
 #include <impl/Kokkos_MemorySpace.hpp>
 
-<<<<<<< HEAD
-#if defined(KOKKOS_ENABLE_PROFILING)
-#include <impl/Kokkos_Profiling_Interface.hpp>
-#endif
-=======
 #include <impl/Kokkos_Tools.hpp>
->>>>>>> 4103bf6c
 
 /*--------------------------------------------------------------------------*/
 /*--------------------------------------------------------------------------*/
@@ -79,13 +73,8 @@
 static std::atomic<int> num_uvm_allocations(0);
 
 cudaStream_t get_deep_copy_stream() {
-<<<<<<< HEAD
-  static cudaStream_t s = 0;
-  if (s == 0) {
-=======
   static cudaStream_t s = nullptr;
   if (s == nullptr) {
->>>>>>> 4103bf6c
     cudaStreamCreate(&s);
   }
   return s;
@@ -178,17 +167,10 @@
 
 bool CudaUVMSpace::cuda_pin_uvm_to_host() {
   return CudaUVMSpace::kokkos_impl_cuda_pin_uvm_to_host_v;
-<<<<<<< HEAD
 }
 void CudaUVMSpace::cuda_set_pin_uvm_to_host(bool val) {
   CudaUVMSpace::kokkos_impl_cuda_pin_uvm_to_host_v = val;
 }
-=======
-}
-void CudaUVMSpace::cuda_set_pin_uvm_to_host(bool val) {
-  CudaUVMSpace::kokkos_impl_cuda_pin_uvm_to_host_v = val;
-}
->>>>>>> 4103bf6c
 #endif
 }  // namespace Kokkos
 
@@ -212,12 +194,15 @@
 CudaUVMSpace::CudaUVMSpace() : m_device(Kokkos::Cuda().cuda_device()) {}
 
 CudaHostPinnedSpace::CudaHostPinnedSpace() {}
-<<<<<<< HEAD
 
 //==============================================================================
 // <editor-fold desc="allocate()"> {{{1
 
 void *CudaSpace::allocate(const size_t arg_alloc_size) const {
+  return allocate("[unlabeled]", arg_alloc_size);
+}
+void *CudaSpace::allocate(const char *arg_label, const size_t arg_alloc_size,
+                          const size_t arg_logical_size) const {
   void *ptr = nullptr;
 
   auto error_code = cudaMalloc(&ptr, arg_alloc_size);
@@ -230,29 +215,6 @@
         Experimental::RawMemoryAllocationFailure::AllocationMechanism::
             CudaMalloc);
   }
-  return ptr;
-=======
-
-//==============================================================================
-// <editor-fold desc="allocate()"> {{{1
-
-void *CudaSpace::allocate(const size_t arg_alloc_size) const {
-  return allocate("[unlabeled]", arg_alloc_size);
-}
-void *CudaSpace::allocate(const char *arg_label, const size_t arg_alloc_size,
-                          const size_t arg_logical_size) const {
-  void *ptr = nullptr;
-
-  auto error_code = cudaMalloc(&ptr, arg_alloc_size);
-  if (error_code != cudaSuccess) {  // TODO tag as unlikely branch
-    cudaGetLastError();  // This is the only way to clear the last error, which
-                         // we should do here since we're turning it into an
-                         // exception here
-    throw Experimental::CudaRawMemoryAllocationFailure(
-        arg_alloc_size, error_code,
-        Experimental::RawMemoryAllocationFailure::AllocationMechanism::
-            CudaMalloc);
-  }
 
   if (Kokkos::Profiling::profileLibraryLoaded()) {
     const size_t reported_size =
@@ -266,18 +228,11 @@
 
 void *CudaUVMSpace::allocate(const size_t arg_alloc_size) const {
   return allocate("[unlabeled]", arg_alloc_size);
->>>>>>> 4103bf6c
 }
 void *CudaUVMSpace::allocate(const char *arg_label, const size_t arg_alloc_size,
                              const size_t arg_logical_size) const {
   void *ptr = nullptr;
 
-<<<<<<< HEAD
-void *CudaUVMSpace::allocate(const size_t arg_alloc_size) const {
-  void *ptr = nullptr;
-
-=======
->>>>>>> 4103bf6c
   Cuda::impl_static_fence();
   if (arg_alloc_size > 0) {
     Kokkos::Impl::num_uvm_allocations++;
@@ -290,7 +245,6 @@
       cudaMemAdvise(ptr, arg_alloc_size, cudaMemAdviseSetPreferredLocation,
                     cudaCpuDeviceId);
 #endif
-<<<<<<< HEAD
 
     if (error_code != cudaSuccess) {  // TODO tag as unlikely branch
       cudaGetLastError();  // This is the only way to clear the last error,
@@ -303,11 +257,22 @@
     }
   }
   Cuda::impl_static_fence();
-
+  if (Kokkos::Profiling::profileLibraryLoaded()) {
+    const size_t reported_size =
+        (arg_logical_size > 0) ? arg_logical_size : arg_alloc_size;
+    Kokkos::Profiling::allocateData(
+        Kokkos::Profiling::make_space_handle(name()), arg_label, ptr,
+        reported_size);
+  }
   return ptr;
 }
 
 void *CudaHostPinnedSpace::allocate(const size_t arg_alloc_size) const {
+  return allocate("[unlabeled]", arg_alloc_size);
+}
+void *CudaHostPinnedSpace::allocate(const char *arg_label,
+                                    const size_t arg_alloc_size,
+                                    const size_t arg_logical_size) const {
   void *ptr = nullptr;
 
   auto error_code = cudaHostAlloc(&ptr, arg_alloc_size, cudaHostAllocDefault);
@@ -320,20 +285,6 @@
         Experimental::RawMemoryAllocationFailure::AllocationMechanism::
             CudaHostAlloc);
   }
-
-=======
-
-    if (error_code != cudaSuccess) {  // TODO tag as unlikely branch
-      cudaGetLastError();  // This is the only way to clear the last error,
-                           // which we should do here since we're turning it
-                           // into an exception here
-      throw Experimental::CudaRawMemoryAllocationFailure(
-          arg_alloc_size, error_code,
-          Experimental::RawMemoryAllocationFailure::AllocationMechanism::
-              CudaMallocManaged);
-    }
-  }
-  Cuda::impl_static_fence();
   if (Kokkos::Profiling::profileLibraryLoaded()) {
     const size_t reported_size =
         (arg_logical_size > 0) ? arg_logical_size : arg_alloc_size;
@@ -344,42 +295,8 @@
   return ptr;
 }
 
-void *CudaHostPinnedSpace::allocate(const size_t arg_alloc_size) const {
-  return allocate("[unlabeled]", arg_alloc_size);
-}
-void *CudaHostPinnedSpace::allocate(const char *arg_label,
-                                    const size_t arg_alloc_size,
-                                    const size_t arg_logical_size) const {
-  void *ptr = nullptr;
-
-  auto error_code = cudaHostAlloc(&ptr, arg_alloc_size, cudaHostAllocDefault);
-  if (error_code != cudaSuccess) {  // TODO tag as unlikely branch
-    cudaGetLastError();  // This is the only way to clear the last error, which
-                         // we should do here since we're turning it into an
-                         // exception here
-    throw Experimental::CudaRawMemoryAllocationFailure(
-        arg_alloc_size, error_code,
-        Experimental::RawMemoryAllocationFailure::AllocationMechanism::
-            CudaHostAlloc);
-  }
-  if (Kokkos::Profiling::profileLibraryLoaded()) {
-    const size_t reported_size =
-        (arg_logical_size > 0) ? arg_logical_size : arg_alloc_size;
-    Kokkos::Profiling::allocateData(
-        Kokkos::Profiling::make_space_handle(name()), arg_label, ptr,
-        reported_size);
-  }
->>>>>>> 4103bf6c
-  return ptr;
-}
-
 // </editor-fold> end allocate() }}}1
 //==============================================================================
-<<<<<<< HEAD
-
-void CudaSpace::deallocate(void *const arg_alloc_ptr,
-                           const size_t /* arg_alloc_size */) const {
-=======
 void CudaSpace::deallocate(void *const arg_alloc_ptr,
                            const size_t arg_alloc_size) const {
   deallocate("[unlabeled]", arg_alloc_ptr, arg_alloc_size);
@@ -395,7 +312,6 @@
         reported_size);
   }
 
->>>>>>> 4103bf6c
   try {
     CUDA_SAFE_CALL(cudaFree(arg_alloc_ptr));
   } catch (...) {
@@ -409,11 +325,6 @@
 void CudaUVMSpace::deallocate(const char *arg_label, void *const arg_alloc_ptr,
                               const size_t arg_alloc_size
 
-<<<<<<< HEAD
-void CudaUVMSpace::deallocate(void *const arg_alloc_ptr,
-                              const size_t /* arg_alloc_size */) const {
-  Cuda::impl_static_fence();
-=======
                               ,
                               const size_t arg_logical_size) const {
   Cuda::impl_static_fence();
@@ -424,7 +335,6 @@
         Kokkos::Profiling::make_space_handle(name()), arg_label, arg_alloc_ptr,
         reported_size);
   }
->>>>>>> 4103bf6c
   try {
     if (arg_alloc_ptr != nullptr) {
       Kokkos::Impl::num_uvm_allocations--;
@@ -436,9 +346,6 @@
 }
 
 void CudaHostPinnedSpace::deallocate(void *const arg_alloc_ptr,
-<<<<<<< HEAD
-                                     const size_t /* arg_alloc_size */) const {
-=======
                                      const size_t arg_alloc_size) const {
   deallocate("[unlabeled]", arg_alloc_ptr, arg_alloc_size);
 }
@@ -454,7 +361,6 @@
         Kokkos::Profiling::make_space_handle(name()), arg_label, arg_alloc_ptr,
         reported_size);
   }
->>>>>>> 4103bf6c
   try {
     CUDA_SAFE_CALL(cudaFreeHost(arg_alloc_ptr));
   } catch (...) {
@@ -486,12 +392,8 @@
     size_t const alloc_size) {
   enum { TEXTURE_BOUND_1D = 1u << 27 };
 
-<<<<<<< HEAD
-  if ((alloc_ptr == 0) || (sizeof_alias * TEXTURE_BOUND_1D <= alloc_size)) {
-=======
   if ((alloc_ptr == nullptr) ||
       (sizeof_alias * TEXTURE_BOUND_1D <= alloc_size)) {
->>>>>>> 4103bf6c
     std::ostringstream msg;
     msg << "Kokkos::CudaSpace ERROR: Cannot attach texture object to"
         << " alloc_ptr(" << alloc_ptr << ")"
@@ -529,7 +431,6 @@
 
 //==============================================================================
 // <editor-fold desc="SharedAllocationRecord::get_label()"> {{{1
-<<<<<<< HEAD
 
 std::string SharedAllocationRecord<Kokkos::CudaSpace, void>::get_label() const {
   SharedAllocationHeader header;
@@ -537,15 +438,6 @@
   Kokkos::Impl::DeepCopy<Kokkos::HostSpace, Kokkos::CudaSpace>(
       &header, RecordBase::head(), sizeof(SharedAllocationHeader));
 
-=======
-
-std::string SharedAllocationRecord<Kokkos::CudaSpace, void>::get_label() const {
-  SharedAllocationHeader header;
-
-  Kokkos::Impl::DeepCopy<Kokkos::HostSpace, Kokkos::CudaSpace>(
-      &header, RecordBase::head(), sizeof(SharedAllocationHeader));
-
->>>>>>> 4103bf6c
   return std::string(header.m_label);
 }
 
@@ -614,36 +506,6 @@
 // <editor-fold desc="SharedAllocationRecord destructors"> {{{1
 
 SharedAllocationRecord<Kokkos::CudaSpace, void>::~SharedAllocationRecord() {
-<<<<<<< HEAD
-#if defined(KOKKOS_ENABLE_PROFILING)
-  if (Kokkos::Profiling::profileLibraryLoaded()) {
-    SharedAllocationHeader header;
-    Kokkos::Impl::DeepCopy<CudaSpace, HostSpace>(
-        &header, RecordBase::m_alloc_ptr, sizeof(SharedAllocationHeader));
-
-    Kokkos::Profiling::deallocateData(
-        Kokkos::Profiling::SpaceHandle(Kokkos::CudaSpace::name()),
-        header.m_label, data(), size());
-  }
-#endif
-
-  m_space.deallocate(SharedAllocationRecord<void, void>::m_alloc_ptr,
-                     SharedAllocationRecord<void, void>::m_alloc_size);
-}
-
-SharedAllocationRecord<Kokkos::CudaUVMSpace, void>::~SharedAllocationRecord() {
-#if defined(KOKKOS_ENABLE_PROFILING)
-  if (Kokkos::Profiling::profileLibraryLoaded()) {
-    Cuda::impl_static_fence();  // Make sure I can access the label ...
-    Kokkos::Profiling::deallocateData(
-        Kokkos::Profiling::SpaceHandle(Kokkos::CudaUVMSpace::name()),
-        RecordBase::m_alloc_ptr->m_label, data(), size());
-  }
-#endif
-
-  m_space.deallocate(SharedAllocationRecord<void, void>::m_alloc_ptr,
-                     SharedAllocationRecord<void, void>::m_alloc_size);
-=======
   const char *label = nullptr;
   if (Kokkos::Profiling::profileLibraryLoaded()) {
     SharedAllocationHeader header;
@@ -665,29 +527,15 @@
                      SharedAllocationRecord<void, void>::m_alloc_size,
                      (SharedAllocationRecord<void, void>::m_alloc_size -
                       sizeof(SharedAllocationHeader)));
->>>>>>> 4103bf6c
 }
 
 SharedAllocationRecord<Kokkos::CudaHostPinnedSpace,
                        void>::~SharedAllocationRecord() {
-<<<<<<< HEAD
-#if defined(KOKKOS_ENABLE_PROFILING)
-  if (Kokkos::Profiling::profileLibraryLoaded()) {
-    Kokkos::Profiling::deallocateData(
-        Kokkos::Profiling::SpaceHandle(Kokkos::CudaHostPinnedSpace::name()),
-        RecordBase::m_alloc_ptr->m_label, data(), size());
-  }
-#endif
-
-  m_space.deallocate(SharedAllocationRecord<void, void>::m_alloc_ptr,
-                     SharedAllocationRecord<void, void>::m_alloc_size);
-=======
   m_space.deallocate(RecordBase::m_alloc_ptr->m_label,
                      SharedAllocationRecord<void, void>::m_alloc_ptr,
                      SharedAllocationRecord<void, void>::m_alloc_size,
                      (SharedAllocationRecord<void, void>::m_alloc_size -
                       sizeof(SharedAllocationHeader)));
->>>>>>> 4103bf6c
 }
 
 // </editor-fold> end SharedAllocationRecord destructors }}}1
@@ -711,16 +559,6 @@
           sizeof(SharedAllocationHeader) + arg_alloc_size, arg_dealloc),
       m_tex_obj(0),
       m_space(arg_space) {
-<<<<<<< HEAD
-#if defined(KOKKOS_ENABLE_PROFILING)
-  if (Kokkos::Profiling::profileLibraryLoaded()) {
-    Kokkos::Profiling::allocateData(
-        Kokkos::Profiling::SpaceHandle(arg_space.name()), arg_label, data(),
-        arg_alloc_size);
-  }
-#endif
-=======
->>>>>>> 4103bf6c
 
   SharedAllocationHeader header;
 
@@ -752,16 +590,6 @@
           sizeof(SharedAllocationHeader) + arg_alloc_size, arg_dealloc),
       m_tex_obj(0),
       m_space(arg_space) {
-<<<<<<< HEAD
-#if defined(KOKKOS_ENABLE_PROFILING)
-  if (Kokkos::Profiling::profileLibraryLoaded()) {
-    Kokkos::Profiling::allocateData(
-        Kokkos::Profiling::SpaceHandle(arg_space.name()), arg_label, data(),
-        arg_alloc_size);
-  }
-#endif
-=======
->>>>>>> 4103bf6c
   // Fill in the Header information, directly accessible via UVM
 
   RecordBase::m_alloc_ptr->m_record = this;
@@ -790,14 +618,6 @@
                                                arg_alloc_size),
           sizeof(SharedAllocationHeader) + arg_alloc_size, arg_dealloc),
       m_space(arg_space) {
-<<<<<<< HEAD
-#if defined(KOKKOS_ENABLE_PROFILING)
-  if (Kokkos::Profiling::profileLibraryLoaded()) {
-    Kokkos::Profiling::allocateData(
-        Kokkos::Profiling::SpaceHandle(arg_space.name()), arg_label, data(),
-        arg_alloc_size);
-  }
-#endif
   // Fill in the Header information, directly accessible on the host
 
   RecordBase::m_alloc_ptr->m_record = this;
@@ -812,33 +632,13 @@
 // </editor-fold> end SharedAllocationRecord constructors }}}1
 //==============================================================================
 
-=======
-  // Fill in the Header information, directly accessible on the host
-
-  RecordBase::m_alloc_ptr->m_record = this;
-
-  strncpy(RecordBase::m_alloc_ptr->m_label, arg_label.c_str(),
-          SharedAllocationHeader::maximum_label_length);
-  // Set last element zero, in case c_str is too long
-  RecordBase::m_alloc_ptr
-      ->m_label[SharedAllocationHeader::maximum_label_length - 1] = (char)0;
-}
-
-// </editor-fold> end SharedAllocationRecord constructors }}}1
-//==============================================================================
-
->>>>>>> 4103bf6c
 //==============================================================================
 // <editor-fold desc="SharedAllocationRecored::(re|de|)allocate_tracked"> {{{1
 
 void *SharedAllocationRecord<Kokkos::CudaSpace, void>::allocate_tracked(
     const Kokkos::CudaSpace &arg_space, const std::string &arg_alloc_label,
     const size_t arg_alloc_size) {
-<<<<<<< HEAD
-  if (!arg_alloc_size) return (void *)0;
-=======
   if (!arg_alloc_size) return nullptr;
->>>>>>> 4103bf6c
 
   SharedAllocationRecord *const r =
       allocate(arg_space, arg_alloc_label, arg_alloc_size);
@@ -850,11 +650,7 @@
 
 void SharedAllocationRecord<Kokkos::CudaSpace, void>::deallocate_tracked(
     void *const arg_alloc_ptr) {
-<<<<<<< HEAD
-  if (arg_alloc_ptr != 0) {
-=======
   if (arg_alloc_ptr != nullptr) {
->>>>>>> 4103bf6c
     SharedAllocationRecord *const r = get_record(arg_alloc_ptr);
 
     RecordBase::decrement(r);
@@ -879,11 +675,7 @@
 void *SharedAllocationRecord<Kokkos::CudaUVMSpace, void>::allocate_tracked(
     const Kokkos::CudaUVMSpace &arg_space, const std::string &arg_alloc_label,
     const size_t arg_alloc_size) {
-<<<<<<< HEAD
-  if (!arg_alloc_size) return (void *)0;
-=======
   if (!arg_alloc_size) return nullptr;
->>>>>>> 4103bf6c
 
   SharedAllocationRecord *const r =
       allocate(arg_space, arg_alloc_label, arg_alloc_size);
@@ -895,11 +687,7 @@
 
 void SharedAllocationRecord<Kokkos::CudaUVMSpace, void>::deallocate_tracked(
     void *const arg_alloc_ptr) {
-<<<<<<< HEAD
-  if (arg_alloc_ptr != 0) {
-=======
   if (arg_alloc_ptr != nullptr) {
->>>>>>> 4103bf6c
     SharedAllocationRecord *const r = get_record(arg_alloc_ptr);
 
     RecordBase::decrement(r);
@@ -925,11 +713,7 @@
 SharedAllocationRecord<Kokkos::CudaHostPinnedSpace, void>::allocate_tracked(
     const Kokkos::CudaHostPinnedSpace &arg_space,
     const std::string &arg_alloc_label, const size_t arg_alloc_size) {
-<<<<<<< HEAD
-  if (!arg_alloc_size) return (void *)0;
-=======
   if (!arg_alloc_size) return nullptr;
->>>>>>> 4103bf6c
 
   SharedAllocationRecord *const r =
       allocate(arg_space, arg_alloc_label, arg_alloc_size);
@@ -942,11 +726,7 @@
 void SharedAllocationRecord<Kokkos::CudaHostPinnedSpace,
                             void>::deallocate_tracked(void *const
                                                           arg_alloc_ptr) {
-<<<<<<< HEAD
-  if (arg_alloc_ptr != 0) {
-=======
   if (arg_alloc_ptr != nullptr) {
->>>>>>> 4103bf6c
     SharedAllocationRecord *const r = get_record(arg_alloc_ptr);
 
     RecordBase::decrement(r);
@@ -985,11 +765,7 @@
   Header head;
 
   Header const *const head_cuda =
-<<<<<<< HEAD
-      alloc_ptr ? Header::get_header(alloc_ptr) : (Header *)0;
-=======
       alloc_ptr ? Header::get_header(alloc_ptr) : nullptr;
->>>>>>> 4103bf6c
 
   if (alloc_ptr) {
     Kokkos::Impl::DeepCopy<HostSpace, CudaSpace>(
@@ -997,11 +773,7 @@
   }
 
   RecordCuda *const record =
-<<<<<<< HEAD
-      alloc_ptr ? static_cast<RecordCuda *>(head.m_record) : (RecordCuda *)0;
-=======
       alloc_ptr ? static_cast<RecordCuda *>(head.m_record) : nullptr;
->>>>>>> 4103bf6c
 
   if (!alloc_ptr || record->m_alloc_ptr != head_cuda) {
     Kokkos::Impl::throw_runtime_exception(
@@ -1018,11 +790,7 @@
   using RecordCuda = SharedAllocationRecord<Kokkos::CudaUVMSpace, void>;
 
   Header *const h =
-<<<<<<< HEAD
-      alloc_ptr ? reinterpret_cast<Header *>(alloc_ptr) - 1 : (Header *)0;
-=======
       alloc_ptr ? reinterpret_cast<Header *>(alloc_ptr) - 1 : nullptr;
->>>>>>> 4103bf6c
 
   if (!alloc_ptr || h->m_record->m_alloc_ptr != h) {
     Kokkos::Impl::throw_runtime_exception(
@@ -1040,11 +808,7 @@
   using RecordCuda = SharedAllocationRecord<Kokkos::CudaHostPinnedSpace, void>;
 
   Header *const h =
-<<<<<<< HEAD
-      alloc_ptr ? reinterpret_cast<Header *>(alloc_ptr) - 1 : (Header *)0;
-=======
       alloc_ptr ? reinterpret_cast<Header *>(alloc_ptr) - 1 : nullptr;
->>>>>>> 4103bf6c
 
   if (!alloc_ptr || h->m_record->m_alloc_ptr != h) {
     Kokkos::Impl::throw_runtime_exception(
