TRIBITS_SUBPACKAGE(Tacho)

IF (Kokkos_ENABLE_CUDA)
  # Tacho requires CUDA >= 8.0.
  IF (DEFINED CUDA_VERSION AND (CUDA_VERSION VERSION_LESS "8.0"))
    MESSAGE(FATAL_ERROR "Tacho requires CUDA 8 if CUDA is enabled")
  ENDIF()
ENDIF()
<<<<<<< HEAD

IF (Kokkos_ENABLE_PTHREAD)
=======
IF (Kokkos_ENABLE_THREADS)
>>>>>>> ea82a6c4
  IF (NOT Kokkos_ENABLE_OPENMP)
    MESSAGE(FATAL_ERROR "Tacho can not be build with Pthreads as the Kokkos Host Backend.")
  ENDIF()
ENDIF()

ADD_SUBDIRECTORY(src)

IF (NOT DEFINED Tacho_ENABLE_EXAMPLES)
  SET(Tacho_ENABLE_EXAMPLES ${Trilinos_ENABLE_EXAMPLES})
ENDIF()
IF (NOT DEFINED Tacho_ENABLE_TESTS)
  SET(Tacho_ENABLE_TESTS ${Trilinos_ENABLE_TESTS})
ENDIF()

IF (Tacho_ENABLE_EXAMPLES)
  TRIBITS_ADD_EXAMPLE_DIRECTORIES(example)
ENDIF()

IF (Tacho_ENABLE_TESTS)
  TRIBITS_ADD_TEST_DIRECTORIES(unit-test)
ENDIF()

TRIBITS_SUBPACKAGE_POSTPROCESS()<|MERGE_RESOLUTION|>--- conflicted
+++ resolved
@@ -6,12 +6,8 @@
     MESSAGE(FATAL_ERROR "Tacho requires CUDA 8 if CUDA is enabled")
   ENDIF()
 ENDIF()
-<<<<<<< HEAD
 
-IF (Kokkos_ENABLE_PTHREAD)
-=======
 IF (Kokkos_ENABLE_THREADS)
->>>>>>> ea82a6c4
   IF (NOT Kokkos_ENABLE_OPENMP)
     MESSAGE(FATAL_ERROR "Tacho can not be build with Pthreads as the Kokkos Host Backend.")
   ENDIF()
