#include "Pamgen_config.h"
#include "RTC_LineRTC.hh"
#include "RTC_RegistrarRTC.hh"
#include "RTC_ArrayVarRTC.hh"
#include "RTC_Bessel_I_RTC.hh"
#include <map>
#include <string>
#include <iostream>
#include <fstream>
#include <math.h>
#include <cstdlib>

#ifdef HAVE_PAMGEN_BOOST
#include <boost/math/special_functions/ellint_rj.hpp>
#include <boost/math/special_functions/ellint_rf.hpp>
#endif

using namespace std;
using namespace PG_RuntimeCompiler;

map<string,RTBoundFunc*> Registrar::FUNCTIONS;
bool Registrar::ISINIT = false;

/*****************************************************************************/
FixedArgFunctionCall::FixedArgFunctionCall(RTBoundFunc* rt) : FunctionCall()
/*****************************************************************************/
{
  assert(!rt->variableNumArgs());
  _func     = rt;
  _argIndex = 0;

  if (_func->numArgs() != 0) {
    _argExpressions = new Line*[_func->numArgs()];
    _argValues      = new Value*[_func->numArgs()];
    for (int i = 0; i < _func->numArgs(); ++i) {
      _argExpressions[i] = NULL;
      _argValues[i]      = NULL;
    }
  }
  else {
    _argExpressions = NULL;
    _argValues      = NULL;
  }
}

/*****************************************************************************/
FixedArgFunctionCall::~FixedArgFunctionCall()
/*****************************************************************************/
{
  if (_argExpressions != NULL) {
    assert(_argValues != NULL);

    for (int i = 0; i < _func->numArgs(); ++i)
      delete _argExpressions[i];

    delete[] _argExpressions;
    delete[] _argValues;
  }
}

/*****************************************************************************/
ostream& FixedArgFunctionCall::operator<<(ostream& os) const
/*****************************************************************************/
{
  os << _func->name() << "(";
  for (int i = 0; i < _func->numArgs(); ++i) {
    os << *(_argExpressions[i]);
    if (i < _func->numArgs() - 1) os << ", ";
  }
  os << ")";

  return os;
}

/*****************************************************************************/
double FixedArgFunctionCall::execute()
/*****************************************************************************/
{
  //Get the values of the argument expressions
  for (int i = 0; i < _func->numArgs(); ++i) {
    assert(_argExpressions[i] != NULL);
    _argValues[i] = _argExpressions[i]->execute();
  }

  return _func->execute(_argValues);
}

/*****************************************************************************/
void FixedArgFunctionCall::fillArg(Line* line)
/*****************************************************************************/
{
  assert(line != NULL);
  assert(_argIndex < _func->numArgs());
  _argExpressions[_argIndex++] = line;
}

/*****************************************************************************/
bool FixedArgFunctionCall::canGoEarly() const
/*****************************************************************************/
{
  if (!_func->isOptimizable())
    return false;

  for (int i = 0; i < _func->numArgs(); ++i) {
    assert(_argExpressions[i] != NULL);
    if (!_argExpressions[i]->can_go())
      return false;
  }
  return true;
}

/*****************************************************************************/
VariableArgFunctionCall::VariableArgFunctionCall(RTBoundFunc* rt)
  : FunctionCall()
/*****************************************************************************/
{
  assert(rt->variableNumArgs());

  _func      = rt;
  _argValues = NULL;
}

/*****************************************************************************/
VariableArgFunctionCall::~VariableArgFunctionCall()
/*****************************************************************************/
{
  if (_argExpressionList.size() > 0) {

    list<Line*>::iterator itr = _argExpressionList.begin();
    for ( ; itr != _argExpressionList.end(); ++itr)
      delete (*itr);
    if(_argValues != 0)
      delete[] _argValues;
  }
}

/*****************************************************************************/
ostream& VariableArgFunctionCall::operator<<(ostream& os) const
/*****************************************************************************/
{
  os << _func->name() << "(";

  list<Line*>::const_iterator itr = _argExpressionList.begin();
  for ( ; itr != _argExpressionList.end(); ++itr)
    os << *(*itr) << ", ";

  os << ")";

  return os;
}

/*****************************************************************************/
double VariableArgFunctionCall::execute()
/*****************************************************************************/
{
  //Get the values of the argument expressions
  if (_argValues == NULL && _argExpressionList.size() > 0) {
    _argValues = new Value*[_argExpressionList.size()];
    _func->numArgs(_argExpressionList.size());
  }

  list<Line*>::iterator itr = _argExpressionList.begin();
  for (int i = 0; itr != _argExpressionList.end(); ++itr, ++i)
    _argValues[i] = (*itr)->execute();

  return _func->execute(_argValues);
}

/*****************************************************************************/
void VariableArgFunctionCall::fillArg(Line* line)
/*****************************************************************************/
{
  _argExpressionList.push_back(line);
}

/*****************************************************************************/
bool VariableArgFunctionCall::canGoEarly() const
/*****************************************************************************/
{
  if (!_func->isOptimizable())
    return false;

  list<Line*>::const_iterator itr = _argExpressionList.begin();
  for ( ; itr != _argExpressionList.end(); ++itr) {
    if (!(*itr)->can_go())
      return false;
  }
  return true;
}


/*****************************************************************************/
void Registrar::registerFunction(RTBoundFunc* func)
/*****************************************************************************/
{
  FUNCTIONS[func->name()] = func;
}

/*****************************************************************************/
RTBoundFunc* Registrar::findByName(const string& str)
/*****************************************************************************/
{
  if (!ISINIT) setupStandardFunctions();

  return (FUNCTIONS.find(str) != FUNCTIONS.end()) ? FUNCTIONS[str] : NULL;
}

/*****************************************************************************/
FunctionCall* Registrar::generateCall(const string& str)
/*****************************************************************************/
{
  RTBoundFunc* rt = findByName(str);
  if (rt == NULL)
    return NULL;

  if (rt->variableNumArgs())
    return new VariableArgFunctionCall(rt);
  else
    return new FixedArgFunctionCall(rt);
}

/*****************************************************************************/
void Registrar::setupStandardFunctions()
/*****************************************************************************/
{
  if (!ISINIT) {
    static Fabs      f1;  FUNCTIONS[f1.name()]  = &f1;
    static Sin       f2;  FUNCTIONS[f2.name()]  = &f2;
    static Cos       f3;  FUNCTIONS[f3.name()]  = &f3;
    static Tan       f4;  FUNCTIONS[f4.name()]  = &f4;
    static Sqrt      f5;  FUNCTIONS[f5.name()]  = &f5;
    static Tanh      f6;  FUNCTIONS[f6.name()]  = &f6;
    static Sinh      f7;  FUNCTIONS[f7.name()]  = &f7;
    static Cosh      f8;  FUNCTIONS[f8.name()]  = &f8;
    static Log       f9;  FUNCTIONS[f9.name()]  = &f9;
    static Log10     f10; FUNCTIONS[f10.name()] = &f10;
    static Exp       f11; FUNCTIONS[f11.name()] = &f11;
    static Asin      f12; FUNCTIONS[f12.name()] = &f12;
    static Atan      f13; FUNCTIONS[f13.name()] = &f13;
    static Atantwo   f14; FUNCTIONS[f14.name()] = &f14;
    static Acos      f15; FUNCTIONS[f15.name()] = &f15;
    static Rand      f16; FUNCTIONS[f16.name()] = &f16;
    static DRand     f17; FUNCTIONS[f17.name()] = &f17;
    static Pow       f18; FUNCTIONS[f18.name()] = &f18;
    static Printf    f19; FUNCTIONS[f19.name()] = &f19;
    static Tester    f20; FUNCTIONS[f20.name()] = &f20;
    static Bessel_J0 f21; FUNCTIONS[f21.name()] = &f21;
    static Bessel_J1 f22; FUNCTIONS[f22.name()] = &f22;
    static Bessel_I0 f23; FUNCTIONS[f23.name()] = &f23;
    static Bessel_I1 f24; FUNCTIONS[f24.name()] = &f24;
    static Erf       f25; FUNCTIONS[f25.name()] = &f25;
    static Erfc      f26; FUNCTIONS[f26.name()] = &f26;
    static Gamma     f27; FUNCTIONS[f27.name()] = &f27;
    static Print     f28; FUNCTIONS[f28.name()] = &f28;
    static GeneralizedCompleteEllipticIntegral      f29; FUNCTIONS[f29.name()] = &f29;
    static Readline  f30; FUNCTIONS[f30.name()] = &f30;
    static Scanf     f31; FUNCTIONS[f31.name()] = &f31;
    ISINIT = true;
  }
}

/*****************************************************************************/
double Fabs::execute(Value** args)
/*****************************************************************************/
{
  return fabs(args[0]->getValue());
}

/*****************************************************************************/
double Sin::execute(Value** args)
/*****************************************************************************/
{
  return sin(args[0]->getValue());
}

/*****************************************************************************/
double Cos::execute(Value** args)
/*****************************************************************************/
{
  return cos(args[0]->getValue());
}

/*****************************************************************************/
double Tan::execute(Value** args)
/*****************************************************************************/
{
  return tan(args[0]->getValue());
}

/*****************************************************************************/
double Sqrt::execute(Value** args)
/*****************************************************************************/
{
  assert(args[0]->getValue() >= 0); //cant take sqrt of a negative
  return sqrt(args[0]->getValue());
}

/*****************************************************************************/
double Tanh::execute(Value** args)
/*****************************************************************************/
{
  return tanh(args[0]->getValue());
}

/*****************************************************************************/
double Sinh::execute(Value** args)
/*****************************************************************************/
{
  return sinh(args[0]->getValue());
}

/*****************************************************************************/
double Cosh::execute(Value** args)
/*****************************************************************************/
{
  return cosh(args[0]->getValue());
}

/*****************************************************************************/
double Log::execute(Value** args)
/*****************************************************************************/
{
  assert(args[0]->getValue() >= 0); //cant take log of a negative
  return log(args[0]->getValue());
}

/*****************************************************************************/
double Log10::execute(Value** args)
/*****************************************************************************/
{
  assert(args[0]->getValue() >= 0); //cant take log of a negative
  return log10(args[0]->getValue());
}

/*****************************************************************************/
double Exp::execute(Value** args)
/*****************************************************************************/
{
  return exp(args[0]->getValue());
}

/*****************************************************************************/
double Atan::execute(Value** args)
/*****************************************************************************/
{
  return atan(args[0]->getValue());
}

/*****************************************************************************/
double Atantwo::execute(Value** args)
/*****************************************************************************/
{
  return atan2(args[0]->getValue(), args[1]->getValue());
}

/*****************************************************************************/
double Asin::execute(Value** args)
/*****************************************************************************/
{
  assert(args[0]->getValue() >= -1 && args[0]->getValue() <= 1);
  return asin(args[0]->getValue());
}

/*****************************************************************************/
double Acos::execute(Value** args)
/*****************************************************************************/
{
  assert(args[0]->getValue() >= -1 && args[0]->getValue() <= 1);
  return acos(args[0]->getValue());
}

/*****************************************************************************/
double Pow::execute(Value** args)
/*****************************************************************************/
{
  return pow(args[0]->getValue(), args[1]->getValue());
}

/*****************************************************************************/
double Rand::execute(Value** args)
/*****************************************************************************/
{
  assert(args == NULL);
  return rand();
}

/*****************************************************************************/
double DRand::execute(Value** args)
/*****************************************************************************/
{
  assert(args == NULL);
  //returns random between 0 and 1
  return ((double)rand()) / ((double) RAND_MAX);;
}

/*****************************************************************************/
double Gamma::execute(Value** args)
/*****************************************************************************/
{
#if _MSC_VER
  return 0;
#else
  return tgamma(args[0]->getValue());
#endif
}

/*****************************************************************************/
double Print::execute(Value** args)
/*****************************************************************************/
{
  cout << *(args[0]) << endl;
  return 0;
}

/*****************************************************************************/
double Printf::execute(Value** args)
/*****************************************************************************/
{
  //first argument to printf should be a character array
  assert(args[0]->getObjectType() == ArrayNumberOT);
  assert(args[0]->getType() == CharT);

  int numVarArgsUsed = 0;

  for (long i = 0; i < args[0]->getSize(); ++i) {
    if ( ((char) args[0]->getArrayValue(i)) == '%') {
      assert(numVarArgsUsed+1 < _numArgs);
      cout << *(args[numVarArgsUsed+1]);
      numVarArgsUsed++;
    }
    else if ( ((char) args[0]->getArrayValue(i)) == '\"') {
      // Do not print
    }
    else if ( ((char) args[0]->getArrayValue(i)) == '\\' &&
              ((char) args[0]->getArrayValue(i+1)) == '\"') {
      // Do not print
    }
    else {
      cout << ((char) args[0]->getArrayValue(i));
    }
  }
  cout << endl;

  return args[0]->getSize();
}

/*****************************************************************************/
double Tester::execute(Value** args)
/*****************************************************************************/
{
  assert(args[0]->getObjectType() == ArrayVarOT);

  //fills the array in args[0] with the value of args[1]
  for (long i = 0; i < args[0]->getSize(); ++i)
    args[0]->setArrayValue(args[1]->getValue(), i);

  return args[1]->getValue();
}

/*****************************************************************************/
double Bessel_J0::execute(Value** args)
/*****************************************************************************/
{
  return j0(args[0]->getValue());
}

/*****************************************************************************/
double Bessel_J1::execute(Value** args)
/*****************************************************************************/
{
  return j1(args[0]->getValue());
}


/*****************************************************************************/
double Bessel_I0::execute(Value** args)
/*****************************************************************************/
{
  return PAMGEN_NEVADA::Bessel_I0(args[0]->getValue());
}

/*****************************************************************************/
double Bessel_I1::execute(Value** args)
/*****************************************************************************/
{
  return PAMGEN_NEVADA::Bessel_I1(args[0]->getValue());
}

/*****************************************************************************/
double Erf::execute(Value** args)
/*****************************************************************************/
{
#ifdef _MSC_VER
  return 0;
#else
  return erf(args[0]->getValue());
#endif
}

/*****************************************************************************/
double Erfc::execute(Value** args)
/*****************************************************************************/
{
#ifdef _MSC_VER
  return 0;
#else
  return erfc(args[0]->getValue());
#endif
}

/*****************************************************************************/
double GeneralizedCompleteEllipticIntegral::execute(Value** args)
/*****************************************************************************/
{
#ifdef HAVE_PAMGEN_BOOST
  // Generalized complete elliptic integral, implemented using Carlson's functions
  // See Derby and Olbert, "Cylindrical magnets and ideal solenoids," Am. J. Phys. 78, pp. 229-235, 2010.
  // C(kc,p,c,s) = c *R_F(0,kc^2,1) + 1/3 * (s-p*c) * R_J(0,kc^2,1,p)
  double kc2 = args[0]->getValue() * args[0]->getValue();
  return args[2]->getValue() * boost::math::ellint_rf<double,double,double>(0.0,kc2,1.0) +
    (1.0/3.0)*(args[3]->getValue() - args[1]->getValue()*args[2]->getValue())* boost::math::ellint_rj<double,double,double,double>(0.0,kc2,1.0,args[1]->getValue());
#else
  return 0;
#endif
}

/*****************************************************************************/
double Readline::execute(Value** args)
/*****************************************************************************/
{
  //arguments to read should be a character arrays
  assert(args[0]->getObjectType() == ArrayNumberOT);
  assert(args[0]->getType() == CharT);

  assert(args[1]->getObjectType() == ArrayVarOT);
  assert(args[1]->getType() == CharT);

  string filename = "";
  for (long i = 0; i < args[0]->getSize(); ++i) {
    char c = (char) args[0]->getArrayValue(i);
    if (c != '"') {
      filename += c;
    }
  }

  static string curr_filename("");
  static ifstream curr_file;

  if (curr_filename != filename || curr_file.eof()) {
    curr_filename = filename;
    if (curr_file.is_open()) {
      curr_file.close();
    }
    curr_file.open(filename);
  }

  string line;
  if (getline(curr_file, line)) {
<<<<<<< HEAD
    assert(args[1]->getSize() > line.size()); // buffer needs to be big enough
=======
     assert(args[1]->getSize() > long(line.size())); // buffer needs to be big enough
>>>>>>> 4103bf6c
    for (size_t i = 0; i < line.size(); ++i) {
      args[1]->setArrayValue(line[i], i);
    }
    args[1]->setArrayValue(0, line.size()); // Null terminate

    return line.size();
  }
  else {
    return -1;
  }
}

/*****************************************************************************/
double Scanf::execute(Value** args)
/*****************************************************************************/
{
  //first argument to scanf should be a character array
  assert(args[0]->getObjectType() == ArrayNumberOT || args[0]->getObjectType() == ArrayVarOT);
  assert(args[0]->getType() == CharT);
  assert(_numArgs < 22);

  string format = "";

  for (int i = 1; i < _numArgs; ++i) {
    format += "%lf";
  }

  string data = "";
  for (long i = 0; i < args[0]->getSize(); ++i) {
    data += (char) args[0]->getArrayValue(i);
  }

  double d[20];

  sscanf(data.c_str(), format.c_str(), &d[0], &d[1], &d[2], &d[3], &d[4], &d[5], &d[6], &d[7], &d[8], &d[9], &d[9],
         &d[10], &d[11], &d[12], &d[13], &d[14], &d[15], &d[16], &d[17], &d[18], &d[19]);

  for (int i = 1; i < _numArgs; ++i) {
    args[i]->setValue(d[i-1]);
  }

  return _numArgs - 1;
}<|MERGE_RESOLUTION|>--- conflicted
+++ resolved
@@ -556,11 +556,7 @@
 
   string line;
   if (getline(curr_file, line)) {
-<<<<<<< HEAD
-    assert(args[1]->getSize() > line.size()); // buffer needs to be big enough
-=======
      assert(args[1]->getSize() > long(line.size())); // buffer needs to be big enough
->>>>>>> 4103bf6c
     for (size_t i = 0; i < line.size(); ++i) {
       args[1]->setArrayValue(line[i], i);
     }
