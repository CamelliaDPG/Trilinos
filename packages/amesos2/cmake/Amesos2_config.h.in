--- conflicted
+++ resolved
@@ -127,12 +127,9 @@
 /* Defined if you want to enable amesos2-MUMPS */
 #cmakedefine HAVE_AMESOS2_MUMPS
 
-<<<<<<< HEAD
-=======
 /* Defined if you want to enable amesos2-STRUMPACK */
 #cmakedefine HAVE_AMESOS2_STRUMPACK
 
->>>>>>> 4103bf6c
 /* Defined if you want to enable amesos2-cuSPARSE */
 #cmakedefine HAVE_AMESOS2_CUSPARSE
 
