--- conflicted
+++ resolved
@@ -164,8 +164,6 @@
 
   # Perform continuation run
   status = stepper.run()
-<<<<<<< HEAD
-=======
 
   #
   # *** IMPORTANT ***
@@ -175,7 +173,6 @@
   # circular dependencies
   #
   LOCA.destroyGlobalData(globalData)
->>>>>>> bd7e9309
 
   return 0
 
