// Copyright(C) 1999-2017 National Technology & Engineering Solutions
// of Sandia, LLC (NTESS).  Under the terms of Contract DE-NA0003525 with
// NTESS, the U.S. Government retains certain rights in this software.
//
// Redistribution and use in source and binary forms, with or without
// modification, are permitted provided that the following conditions are
// met:
//
//     * Redistributions of source code must retain the above copyright
//       notice, this list of conditions and the following disclaimer.
//
//     * Redistributions in binary form must reproduce the above
//       copyright notice, this list of conditions and the following
//       disclaimer in the documentation and/or other materials provided
//       with the distribution.
//
//     * Neither the name of NTESS nor the names of its
//       contributors may be used to endorse or promote products derived
//       from this software without specific prior written permission.
//
// THIS SOFTWARE IS PROVIDED BY THE COPYRIGHT HOLDERS AND CONTRIBUTORS
// "AS IS" AND ANY EXPRESS OR IMPLIED WARRANTIES, INCLUDING, BUT NOT
// LIMITED TO, THE IMPLIED WARRANTIES OF MERCHANTABILITY AND FITNESS FOR
// A PARTICULAR PURPOSE ARE DISCLAIMED. IN NO EVENT SHALL THE COPYRIGHT
// OWNER OR CONTRIBUTORS BE LIABLE FOR ANY DIRECT, INDIRECT, INCIDENTAL,
// SPECIAL, EXEMPLARY, OR CONSEQUENTIAL DAMAGES (INCLUDING, BUT NOT
// LIMITED TO, PROCUREMENT OF SUBSTITUTE GOODS OR SERVICES; LOSS OF USE,
// DATA, OR PROFITS; OR BUSINESS INTERRUPTION) HOWEVER CAUSED AND ON ANY
// THEORY OF LIABILITY, WHETHER IN CONTRACT, STRICT LIABILITY, OR TORT
// (INCLUDING NEGLIGENCE OR OTHERWISE) ARISING IN ANY WAY OUT OF THE USE
// OF THIS SOFTWARE, EVEN IF ADVISED OF THE POSSIBILITY OF SUCH DAMAGE.

#ifndef IOSS_Ioss_Field_h
#define IOSS_Ioss_Field_h

#include <Ioss_CodeTypes.h>
#include <cstddef> // for size_t
#include <string>  // for string
#include <vector>  // for vector
namespace Ioss {
  class GroupingEntity;
  class Transform;
  class VariableType;

  /** \brief Holds metadata for bulk data associated with a GroupingEntity.
   */
  class Field
  {
  public:
    /** \brief The basic data type held in the field.
     */
    enum BasicType {
      INVALID = -1,
      REAL    = 1,
      DOUBLE  = 1,
      INTEGER = 4,
      INT32   = 4,
      INT64   = 8,
      COMPLEX,
      STRING,
      CHARACTER
    };

    static Ioss::Field::BasicType get_field_type(char /*dummy*/) { return CHARACTER; }
    static Ioss::Field::BasicType get_field_type(double /*dummy*/) { return DOUBLE; }
    static Ioss::Field::BasicType get_field_type(int /*dummy*/) { return INTEGER; }
    static Ioss::Field::BasicType get_field_type(unsigned int /*dummy*/) { return INTEGER; }
    static Ioss::Field::BasicType get_field_type(int64_t /*dummy*/) { return INT64; }
    static Ioss::Field::BasicType get_field_type(uint64_t /*dummy*/) { return INT64; }
    static Ioss::Field::BasicType get_field_type(Complex /*dummy*/) { return COMPLEX; }
    static Ioss::Field::BasicType get_field_type(std::string /*dummy*/) { return STRING; }

    /* \brief Categorizes the type of information held in the field.
     */
    enum RoleType {
      INTERNAL,
      MESH,      /**< A field which is used to define the basic geometry
                      or topology of the model and is not normally transient
                      in nature. Examples would be element connectivity or
                      nodal coordinates. */
      ATTRIBUTE, /**< A field which is used to define an attribute on an
                      EntityBlock derived class. Examples would be thickness
                      of the elements in a shell element block or the radius
                      of particles in a particle element block. */
      COMMUNICATION,
<<<<<<< HEAD
      MESH_REDUCTION,
=======
      MESH_REDUCTION, /**< A field which summarizes some non-transient data
                         about an entity (\sa REDUCTION). This could be an
                         offset applied to an element block, or the units
                         system of a model or the name of the solid model
                         which this entity is modelling... */
      INFORMATION = MESH_REDUCTION,
>>>>>>> 0a995352
      REDUCTION, /**< A field which typically summarizes some transient data
                      about an entity. The size of this field is typically not
                      proportional to the number of entities in a GroupingEntity.
                      An example would be average displacement over a group of
                      nodes or the kinetic energy of a model. This data is also
                      transient. */
      TRANSIENT  /**< A field which is typically calculated at multiple steps
                      or times in an analysis. These are typically "results"
                      data. Examples would be nodal displacement or element
                      stress. */
    };

    Field();

    // Create a field named 'name' that contains values of type 'type'
    // in a storage format of type 'storage'.  There are 'value_count'
    // items in the field. If `value_count==0`, then the correct size
    // will be set when the field is added to a `GroupingEntity`
    Field(std::string name, BasicType type, const std::string &storage, RoleType role,
          size_t value_count = 0, size_t index = 0);

    Field(std::string name, BasicType type, const std::string &storage, int copies, RoleType role,
          size_t value_count = 0, size_t index = 0);

    Field(std::string name, BasicType type, const VariableType *storage, RoleType role,
          size_t value_count = 0, size_t index = 0);

    // Create a field from another field.
    Field(const Field & /*from*/);
    Field &operator=(const Field & /*from*/);

    // Compare two fields (used for STL container)
    bool operator<(const Field &other) const;

    ~Field();

    bool is_valid() const { return type_ != INVALID; }
    bool is_invalid() const { return type_ == INVALID; }

    const std::string &get_name() const { return name_; }

    /** \brief Get the basic data type of the data held in the field.
     *
     * \returns the basic data type of the data held in the field.
     */
    BasicType get_type() const { return type_; }

    const VariableType *raw_storage() const { return rawStorage_; }
    const VariableType *transformed_storage() const { return transStorage_; }

    size_t raw_count() const { return rawCount_; }           // Number of items in field
    size_t transformed_count() const { return transCount_; } // Number of items in field

    size_t get_size() const; // data size (in bytes) required to hold entire field

    /** \brief Get the role (MESH, ATTRIBUTE, TRANSIENT, REDUCTION, etc.) of the data in the field.
     *
     * \returns The RoleType of the data in the field.
     */
    RoleType get_role() const { return role_; }

    size_t get_index() const { return index_; }
    void   set_index(size_t index) const { index_ = index; }

    void reset_count(size_t new_count);  // new number of items in field
    void reset_type(BasicType new_type); // new type of items in field.

    // Verify that data_size is valid.  Return value is the maximum
    // number of entities to get ('RawCount')
    // Throws runtime error if data_size too small.
    size_t verify(size_t data_size) const;

    // Verify that the type 'the_type' matches the field's type.
    // throws exception if the types don't match.
    void check_type(BasicType the_type) const;

    bool is_type(BasicType the_type) const { return the_type == type_; }

    bool add_transform(Transform *my_transform);
    bool transform(void *data);
    bool has_transform() const { return !transforms_.empty(); }

  private:
    std::string name_;

    size_t         rawCount_{};   // Count of items in field before transformation
    size_t         transCount_{}; // Count of items in field after transformed
    size_t         size_{};       // maximum data size (in bytes) required to hold entire field
    mutable size_t index_{}; // Optional flag that can be used by a client to indicate an ordering.
                             // Unused by field itself.
    BasicType type_{INVALID};
    RoleType  role_{INTERNAL};

    const VariableType *rawStorage_{};   // Storage type of raw field
    const VariableType *transStorage_{}; // Storage type after transformation

    std::vector<Transform *> transforms_;
  };
} // namespace Ioss
#endif<|MERGE_RESOLUTION|>--- conflicted
+++ resolved
@@ -83,16 +83,12 @@
                       of the elements in a shell element block or the radius
                       of particles in a particle element block. */
       COMMUNICATION,
-<<<<<<< HEAD
-      MESH_REDUCTION,
-=======
       MESH_REDUCTION, /**< A field which summarizes some non-transient data
                          about an entity (\sa REDUCTION). This could be an
                          offset applied to an element block, or the units
                          system of a model or the name of the solid model
                          which this entity is modelling... */
       INFORMATION = MESH_REDUCTION,
->>>>>>> 0a995352
       REDUCTION, /**< A field which typically summarizes some transient data
                       about an entity. The size of this field is typically not
                       proportional to the number of entities in a GroupingEntity.
