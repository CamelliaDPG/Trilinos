<<<<<<< HEAD
// Copyright (c) 2014-2017 National Technology & Engineering Solutions
// of Sandia, LLC (NTESS).  Under the terms of Contract DE-NA0003525 with
// NTESS, the U.S. Government retains certain rights in this software.
//
// Redistribution and use in source and binary forms, with or without
// modification, are permitted provided that the following conditions are
// met:
//
//     * Redistributions of source code must retain the above copyright
//       notice, this list of conditions and the following disclaimer.
//
//     * Redistributions in binary form must reproduce the above
//       copyright notice, this list of conditions and the following
//       disclaimer in the documentation and/or other materials provided
//       with the distribution.
//
//     * Neither the name of NTESS nor the names of its
//       contributors may be used to endorse or promote products derived
//       from this software without specific prior written permission.
//
// THIS SOFTWARE IS PROVIDED BY THE COPYRIGHT HOLDERS AND CONTRIBUTORS
// "AS IS" AND ANY EXPRESS OR IMPLIED WARRANTIES, INCLUDING, BUT NOT
// LIMITED TO, THE IMPLIED WARRANTIES OF MERCHANTABILITY AND FITNESS FOR
// A PARTICULAR PURPOSE ARE DISCLAIMED. IN NO EVENT SHALL THE COPYRIGHT
// OWNER OR CONTRIBUTORS BE LIABLE FOR ANY DIRECT, INDIRECT, INCIDENTAL,
// SPECIAL, EXEMPLARY, OR CONSEQUENTIAL DAMAGES (INCLUDING, BUT NOT
// LIMITED TO, PROCUREMENT OF SUBSTITUTE GOODS OR SERVICES; LOSS OF USE,
// DATA, OR PROFITS; OR BUSINESS INTERRUPTION) HOWEVER CAUSED AND ON ANY
// THEORY OF LIABILITY, WHETHER IN CONTRACT, STRICT LIABILITY, OR TORT
// (INCLUDING NEGLIGENCE OR OTHERWISE) ARISING IN ANY WAY OUT OF THE USE
// OF THIS SOFTWARE, EVEN IF ADVISED OF THE POSSIBILITY OF SUCH DAMAGE.
//
=======
// Copyright(C) 1999-2020 National Technology & Engineering Solutions
// of Sandia, LLC (NTESS).  Under the terms of Contract DE-NA0003525 with
// NTESS, the U.S. Government retains certain rights in this software.
//
// See packages/seacas/LICENSE for details
>>>>>>> 4103bf6c

/***
   NAME
     init
   PURPOSE
     Initialize variables and functions Aprepro
***/
#include "apr_builtin.h"
<<<<<<< HEAD
=======
#include "apr_tokenize.h"
>>>>>>> 4103bf6c
#include "aprepro.h"      // for symrec, Aprepro, etc
#include "init_structs.h" // for array_a_init, array_c_init, etc
#include <string>         // for string

namespace SEAMS {
  init arith_0_fncts[] = {
      {"seconds", do_time, "seconds()", "Seconds since epoch (useful for srand())."},
      {nullptr, nullptr, nullptr, nullptr}};

  init_d arith_fncts[] = {
      {"abs", do_fabs, "abs(x)", "Absolute value of x. |x|."},
      {"acos", do_acos, "acos(x)", "Inverse cosine of x, returns radians."},
      {"acosd", do_acosd, "acosd(x)", "Inverse cosine of x, returns degrees."},
      {"acosh", do_acosh, "acosh(x)", "Inverse hyperbolic cosine of x."},
      {"asin", do_asin, "asin(x)", "Inverse sine of x, returns radians."},
      {"asind", do_asind, "asin(x)", "Inverse sine of x, returns degrees."},
      {"asinh", do_asinh, "asinh(x)", "Inverse hyperbolic sine of x."},
      {"atan", do_atan, "atan(x)", "Inverse tangent of x, returns radians."},
      {"atand", do_atand, "atand(x)", "Inverse tangent of x, returns degrees."},
      {"atanh", do_atanh, "atanh(x)", "Inverse hyperbolic tangent of x."},
      {"cbrt", do_cbrt, "cbrt(x)", "Cube root of x. "},
      {"ceil", do_ceil, "ceil(x)", "Smallest integer not less than x."},
      {"cos", do_cos, "cos(x)", "Cosine of x, with x in radians"},
      {"cosd", do_cosd, "cosd(x)", "Cosine of x, with x in degrees"},
      {"cosh", do_cosh, "cosh(x)", "Hyperbolic cosine of x."},
      {"d2r", do_d2r, "d2r(x)", "Degrees to radians."},
      {"erf", do_erf, "erf(x)", "Error Function of x"},
      {"erf", do_erfc, "erfc(x)", "Complementary Error Function of x"},
      {"exp", do_exp, "exp(x)", "Exponential: e^x"},
      {"expm1", do_expm1, "expm1(x)", "Exponential: Accurate version of e^x - 1.0 for small x"},
      {"floor", do_floor, "floor(x)", "Largest integer not greater than x."},
      {"int", do_int, "int(x), [x]", "Integer part of x truncated toward 0."},
      {"lgamma", do_lgamma, "lgamma(x)", "log(Gamma(x))."},
      {"tgamma", do_tgamma, "tgamma(x)", "Gamma(x)."},
      {"ln", do_log, "ln(x)", "Natural (base e) logarithm of x."},
      {"log", do_log, "log(x)", "Natural (base e) logarithm of x."},
      {"log10", do_log10, "log10(x)", "Base 10 logarithm of x. "},
      {"log1p", do_log1p, "log1p(x)", "log(1+x) "},
      {"nint", do_nint, "nint(x)", "Rounds x to nearest integer. <0.5 down; >=0.5 up."},
      {"r2d", do_r2d, "r2d(x)", "Radians to degrees. "},
      {"sin", do_sin, "sin(x)", "Sine of x, with x in radians. "},
      {"sind", do_sind, "sind(x)", "Sine of x, with x in degrees. "},
      {"sinh", do_sinh, "sinh(x)", "Hyperbolic sine of x "},
      {"srand", do_srand, "srand(seed)",
       "Seed the random number generator with the given integer value. "},
      {"sqrt", do_sqrt, "sqrt(x)", "Square root of x. "},
      {"tan", do_tan, "tan(x)", "Tangent of x, with x in radians. "},
      {"tand", do_tand, "tand(x)", "Tangent of x, with x in radians. "},
      {"tanh", do_tanh, "tanh(x)", "Hyperbolic tangent of x. "},
      {nullptr, nullptr, nullptr, nullptr}};

  init_a arith_a_fncts[] = {
      {"rows", do_rows, "rows(array)", "Returns the number of rows in the array. "},
      {"cols", do_cols, "cols(array)", "Returns the number of columns in the array. "},
      {nullptr, nullptr, nullptr, nullptr}};

  init_dd arith_dd_fncts[] = {
      {"atan2", do_atan2, "atan2(y,x)", "Inverse tangent of y/x, returns radians."},
      {"atan2d", do_atan2d, "atan2d(y,x)", "Inverse tangent of y/x, returns degrees."},
      {"dim", do_dim, "dim(x,y)", "x - min(x,y)"},
      {"fmod", do_fmod, "fmod(x,y)", "Floating-point remainder of x/y."},
      {"hypot", do_hypot, "hypot(x,y)", "sqrt(x^2+y^2)."},
      {"max", do_max, "max(x,y)", "Maximum of x and y. "},
      {"min", do_min, "min(x,y)", "Minimum of x and y. "},
      {"polarX", do_polarX, "polarX(r,a)", "r * cos(a), a is in degrees "},
      {"polarY", do_polarY, "polarY(r,a)", "r * sin(a), a is in degrees "},
      {"pow", do_pow, "pow(x,y)", "x^y "},
      {"rand", do_rand, "rand(xl,xh)", "Random value between xl and xh; uniformly distributed. "},
      {"rand_normal", do_rand_normal, "rand_normal(m,s)",
       "Random value normally distributed with mean m and stddev s."},
      {"rand_lognormal", do_rand_lognormal, "rand_lognormal(m,s)",
       "Random value with lognormal distribution with mean m and stddev s."},
      {"rand_weibull", do_rand_weibull, "rand_weibull(a, b)",
       "Random value with weibull distribution with alpha=a and beta=b. "},
      {"sign", do_sign, "sign(x,y)", "x * sgn(y)"},
      {nullptr, nullptr, nullptr, nullptr}};

  init_dddd arith_dddd_fncts[] = {
      {"Vangle", do_angle, "Vangle(x1,y1,x2,y2)",
       "Angle (radians) between vector x1_i+y1_j and x2_i+y2_j."},
      {"Vangled", do_angled, "Vangled(x1,y1,x2,y2)",
       "Angle (degrees) between vector x1_i+y1_j and x2_i+y2_j."},
      {"dist", do_dist, "dist(x1,y1, x2,y2)", "sqrt((x1-x2)^2 + (y1-y2)^2)"},
      {nullptr, nullptr, nullptr, nullptr}};

  init_cc arith_cc_fncts[] = {{"word_count", do_word_count, "word_count(svar,del)",
                               "Number of words in svar. Words are separated by one or more of the "
                               "characters\n\t\t\tin the "
                               "string variable 'del'."},
                              {nullptr, nullptr, nullptr, nullptr}};

  init_ccc arith_ccc_fncts[] = {
      {"find_word", do_find_word, "find_word(w,s,d)",
       "Find the 1-based index of word 'w' in variable 's'. Words are separated "
       "by one or more of the\n\t\t\tcharacters in the "
       "string variable 'd'. Returns 0 if not found."},
      {nullptr, nullptr, nullptr, nullptr}};

  init_c arith_c_fncts[] = {{"strtod", do_strtod, "strtod(svar)",
                             "Returns a double-precision floating-point number "
                             "equal to the value represented by the\n\t\t\tcharacter "
                             "string pointed to by svar."},
                            {nullptr, nullptr, nullptr, nullptr}};

  init_cd arith_cd_fncts[] = {{"option", do_option, "option(?,?)", "Internal"},
                              {nullptr, nullptr, nullptr, nullptr}};

  init_ddd arith_ddd_fncts[] = {
      {"julday", do_julday, "julday(mm, dd, yy)", "Julian day corresponding to mm/dd/yy. "},
      {nullptr, nullptr, nullptr, nullptr}};

  init_dddddd arith_dddddd_fncts[] = {{"juldayhms", do_juldayhms, "juldayhms(m,d,y,h,m,s)",
                                       "Julian day corresponding to m/d/y at h:m:s "},
                                      {nullptr, nullptr, nullptr, nullptr}};

  str_init string_fncts[] = {
      {"DUMP", do_dumpsym, "DUMP()", "Output a list of all defined variables and their value."},
      {"DUMP_FUNC", do_dumpfunc, "DUMP_FUNC()",
       "Output a list of all double and string functions recognized by aprepro."},
      {"DUMP_PREVAR", do_dumpvar, "DUMP_PREVAR()",
       "Output a list of all predefined variables and their value."},
      {"get_date", do_get_date, "get_date()",
       "Returns a string representing the current date in the form YYYY/MM/DD."},
      {"get_iso_date", do_get_iso_date, "get_iso_date()",
       "Returns a string representing the current date in the form YYYYMMDD."},
      {"get_time", do_get_time, "get_time()",
       "Returns a string representing the current time in the form HH:MM:SS."},
      {"get_temp_filename", do_get_temp_filename, "get_temp_filename()",
       "Returns a string which can be used for a temporary filename without conflicting with any "
       "other filenames."},
<<<<<<< HEAD
=======
      {"version", do_version, "version()",
       "Return the version string (See also _VERSION variable)"},
>>>>>>> 4103bf6c
      {nullptr, nullptr, nullptr, nullptr}};

  str_c_init string_c_fncts[] = {
      {"DUMP", do_dumpsym1, "DUMP(str)",
       "Output a list of all defined variables and their value if name contains 'str'."},
      {"DUMP_FUNC", do_dumpfunc1, "DUMP_FUNC()",
       "Output a list of all double and string functions recognized by aprepro if name contains "
       "'str'."},
      {"DUMP_PREVAR", do_dumpvar1, "DUMP_PREVAR()",
       "Output a list of all predefined variables and their value if name contains 'str'."},
      {"tolower", do_tolower, "tolower(svar)",
       "Translates all uppercase characters in svar to "
       "lowercase. It modifies svar and returns the "
       "resulting string.  "},
      {"toupper", do_toupper, "toupper(svar)",
       "Translates all lowercase character in svar to "
       "uppercase. It modifies svar and returns the "
       "resulting string. "},
      {"to_lower", do_tolower, "to_lower(svar)",
       "Translates all uppercase characters in svar to "
       "lowercase. It modifies svar and returns the "
       "resulting string.  "},
      {"to_upper", do_toupper, "toupper(svar)",
       "Translates all lowercase character in svar to "
       "uppercase. It modifies svar and returns the "
       "resulting string. "},
      {"getenv", do_getenv, "getenv(svar)",
       "Returns a string containing the value of the environment variable svar. If the environment "
       "\n\t\t\tvariable is not defined, an empty string is returned. "},
      {"file_to_string", do_file_to_string, "file_to_string(fn)",
       "Opens the file specified by fn and returns the contents as a multi-line string."},
      {"error", do_error, "error(svar)",
       "Outputs the string svar to stderr and then terminates the code with an error exit status."},
      {"execute", do_execute, "execute(svar)",
       "svar is parsed and executed as if it were a line read from the input file."},
      {"output", do_output, "output(filename)",
       "Creates the file specified by filename and sends "
       "\n\t\t\tall subsequent output from aprepro to that file."},
      {"output_append", do_append, "output_append(fn)",
       "If file with name fn exists, append output to it; otherwise create the file and "
       "send\n\t\t\tall "
       "subsequent output from aprepro to that file."},
      {"rescan", do_rescan, "rescan(svar)",
       "The difference between execute(sv1) and rescan(sv2) "
       "is that sv1 must be a valid expression,\n\t\t\tbut sv2 can "
       "contain zero or more expressions. "},
      {"include_path", do_include_path, "include_path(path)",
       "Specify an optional path to be prepended to a filename when opening a file.\n\t\t\tCan "
       "also be "
       "specified via the -I command line option when executing aprepro."},
      {"Units", do_Units, "Units(svar)",
       "See manual. svar is one of the defined units "
       "systems:\n\t\t\t'si', 'cgs', 'cgs-ev', 'shock', 'swap', "
       "'ft-lbf-s', 'ft-lbm-s', 'in-lbf-s'"},
      {"delete", do_delete, "delete(var_name)", "Delete the variable with name 'var_name'."},
      {"if", do_str_if, "if(x)",
       "Handles the if statements. x can be any valid expression; nonzero is true"},
      {"If", do_str_if, "If(x)",
       "Handles the if statements. x can be any valid expression; nonzero is true"},
      {"elseif", do_str_elseif, "elseif(x)",
       "Handles the if statements. x can be any valid expression; nonzero is true"},
      {"Elseif", do_str_elseif, "Elseif(x)",
       "Handles the if statements. x can be any valid expression; nonzero is true"},
      {"_ifdef", do_str_if, "ifdef(x)",
       "Handles the if statements. x can be any valid expression; "
       "nonzero is true (deprecated, use if)"},
      {"_ifndef", do_str_notif, "ifndef(x)",
       "Handles the if statements. x can be any valid "
       "expression; nonzero is true (deprecated, use if)"},
#if defined(EXODUS_SUPPORT)
      {"exodus_meta", do_exodus_meta, "exodus_meta(ex_fn)",
       "Creates several variables related to the exodus metadata in the specified file. "},
#endif
      {nullptr, nullptr, nullptr, nullptr}};

  str_d_init string_d_fncts[] = {
      {"IO", do_intout, "IO(x)", "Convert x to an integer and then to a string. "},
      {"to_string", do_tostring, "to_string(x)",
       "Returns a string representation of the numerical variable x. The variable x is unchanged."},
      {"tostring", do_tostring, "tostring(x)",
       "Returns a string representation of the numerical variable x. The variable x is unchanged."},
      {"if", do_if, "if(x)",
       "Handles the if statements. x can be any valid expression; nonzero is true"},
      {"If", do_if, "If(x)",
       "Handles the if statements. x can be any valid expression; nonzero is true"},
      {"elseif", do_elseif, "elseif(x)",
       "Handles the if statements. x can be any valid expression; nonzero is true"},
      {"Elseif", do_elseif, "Elseif(x)",
       "Handles the if statements. x can be any valid expression; nonzero is true"},
      {"_ifdef", do_if, "ifdef(x)",
       "Handles the if statements. x can be any valid expression; "
       "nonzero is true.\n\t\t\tEats leading whitespace. (deprecated, use "
       "if)"},
      {"_ifndef", do_notif, "ifndef(x)",
       "Handles the if statements. x can be any valid "
       "expression; nonzero is true.\n\t\t\tEats leading whitespace. "
       "(deprecated, use if)"},
      {"switch", do_switch, "switch(x)",
       "Switch statement. Select from the following case "
       "statements which matches 'x' and execute that one.\n\t\t\tEnd "
       "with endswitch"},
      {"Switch", do_switch, "Switch(x)",
       "Switch statement. Select from the following case "
       "statements which matches 'x' and execute that one.\n\t\t\tEnd "
       "with endswitch"},
      {"case", do_case, "case(x)",
       "Switch statement. A case used in a containing switch statement."},
      {"Case", do_case, "Case(x)",
       "Switch statement. A case used in a containing switch statement."},
      {nullptr, nullptr, nullptr, nullptr}};

  str_dcc_init string_dcc_fncts[] = {
      {"get_word", do_get_word, "get_word(n,svar,del)",
       "Returns a string containing the nth word of svar. The words are separated by one or more "
       "\n\t\t\tcharacters in the string variable del "},
      {nullptr, nullptr, nullptr, nullptr}};

  str_ccc_init string_ccc_fncts[] = {
      {"extract", do_extract, "extract(s, b, e)",
       "Return substring [b,e). 'b' is included; 'e' is not. If 'b' not found, return empty; If "
       "'e' not found,\n\t\t\treturn rest of string. If 'b' empty, start at beginning; if 'e' "
       "empty, "
       "return rest of string."},
#if defined(EXODUS_SUPPORT)
      {"exodus_info", do_exodus_info_range, "exodus_info(ex_fn, beg, end)",
       "Parses the info records starting after 'beg' and ending before 'end'"},
#endif
      {nullptr, nullptr, nullptr, nullptr}};

  str_cc_init string_cc_fncts[] = {
#if defined(EXODUS_SUPPORT)
      {"exodus_info", do_exodus_info, "exodus_info(ex_fn, prefix)",
       "Parses the info records that begin with 'prefix' extracted from the exodus file 'ex_fn'"},
#endif
      {nullptr, nullptr, nullptr, nullptr}};

  str_a_init string_a_fncts[] = {
      {"print_array", do_print_array, "print_array(array)", "Prints the data in the array."},
      {nullptr, nullptr, nullptr, nullptr}};

  array_c_init array_c_fncts[] = {{"csv_array", do_csv_array1, "csv_array(filename)",
                                   "Create a 2D array from the data in a csv file."},
                                  {nullptr, nullptr, nullptr, nullptr}};

  array_cd_init array_cd_fncts[] = {
      {"csv_array", do_csv_array, "csv_array(filename, [skip])",
       "Create a 2D array from the data in a csv file optionally skipping rows."
       " If skip is integer\n\t\t\tskip that many rows; if skip is a character, skip lines "
       "beginning with "
       "that character"},
      {nullptr, nullptr, nullptr, nullptr}};

  array_cc_init array_cc_fncts[] = {
      {"csv_array", do_csv_array2, "csv_array(filename, [skip])",
       "Create a 2D array from the data in a csv file optionally skipping rows."
       " If skip is integer skip that many rows; if skip is a character, skip lines beginning with "
       "that character"},
      {"array_from_string", do_array_from_string, "array_from_string(string, delim)",
       "Create a 1D array from the data in a delimited string."
       " The array double values are\n\t\t\tseparated by one or more of the characters in the "
       "string "
       "variable delim."},
      {nullptr, nullptr, nullptr, nullptr}};

  array_ddd_init array_ddd_fncts[] = {
      {"linear_array", do_linear_array, "linear_array(init, final, count)",
       "Create a 1D array of 'count' rows. Values linearly spaced from 'init' to 'final'."},
      {"make_array", do_make_array_init, "make_array(rows, cols, init=0)",
       "Create a 2D array of size 'rows' by 'cols' initialized to 'init'. 0 if not specified."},
      {nullptr, nullptr, nullptr, nullptr}};

  array_dd_init array_dd_fncts[] = {
      {"make_array", do_make_array, "make_array(rows, cols)",
       "Create a 2D array of size 'rows' by 'cols' initialized to zero."},
      {nullptr, nullptr, nullptr, nullptr}};

  array_d_init array_d_fncts[] = {
      {"identity", do_identity, "identity(size)",
       "Create a 2D identity array with 'size' rows and columns. Diagonal = 1.0"},
      {nullptr, nullptr, nullptr, nullptr}};

  array_a_init array_a_fncts[] = {
      {"transpose", do_transpose, "transpose(array)", "Return the transpose of input array"},
      {nullptr, nullptr, nullptr, nullptr}};

  // clang-format off
  var_init variables[] = {
      {"DEG",  57.29577951308232087680},  /* 180/pi, degrees per radian */
      {"RAD",   0.01745329251994329576},  /* pi/180, radians per degree */
      {"E",     2.71828182845904523536},  /* e, base of natural log     */
      {"GAMMA", 0.57721566490153286060},  /* euler-mascheroni constant  */
      {"PHI",   1.61803398874989484820},  /* golden ratio               */
      {"TAU",   6.28318530717958623200},  /* 2*PI see Tau Manifesto, http://tauday.com */
      {"PI",    3.14159265358979323846},  /* pi                         */
      {"PI_2",  1.57079632679489661923},  /* pi / 2                      */
      {"SQRT2", 1.41421356237309504880},  /* square root of 2            */
      {"TRUE",  1},
      {"FALSE", 0},
      {nullptr, 0}
  };
  // clang-format on

  svar_init svariables[] = {{"_FORMAT", "%.10g"}, /* Default output format */
                            {nullptr, nullptr}};
  /* NOTE: The current comment is stored in "_C_"
   *     Since it can be changed by user on command line, we
   *     initialize is differently than the other string variables.
   */

#define internal_init_table(functions, func_type, sym_type)                                        \
  do {                                                                                             \
    for (int i = 0; functions[i].fname != nullptr; i++) {                                          \
      symrec *ptr          = putsym(functions[i].fname, sym_type, true);                           \
      ptr->value.func_type = functions[i].fnct;                                                    \
      ptr->info            = functions[i].description;                                             \
      ptr->syntax          = functions[i].syntax;                                                  \
    }                                                                                              \
  } while (0)

  extern SEAMS::Aprepro *aprepro;

  void Aprepro::init_table(const char *comment)
  {
    // clang-format off
    internal_init_table(arith_0_fncts,      fnctptr,        SYMBOL_TYPE::FUNCTION);
    internal_init_table(arith_fncts,        fnctptr_d,      SYMBOL_TYPE::FUNCTION);
    internal_init_table(arith_dd_fncts,     fnctptr_dd,     SYMBOL_TYPE::FUNCTION);
    internal_init_table(arith_a_fncts,      fnctptr_a,      SYMBOL_TYPE::FUNCTION);
    internal_init_table(arith_dddd_fncts,   fnctptr_dddd,   SYMBOL_TYPE::FUNCTION);
    internal_init_table(arith_ccc_fncts,    fnctptr_ccc,    SYMBOL_TYPE::FUNCTION);
    internal_init_table(arith_cc_fncts,     fnctptr_cc,     SYMBOL_TYPE::FUNCTION);
    internal_init_table(arith_c_fncts,      fnctptr_c,      SYMBOL_TYPE::FUNCTION);
    internal_init_table(arith_cd_fncts,     fnctptr_cd,     SYMBOL_TYPE::FUNCTION);
    internal_init_table(arith_ddd_fncts,    fnctptr_ddd,    SYMBOL_TYPE::FUNCTION);
    internal_init_table(arith_dddddd_fncts, fnctptr_dddddd, SYMBOL_TYPE::FUNCTION);

    internal_init_table(string_fncts,       strfnct,        SYMBOL_TYPE::STRING_FUNCTION);
    internal_init_table(string_c_fncts,     strfnct_c,      SYMBOL_TYPE::STRING_FUNCTION);
    internal_init_table(string_d_fncts,     strfnct_d,      SYMBOL_TYPE::STRING_FUNCTION);
    internal_init_table(string_dcc_fncts,   strfnct_dcc,    SYMBOL_TYPE::STRING_FUNCTION);
    internal_init_table(string_ccc_fncts,   strfnct_ccc,    SYMBOL_TYPE::STRING_FUNCTION);
    internal_init_table(string_cc_fncts,    strfnct_cc,     SYMBOL_TYPE::STRING_FUNCTION);
    internal_init_table(string_a_fncts,     strfnct_a,      SYMBOL_TYPE::STRING_FUNCTION);

    internal_init_table(array_c_fncts,      arrfnct_c,      SYMBOL_TYPE::ARRAY_FUNCTION);
    internal_init_table(array_cc_fncts,     arrfnct_cc,     SYMBOL_TYPE::ARRAY_FUNCTION);
    internal_init_table(array_cd_fncts,     arrfnct_cd,     SYMBOL_TYPE::ARRAY_FUNCTION);
    internal_init_table(array_d_fncts,      arrfnct_d,      SYMBOL_TYPE::ARRAY_FUNCTION);
    internal_init_table(array_dd_fncts,     arrfnct_dd,     SYMBOL_TYPE::ARRAY_FUNCTION);
    internal_init_table(array_ddd_fncts,    arrfnct_ddd,    SYMBOL_TYPE::ARRAY_FUNCTION);
    internal_init_table(array_a_fncts,      arrfnct_a,      SYMBOL_TYPE::ARRAY_FUNCTION);
    // clang-format on

    for (int i = 0; variables[i].vname != nullptr; i++) {
      // These should be immutable, but possible user is using them for some other purpose...
      // For backward compatibility, keep as mutable.
      add_variable(variables[i].vname, variables[i].value, false, true);
    }
<<<<<<< HEAD

    for (int i = 0; svariables[i].vname != nullptr; i++) {
      add_variable(svariables[i].vname, svariables[i].value, false, true);
    }

    add_variable("_C_", comment, false, true);

    if (aprepro) {
      add_variable("VERSION", aprepro->version(), true, true);
    }
=======

    for (int i = 0; svariables[i].vname != nullptr; i++) {
      add_variable(svariables[i].vname, svariables[i].value, false, true);
    }

    add_variable("_C_", comment, false, true);

    std::string version = SEAMS::Aprepro::version();
    auto        tokens  = tokenize(version, " ");
    double      ver     = std::stod(tokens[0]);
    add_variable("_VERSION_", ver, true, true);
>>>>>>> 4103bf6c
  }
} // namespace SEAMS<|MERGE_RESOLUTION|>--- conflicted
+++ resolved
@@ -1,43 +1,8 @@
-<<<<<<< HEAD
-// Copyright (c) 2014-2017 National Technology & Engineering Solutions
-// of Sandia, LLC (NTESS).  Under the terms of Contract DE-NA0003525 with
-// NTESS, the U.S. Government retains certain rights in this software.
-//
-// Redistribution and use in source and binary forms, with or without
-// modification, are permitted provided that the following conditions are
-// met:
-//
-//     * Redistributions of source code must retain the above copyright
-//       notice, this list of conditions and the following disclaimer.
-//
-//     * Redistributions in binary form must reproduce the above
-//       copyright notice, this list of conditions and the following
-//       disclaimer in the documentation and/or other materials provided
-//       with the distribution.
-//
-//     * Neither the name of NTESS nor the names of its
-//       contributors may be used to endorse or promote products derived
-//       from this software without specific prior written permission.
-//
-// THIS SOFTWARE IS PROVIDED BY THE COPYRIGHT HOLDERS AND CONTRIBUTORS
-// "AS IS" AND ANY EXPRESS OR IMPLIED WARRANTIES, INCLUDING, BUT NOT
-// LIMITED TO, THE IMPLIED WARRANTIES OF MERCHANTABILITY AND FITNESS FOR
-// A PARTICULAR PURPOSE ARE DISCLAIMED. IN NO EVENT SHALL THE COPYRIGHT
-// OWNER OR CONTRIBUTORS BE LIABLE FOR ANY DIRECT, INDIRECT, INCIDENTAL,
-// SPECIAL, EXEMPLARY, OR CONSEQUENTIAL DAMAGES (INCLUDING, BUT NOT
-// LIMITED TO, PROCUREMENT OF SUBSTITUTE GOODS OR SERVICES; LOSS OF USE,
-// DATA, OR PROFITS; OR BUSINESS INTERRUPTION) HOWEVER CAUSED AND ON ANY
-// THEORY OF LIABILITY, WHETHER IN CONTRACT, STRICT LIABILITY, OR TORT
-// (INCLUDING NEGLIGENCE OR OTHERWISE) ARISING IN ANY WAY OUT OF THE USE
-// OF THIS SOFTWARE, EVEN IF ADVISED OF THE POSSIBILITY OF SUCH DAMAGE.
-//
-=======
 // Copyright(C) 1999-2020 National Technology & Engineering Solutions
 // of Sandia, LLC (NTESS).  Under the terms of Contract DE-NA0003525 with
 // NTESS, the U.S. Government retains certain rights in this software.
 //
 // See packages/seacas/LICENSE for details
->>>>>>> 4103bf6c
 
 /***
    NAME
@@ -46,10 +11,7 @@
      Initialize variables and functions Aprepro
 ***/
 #include "apr_builtin.h"
-<<<<<<< HEAD
-=======
 #include "apr_tokenize.h"
->>>>>>> 4103bf6c
 #include "aprepro.h"      // for symrec, Aprepro, etc
 #include "init_structs.h" // for array_a_init, array_c_init, etc
 #include <string>         // for string
@@ -180,11 +142,8 @@
       {"get_temp_filename", do_get_temp_filename, "get_temp_filename()",
        "Returns a string which can be used for a temporary filename without conflicting with any "
        "other filenames."},
-<<<<<<< HEAD
-=======
       {"version", do_version, "version()",
        "Return the version string (See also _VERSION variable)"},
->>>>>>> 4103bf6c
       {nullptr, nullptr, nullptr, nullptr}};
 
   str_c_init string_c_fncts[] = {
@@ -443,18 +402,6 @@
       // For backward compatibility, keep as mutable.
       add_variable(variables[i].vname, variables[i].value, false, true);
     }
-<<<<<<< HEAD
-
-    for (int i = 0; svariables[i].vname != nullptr; i++) {
-      add_variable(svariables[i].vname, svariables[i].value, false, true);
-    }
-
-    add_variable("_C_", comment, false, true);
-
-    if (aprepro) {
-      add_variable("VERSION", aprepro->version(), true, true);
-    }
-=======
 
     for (int i = 0; svariables[i].vname != nullptr; i++) {
       add_variable(svariables[i].vname, svariables[i].value, false, true);
@@ -466,6 +413,5 @@
     auto        tokens  = tokenize(version, " ");
     double      ver     = std::stod(tokens[0]);
     add_variable("_VERSION_", ver, true, true);
->>>>>>> 4103bf6c
   }
 } // namespace SEAMS