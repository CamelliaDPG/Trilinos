--- conflicted
+++ resolved
@@ -1,44 +1,9 @@
 /*
-<<<<<<< HEAD
- * Copyright (c) 2005-2017 National Technology & Engineering Solutions
- * of Sandia, LLC (NTESS).  Under the terms of Contract DE-NA0003525 with
- * NTESS, the U.S. Government retains certain rights in this software.
- *
- * Redistribution and use in source and binary forms, with or without
- * modification, are permitted provided that the following conditions are
- * met:
- *
- *     * Redistributions of source code must retain the above copyright
- *       notice, this list of conditions and the following disclaimer.
- *
- *     * Redistributions in binary form must reproduce the above
- *       copyright notice, this list of conditions and the following
- *       disclaimer in the documentation and/or other materials provided
- *       with the distribution.
- *
- *     * Neither the name of NTESS nor the names of its
- *       contributors may be used to endorse or promote products derived
- *       from this software without specific prior written permission.
- *
- * THIS SOFTWARE IS PROVIDED BY THE COPYRIGHT HOLDERS AND CONTRIBUTORS
- * "AS IS" AND ANY EXPRESS OR IMPLIED WARRANTIES, INCLUDING, BUT NOT
- * LIMITED TO, THE IMPLIED WARRANTIES OF MERCHANTABILITY AND FITNESS FOR
- * A PARTICULAR PURPOSE ARE DISCLAIMED. IN NO EVENT SHALL THE COPYRIGHT
- * OWNER OR CONTRIBUTORS BE LIABLE FOR ANY DIRECT, INDIRECT, INCIDENTAL,
- * SPECIAL, EXEMPLARY, OR CONSEQUENTIAL DAMAGES (INCLUDING, BUT NOT
- * LIMITED TO, PROCUREMENT OF SUBSTITUTE GOODS OR SERVICES; LOSS OF USE,
- * DATA, OR PROFITS; OR BUSINESS INTERRUPTION) HOWEVER CAUSED AND ON ANY
- * THEORY OF LIABILITY, WHETHER IN CONTRACT, STRICT LIABILITY, OR TORT
- * (INCLUDING NEGLIGENCE OR OTHERWISE) ARISING IN ANY WAY OUT OF THE USE
- * OF THIS SOFTWARE, EVEN IF ADVISED OF THE POSSIBILITY OF SUCH DAMAGE.
- *
-=======
  * Copyright(C) 1999-2020 National Technology & Engineering Solutions
  * of Sandia, LLC (NTESS).  Under the terms of Contract DE-NA0003525 with
  * NTESS, the U.S. Government retains certain rights in this software.
  *
  * See packages/seacas/LICENSE for details
->>>>>>> 4103bf6c
  */
 
 #include "structs.h" // for vtx_data
