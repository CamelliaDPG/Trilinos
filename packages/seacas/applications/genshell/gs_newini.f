<<<<<<< HEAD
C Copyright(C) 2011-2017 National Technology & Engineering Solutions
C of Sandia, LLC (NTESS).  Under the terms of Contract DE-NA0003525 with
C NTESS, the U.S. Government retains certain rights in this software.
C
C Redistribution and use in source and binary forms, with or without
C modification, are permitted provided that the following conditions are
C met:
C
C * Redistributions of source code must retain the above copyright
C    notice, this list of conditions and the following disclaimer.
C
C * Redistributions in binary form must reproduce the above
C   copyright notice, this list of conditions and the following
C   disclaimer in the documentation and/or other materials provided
C   with the distribution.
C
C * Neither the name of NTESS nor the names of its
C   contributors may be used to endorse or promote products derived
C   from this software without specific prior written permission.
C
C THIS SOFTWARE IS PROVIDED BY THE COPYRIGHT HOLDERS AND CONTRIBUTORS
C "AS IS" AND ANY EXPRESS OR IMPLIED WARRANTIES, INCLUDING, BUT NOT
C LIMITED TO, THE IMPLIED WARRANTIES OF MERCHANTABILITY AND FITNESS FOR
C A PARTICULAR PURPOSE ARE DISCLAIMED. IN NO EVENT SHALL THE COPYRIGHT
C OWNER OR CONTRIBUTORS BE LIABLE FOR ANY DIRECT, INDIRECT, INCIDENTAL,
C SPECIAL, EXEMPLARY, OR CONSEQUENTIAL DAMAGES (INCLUDING, BUT NOT
C LIMITED TO, PROCUREMENT OF SUBSTITUTE GOODS OR SERVICES; LOSS OF USE,
C DATA, OR PROFITS; OR BUSINESS INTERRUPTION) HOWEVER CAUSED AND ON ANY
C THEORY OF LIABILITY, WHETHER IN CONTRACT, STRICT LIABILITY, OR TORT
C (INCLUDING NEGLIGENCE OR OTHERWISE) ARISING IN ANY WAY OUT OF THE USE
C OF THIS SOFTWARE, EVEN IF ADVISED OF THE POSSIBILITY OF SUCH DAMAGE.
=======
C Copyright(C) 1999-2020 National Technology & Engineering Solutions
C of Sandia, LLC (NTESS).  Under the terms of Contract DE-NA0003525 with
C NTESS, the U.S. Government retains certain rights in this software.
C
C See packages/seacas/LICENSE for details
>>>>>>> 4103bf6c

C=======================================================================
      SUBROUTINE NEWINI (IDNSUR, IDESUR, NSSUR, NUMATR)
C=======================================================================

<<<<<<< HEAD
C   $Id: newini.f,v 1.6 1999/02/17 15:26:56 gdsjaar Exp $
C   $Log: newini.f,v $
C   Revision 1.6  1999/02/17 15:26:56  gdsjaar
C   Converted to read/write exodusII database.
C   (copied repository from genshell to genshell2 prior to these changes)
C   Not tested much yet; probably still some problems
C
C   Revision 1.5  1991/04/10 22:26:53  gdsjaar
C   Fixed up node-set length problem
C
c Revision 1.4  1991/03/29  19:21:35  gdsjaar
c Removed the Gen3D variable blktyp
c
c Revision 1.3  1991/01/09  12:59:24  gdsjaar
c Initial conversion from GEN3D to GENSHELL, no BC yet
c
c Revision 1.2  90/10/01  15:39:50  gdsjaar
c Removed MAX() from dimension statement -- Non-ANSI usage
c
c Revision 1.1.1.1  90/08/20  12:22:20  gdsjaar
c Gen3D Mesh Generation Program
c
c Revision 1.1  90/08/20  12:22:19  gdsjaar
c Initial revision
c

=======
>>>>>>> 4103bf6c
C   --*** NEWINI *** (GEN3D) Calculate 3D initial variables
C   --   Written by Amy Gilkey - revised 09/02/87
C   --
C   --NEWINI calculates the initial variables for the 3D database.
C   --The output number of nodes and elements and the length of the node
C   --sets and the side sets must be calculated before NEWINI is called.
C   --
C   --Parameters:
C   --   IDNSUR - IN - the number of surface node sets
C   --   IDESUR - IN - the number of surface side sets
C   --   NSSUR - IN - the number of nodes in the surface side set
C   --
C   --Common Variables:
C   --   Uses NDIM, NUMNP, NUMEL, NELBLK,
C   --      NUMNPS, LNPSNL, NUMESS, LESSEL, LESSNL of /DBNUMS/
C   --   Uses NUMNP3, NUMEL3, LNPSN3, LESSE3, LESSN3 of /DBNUM3/
C   --   Uses LNPSNO, LESSEO, LESSNO of /DBNUM3/
C   --   Sets NUMNP3, NDIM3, NUMEL3, NELBL3,
C   --      NNPS3, LNPSN3, NESS3, LESSE3, LESSN3 of /DBNUM3/
C   --   Uses NNREPL, NEREPL of /PARAMS/

      include 'exodusII.inc'
      INCLUDE 'gs_dbtitl.blk'
      INCLUDE 'gs_dbnums.blk'
      INCLUDE 'gs_dbnum3.blk'
      INCLUDE 'gs_params.blk'

      INTEGER NUMATR(NELBLK)

C   --Database title - unchanged

      CONTINUE

C   --Number of dimensions

      NDIM3 = 3

C   --Number of nodes and elements - unchanged

      NUMNP3 = NUMNP
      NUMEL3 = NUMEL

C   --Number of element blocks

      NELBL3 = NELBLK

C   --Lengths of node sets set by NEWNPS
C   --Lengths of side sets set by NEWESS

C   --Number and lengths of sets, including front and back sets

      NNPS3 = NUMNPS + IDNSUR
      LNPSN3 = LNPSNO + IDNSUR*NUMNP
      NESS3 = NUMESS + IDESUR
      LESSE3 = LESSEO + IDESUR*NUMEL
      LESSN3 = LESSNO + IDESUR*NSSUR

C   --Number of attributes per block = 1

      DO 10 IBLK = 1, NELBLK
         NUMATR(IBLK) = 1
 10   CONTINUE

      RETURN
      END<|MERGE_RESOLUTION|>--- conflicted
+++ resolved
@@ -1,76 +1,13 @@
-<<<<<<< HEAD
-C Copyright(C) 2011-2017 National Technology & Engineering Solutions
-C of Sandia, LLC (NTESS).  Under the terms of Contract DE-NA0003525 with
-C NTESS, the U.S. Government retains certain rights in this software.
-C
-C Redistribution and use in source and binary forms, with or without
-C modification, are permitted provided that the following conditions are
-C met:
-C
-C * Redistributions of source code must retain the above copyright
-C    notice, this list of conditions and the following disclaimer.
-C
-C * Redistributions in binary form must reproduce the above
-C   copyright notice, this list of conditions and the following
-C   disclaimer in the documentation and/or other materials provided
-C   with the distribution.
-C
-C * Neither the name of NTESS nor the names of its
-C   contributors may be used to endorse or promote products derived
-C   from this software without specific prior written permission.
-C
-C THIS SOFTWARE IS PROVIDED BY THE COPYRIGHT HOLDERS AND CONTRIBUTORS
-C "AS IS" AND ANY EXPRESS OR IMPLIED WARRANTIES, INCLUDING, BUT NOT
-C LIMITED TO, THE IMPLIED WARRANTIES OF MERCHANTABILITY AND FITNESS FOR
-C A PARTICULAR PURPOSE ARE DISCLAIMED. IN NO EVENT SHALL THE COPYRIGHT
-C OWNER OR CONTRIBUTORS BE LIABLE FOR ANY DIRECT, INDIRECT, INCIDENTAL,
-C SPECIAL, EXEMPLARY, OR CONSEQUENTIAL DAMAGES (INCLUDING, BUT NOT
-C LIMITED TO, PROCUREMENT OF SUBSTITUTE GOODS OR SERVICES; LOSS OF USE,
-C DATA, OR PROFITS; OR BUSINESS INTERRUPTION) HOWEVER CAUSED AND ON ANY
-C THEORY OF LIABILITY, WHETHER IN CONTRACT, STRICT LIABILITY, OR TORT
-C (INCLUDING NEGLIGENCE OR OTHERWISE) ARISING IN ANY WAY OUT OF THE USE
-C OF THIS SOFTWARE, EVEN IF ADVISED OF THE POSSIBILITY OF SUCH DAMAGE.
-=======
 C Copyright(C) 1999-2020 National Technology & Engineering Solutions
 C of Sandia, LLC (NTESS).  Under the terms of Contract DE-NA0003525 with
 C NTESS, the U.S. Government retains certain rights in this software.
 C
 C See packages/seacas/LICENSE for details
->>>>>>> 4103bf6c
 
 C=======================================================================
       SUBROUTINE NEWINI (IDNSUR, IDESUR, NSSUR, NUMATR)
 C=======================================================================
 
-<<<<<<< HEAD
-C   $Id: newini.f,v 1.6 1999/02/17 15:26:56 gdsjaar Exp $
-C   $Log: newini.f,v $
-C   Revision 1.6  1999/02/17 15:26:56  gdsjaar
-C   Converted to read/write exodusII database.
-C   (copied repository from genshell to genshell2 prior to these changes)
-C   Not tested much yet; probably still some problems
-C
-C   Revision 1.5  1991/04/10 22:26:53  gdsjaar
-C   Fixed up node-set length problem
-C
-c Revision 1.4  1991/03/29  19:21:35  gdsjaar
-c Removed the Gen3D variable blktyp
-c
-c Revision 1.3  1991/01/09  12:59:24  gdsjaar
-c Initial conversion from GEN3D to GENSHELL, no BC yet
-c
-c Revision 1.2  90/10/01  15:39:50  gdsjaar
-c Removed MAX() from dimension statement -- Non-ANSI usage
-c
-c Revision 1.1.1.1  90/08/20  12:22:20  gdsjaar
-c Gen3D Mesh Generation Program
-c
-c Revision 1.1  90/08/20  12:22:19  gdsjaar
-c Initial revision
-c
-
-=======
->>>>>>> 4103bf6c
 C   --*** NEWINI *** (GEN3D) Calculate 3D initial variables
 C   --   Written by Amy Gilkey - revised 09/02/87
 C   --
