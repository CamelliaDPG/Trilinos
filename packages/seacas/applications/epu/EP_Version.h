--- conflicted
+++ resolved
@@ -1,30 +1,17 @@
 /*
-<<<<<<< HEAD
- * Copyright(C) 2010-2017, 2020 National Technology & Engineering Solutions
- * of Sandia, LLC (NTESS).  Under the terms of Contract DE-NA0003525 with
- * NTESS, the U.S. Government retains certain rights in this software.
- *
- * See packages/seacas/LICENSE for details.
-=======
  * Copyright(C) 1999-2020 National Technology & Engineering Solutions
  * of Sandia, LLC (NTESS).  Under the terms of Contract DE-NA0003525 with
  * NTESS, the U.S. Government retains certain rights in this software.
  *
  * See packages/seacas/LICENSE for details
->>>>>>> 4103bf6c
  */
 #ifndef SEACAS_Version_h
 #define SEACAS_Version_h
 
 static char const *qainfo[] = {
     "epu --  E Pluribus Unum",
-<<<<<<< HEAD
-    "2020/04/20",
-    "4.31",
-=======
     "2020/07/27",
     "4.33",
->>>>>>> 4103bf6c
 };
 
 #endif // SEACAS_Version_h