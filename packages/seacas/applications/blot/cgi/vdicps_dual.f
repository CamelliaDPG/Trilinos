--- conflicted
+++ resolved
@@ -1,43 +1,8 @@
-<<<<<<< HEAD
-C Copyright(C) 2009, 2020 National Technology & Engineering Solutions of
-C Sandia, LLC (NTESS).  Under the terms of Contract DE-NA0003525 with
-C NTESS, the U.S. Government retains certain rights in this software.
-C
-C Redistribution and use in source and binary forms, with or without
-C modification, are permitted provided that the following conditions are
-C met:
-C
-C     * Redistributions of source code must retain the above copyright
-C       notice, this list of conditions and the following disclaimer.
-C
-C     * Redistributions in binary form must reproduce the above
-C       copyright notice, this list of conditions and the following
-C       disclaimer in the documentation and/or other materials provided
-C       with the distribution.
-C     * Neither the name of NTESS nor the names of its
-C       contributors may be used to endorse or promote products derived
-C       from this software without specific prior written permission.
-C
-C THIS SOFTWARE IS PROVIDED BY THE COPYRIGHT HOLDERS AND CONTRIBUTORS
-C "AS IS" AND ANY EXPRESS OR IMPLIED WARRANTIES, INCLUDING, BUT NOT
-C LIMITED TO, THE IMPLIED WARRANTIES OF MERCHANTABILITY AND FITNESS FOR
-C A PARTICULAR PURPOSE ARE DISCLAIMED. IN NO EVENT SHALL THE COPYRIGHT
-C OWNER OR CONTRIBUTORS BE LIABLE FOR ANY DIRECT, INDIRECT, INCIDENTAL,
-C SPECIAL, EXEMPLARY, OR CONSEQUENTIAL DAMAGES (INCLUDING, BUT NOT
-C LIMITED TO, PROCUREMENT OF SUBSTITUTE GOODS OR SERVICES; LOSS OF USE,
-C DATA, OR PROFITS; OR BUSINESS INTERRUPTION) HOWEVER CAUSED AND ON ANY
-C THEORY OF LIABILITY, WHETHER IN CONTRACT, STRICT LIABILITY, OR TORT
-C (INCLUDING NEGLIGENCE OR OTHERWISE) ARISING IN ANY WAY OUT OF THE USE
-C OF THIS SOFTWARE, EVEN IF ADVISED OF THE POSSIBILITY OF SUCH DAMAGE.
-
-C $Id: vdicps_dual.f,v 1.3 2008/01/09 18:18:53 gdsjaar Exp $
-=======
 C Copyright(C) 1999-2020 National Technology & Engineering Solutions
 C of Sandia, LLC (NTESS).  Under the terms of Contract DE-NA0003525 with
 C NTESS, the U.S. Government retains certain rights in this software.
 C
 C See packages/seacas/LICENSE for details
->>>>>>> 4103bf6c
 
       SUBROUTINE WCPSII(ASPECT,JUSTIF)
 
@@ -1674,11 +1639,7 @@
 C                   mode.  This is necessary on some devices so that
 C                   alphanumeric data from FORTRAN I/O won't be
 C                   misinterpreted as graphic data.
-<<<<<<< HEAD
-C
-=======
-
->>>>>>> 4103bf6c
+
 C C C C C C C C C C C C C C C C C C C C C C C C C C C C C C C C C C C C
 
 C THIS FUNCTION IS IGNORED BY BATCH DEVICES.
@@ -1742,17 +1703,6 @@
       END
       SUBROUTINE WCPSIC(NUM,INDEX,CLRARY,CLRMOD)
 C     C C C C C C C C C C C C C C C C C C C C C C C C C C C C C C C C C C C
-<<<<<<< HEAD
-C     
-C     VDIQCO           -Inquire Color Table.
-C     
-C     R.W.Simons       -08APR81
-C     H. S. LAUSON      29MAY86 - changed for current HLS interpretation
-C     
-C     ENVIRONMENT      -COMPUTER-INDEPENDENT, SYSTEM-INDEPENDENT, FORTRAN 77
-C     All Black and White Devices. (LXY, HC1, ALP)
-C     
-=======
 C
 C     VDIQCO           -Inquire Color Table.
 C
@@ -1762,21 +1712,14 @@
 C     ENVIRONMENT      -COMPUTER-INDEPENDENT, SYSTEM-INDEPENDENT, FORTRAN 77
 C     All Black and White Devices. (LXY, HC1, ALP)
 C
->>>>>>> 4103bf6c
 C     ENTRY CONDITIONS -NUM = integer number of color indexes to inquire.
 C     Range 1-256.
 C     INDEX = integer array of indexes to inquire.  Range
 C     0-255.
 C     CLRMOD = integer color model to be used.  Range 0,1.
-<<<<<<< HEAD
-C     
-C     CALLS            -VBERRH
-C     
-=======
 C
 C     CALLS            -VBERRH
 C
->>>>>>> 4103bf6c
 C     EXIT CONDITIONS  -CLRARY = real array of 3 by NUM elements returning
 C     the values of the components of the indexes inquired.
 C     Range for RGB: red 0.0-1.0
@@ -1785,11 +1728,7 @@
 C     Range for HLS: hue 0.0-360.0
 C     lightness 0.0-1.0
 C     saturation 0.0-1.0
-<<<<<<< HEAD
-C     
-=======
 C
->>>>>>> 4103bf6c
 C     NARRATIVE        -Inquire one or more color table entries.  NUM and
 C     INDEX specify how many and which indexes are being
 C     inquired.  CLRMOD specifies which color model
@@ -1798,46 +1737,28 @@
 C     support a color table index specified will
 C     return -1.0 in the first element of the CLRARY value
 C     for that index.
-<<<<<<< HEAD
-C     
-C     C C C C C C C C C C C C C C C C C C C C C C C C C C C C C C C C C C C
-C     
-=======
 C
 C     C C C C C C C C C C C C C C C C C C C C C C C C C C C C C C C C C C C
 C
->>>>>>> 4103bf6c
       INTEGER NUM,INDEX(NUM),CLRMOD
       REAL CLRARY(3,NUM)
-C     
+C
       COMMON /PCOLST/ PCOLS(3,256)
-<<<<<<< HEAD
-C     
-=======
 C
->>>>>>> 4103bf6c
 C     CHECK FOR VALID NUM.
       IF(NUM.LT.1.OR.NUM.GT.256) THEN
          CALL VBERRH(723,5)
          GOTO 999
       END IF
-<<<<<<< HEAD
-C     
-=======
 C
->>>>>>> 4103bf6c
 C     CHECK FOR VALID CLRMOD.
       IF(CLRMOD.NE.0.AND.CLRMOD.NE.1) THEN
          CALL VBERRH(725,5)
          GOTO 999
       END IF
-C     
+C
       IF(CLRMOD.NE.0) STOP 'HLS COLORS NOT SUPPORTED'
-<<<<<<< HEAD
-C     
-=======
 C
->>>>>>> 4103bf6c
 C     CHECK FOR VALID INDEXES.
       DO 100 I=1,NUM
          INDEXN=INDEX(I)
@@ -1849,11 +1770,7 @@
          CLRARY(2,I)=PCOLS(2,INDEXN)
          CLRARY(3,I)=PCOLS(3,INDEXN)
  100  CONTINUE
-<<<<<<< HEAD
-C     
-=======
 C
->>>>>>> 4103bf6c
  999  RETURN
       END
       SUBROUTINE WCPSCP(X,Y)
@@ -1945,16 +1862,6 @@
       END
       SUBROUTINE WCPSCO(INDEX,CLRARY,CLRMOD)
 C     C C C C C C C C C C C C C C C C C C C C C C C C C C C C C C C C C C C
-<<<<<<< HEAD
-C     
-C     VDSTCO           -Set Color Table.
-C     
-C     R.W.SIMONS       -02DEC80
-C     
-C     ENVIRONMENT      -COMPUTER-INDEPENDENT, SYSTEM-INDEPENDENT, FORTRAN 77
-C     All Black and White Devices. (LXY, HC1, ALP)
-C     
-=======
 C
 C     VDSTCO           -Set Color Table.
 C
@@ -1963,7 +1870,6 @@
 C     ENVIRONMENT      -COMPUTER-INDEPENDENT, SYSTEM-INDEPENDENT, FORTRAN 77
 C     All Black and White Devices. (LXY, HC1, ALP)
 C
->>>>>>> 4103bf6c
 C     ENTRY CONDITIONS -NUM = integer number of color indexes to be set.
 C     Range 1-256.
 C     INDEX = integer array of indexes to be set.  Range
@@ -1989,19 +1895,11 @@
 C     7    white   1.,1.,1.
 C     CLRMOD = integer color model being used.  Range 0,1.
 C     Default: 0 (RGB).
-<<<<<<< HEAD
-C     
-C     CALLS            -VBERRH
-C     
-C     EXIT CONDITIONS  -
-C     
-=======
 C
 C     CALLS            -VBERRH
 C
 C     EXIT CONDITIONS  -
 C
->>>>>>> 4103bf6c
 C     NARRATIVE        -Set one or more color table entries.  This is a
 C     dynamic setting, if the device will support it.
 C     "Dynamic" neans that primitives which have already
@@ -2024,46 +1922,31 @@
 C     All devices must support at least a single device
 C     dependent INDEX value in the range 0-7.  If an
 C     unsupported value is specified, it should be ignored.
-<<<<<<< HEAD
-C     
-C     C C C C C C C C C C C C C C C C C C C C C C C C C C C C C C C C C C C
-C     
-=======
 C
 C     C C C C C C C C C C C C C C C C C C C C C C C C C C C C C C C C C C C
 C
->>>>>>> 4103bf6c
       INTEGER INDEX,CLRMOD
       REAL CLRARY(3)
       CHARACTER*6 KOLIND
       CHARACTER*20 KOLCOM
       COMMON /VCVEC1/ IVECT
       INTEGER IVECT
-C     
+C
 C     ARRAY TO CONTAIN COMPLETE COLOR TABLE
-C     
+C
       COMMON /PCOLST/ PCOLS(3,256)
-C     
+C
 C     mopoly controls polygon fill =0, on ;  =1, off
 C     mocolr controls color =0, on ;  =1, off
       COMMON /VCPSTB/ MOPOLY, MOCOLR
-<<<<<<< HEAD
-C     
-C     
-=======
 C
 C
->>>>>>> 4103bf6c
 C     CHECK FOR VALID CLRMOD.
       IF(CLRMOD.NE.0.AND.CLRMOD.NE.1) THEN
          CALL VBERRH(725,5)
          GOTO 999
       END IF
-<<<<<<< HEAD
-C     
-=======
 C
->>>>>>> 4103bf6c
 C     CHECK FOR VALID INDEXES.
       IF(INDEX.LT.0.OR.INDEX.GT.255) THEN
          CALL VBERRH(724,5)
@@ -2080,25 +1963,11 @@
             CALL VBERRH(727,5)
             GOTO 100
          END IF
-<<<<<<< HEAD
-C     
-=======
 C
->>>>>>> 4103bf6c
 C     256 INDEXES ARE SUPPORTED:
          PCOLS(1,INDEX+1)=CLRARY(1)
          PCOLS(2,INDEX+1)=CLRARY(2)
          PCOLS(3,INDEX+1)=CLRARY(3)
-<<<<<<< HEAD
-C     
-C     define symbol for color reference
-C     
-         IF(MOCOLR.NE.0) GO TO 390
-C     
-C     if a set of vectors was in process, issue stroke command
-C     to draw them - then start a new path.
-C     
-=======
 C
 C     define symbol for color reference
 C
@@ -2107,7 +1976,6 @@
 C     if a set of vectors was in process, issue stroke command
 C     to draw them - then start a new path.
 C
->>>>>>> 4103bf6c
          IF(IVECT.NE.0) THEN
             CALL PSTBUF(2,'s ')
             IVECT=0
@@ -2124,26 +1992,6 @@
          ELSE
             WRITE(KOLIND(3:5),'(I3)',ERR=310) INDEX
             NNN=6
-<<<<<<< HEAD
-         END IF
-         WRITE(KOLCOM,300,ERR=310) (PCOLS(IC,INDEX+1),IC=1,3)
- 300     FORMAT(F5.3,2F6.3,' q}')
-         CALL PSTBUF(NNN+26,KOLIND(1:NNN)//'{'//KOLCOM//' def ')
- 310     CONTINUE
-C     save and restore can not be in same line - why?
-         CALL PSTBUF(0,' ')
-         CALL PSTBUF(1,'v')
-         CALL PSTBUF(0,' ')
- 390     CONTINUE
-      ELSE
-         IF(CLRAR1.LT.0..OR.CLRAR1.GT.360.
-     X        .OR.CLRAR2.LT.0..OR.CLRAR2.GT.1.
-     X        .OR.CLRAR3.LT.0..OR.CLRAR3.GT.1.) THEN
-            CALL VBERRH(727,5)
-            GOTO 100
-         END IF
-C     
-=======
          END IF
          WRITE(KOLCOM,300,ERR=310) (PCOLS(IC,INDEX+1),IC=1,3)
  300     FORMAT(F5.3,2F6.3,' q}')
@@ -2162,16 +2010,11 @@
             GOTO 100
          END IF
 C
->>>>>>> 4103bf6c
 C     256 INDEXES ARE SUPPORTED:
          STOP 'HLS COLORS NOT AVAILABLE'
       END IF
  100  CONTINUE
-<<<<<<< HEAD
-C     
-=======
 C
->>>>>>> 4103bf6c
  999  RETURN
       END
       SUBROUTINE WCPSFC(COLOR)
@@ -2691,11 +2534,7 @@
       CALL WCPSFC(NINT(VECTOR(1)))
       CALL PSTBUF(0,' ')
       KEMPTY=0
-<<<<<<< HEAD
-C
-=======
-
->>>>>>> 4103bf6c
+
       RETURN
       END
       SUBROUTINE WCPSES(ESCPCD,N,ARGS)
@@ -2725,10 +2564,6 @@
       INTEGER ESCPCD,N
       REAL ARGS(*)
 
-<<<<<<< HEAD
-C
-=======
->>>>>>> 4103bf6c
 C COMPUTER DEPENDENT COMMON VARIABLES AND CONSTANTS.
       include 'vcpstc.blk'
 C SCALE FACTORS FOR NDC TO DC MAPPING. (LXY,HC1)
@@ -3386,11 +3221,7 @@
 
 C CONVERT LINE-WIDTH TO NDC
       LW=WIDTH*.005
-<<<<<<< HEAD
-C
-=======
-
->>>>>>> 4103bf6c
+
 C CONVERT WIDTH TO DEVICE COORDINATES AND ADD A DIGIT; NEED IT TO HUNDREDTHS
       ILW=NINT(XSCALE*LW*10.)
 C     A LINEWIDTH OF ZERO WORKS ONLY PART OF THE TIME
@@ -3432,15 +3263,9 @@
 C NARRATIVE        -An integer value indicating 2=hardware supported,
 C                   1=software supported, 0=unsupported is returned in
 C                   SUPPORT for the escape function ESCPCD.
-<<<<<<< HEAD
-C
-C C C C C C C C C C C C C C C C C C C C C C C C C C C C C C C C C C C C
-C
-=======
-
-C C C C C C C C C C C C C C C C C C C C C C C C C C C C C C C C C C C C
-
->>>>>>> 4103bf6c
+
+C C C C C C C C C C C C C C C C C C C C C C C C C C C C C C C C C C C C
+
       INTEGER ESCPCD,SUPPORT
       IF (ESCPCD.EQ.2100) THEN
          SUPPORT=2
@@ -3746,11 +3571,7 @@
       KJDATE(1)=0
       KJDATE(2)=0
       KJDATE(3)=0
-<<<<<<< HEAD
-C
-=======
-
->>>>>>> 4103bf6c
+
       END
       SUBROUTINE PSTSEL(KARG)
 
