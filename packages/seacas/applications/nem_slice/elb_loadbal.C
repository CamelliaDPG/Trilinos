--- conflicted
+++ resolved
@@ -1,41 +1,7 @@
 /*
-<<<<<<< HEAD
- * Copyright (C) 2009-2017, 2020 National Technology & Engineering Solutions of
- * Sandia, LLC (NTESS).  Under the terms of Contract DE-NA0003525 with
- * NTESS, the U.S. Government retains certain rights in this software.
- *
- * Redistribution and use in source and binary forms, with or without
- * modification, are permitted provided that the following conditions are
- * met:
- *
- *     * Redistributions of source code must retain the above copyright
- *       notice, this list of conditions and the following disclaimer.
- *
- *     * Redistributions in binary form must reproduce the above
- *       copyright notice, this list of conditions and the following
- *       disclaimer in the documentation and/or other materials provided
- *       with the distribution.
- *
- *     * Neither the name of NTESS nor the names of its
- *       contributors may be used to endorse or promote products derived
- *       from this software without specific prior written permission.
- *
- * THIS SOFTWARE IS PROVIDED BY THE COPYRIGHT HOLDERS AND CONTRIBUTORS
- * "AS IS" AND ANY EXPRESS OR IMPLIED WARRANTIES, INCLUDING, BUT NOT
- * LIMITED TO, THE IMPLIED WARRANTIES OF MERCHANTABILITY AND FITNESS FOR
- * A PARTICULAR PURPOSE ARE DISCLAIMED. IN NO EVENT SHALL THE COPYRIGHT
- * OWNER OR CONTRIBUTORS BE LIABLE FOR ANY DIRECT, INDIRECT, INCIDENTAL,
- * SPECIAL, EXEMPLARY, OR CONSEQUENTIAL DAMAGES (INCLUDING, BUT NOT
- * LIMITED TO, PROCUREMENT OF SUBSTITUTE GOODS OR SERVICES; LOSS OF USE,
- * DATA, OR PROFITS; OR BUSINESS INTERRUPTION) HOWEVER CAUSED AND ON ANY
- * THEORY OF LIABILITY, WHETHER IN CONTRACT, STRICT LIABILITY, OR TORT
- * (INCLUDING NEGLIGENCE OR OTHERWISE) ARISING IN ANY WAY OUT OF THE USE
- * OF THIS SOFTWARE, EVEN IF ADVISED OF THE POSSIBILITY OF SUCH DAMAGE.
-=======
  * Copyright(C) 1999-2020 National Technology & Engineering Solutions
  * of Sandia, LLC (NTESS).  Under the terms of Contract DE-NA0003525 with
  * NTESS, the U.S. Government retains certain rights in this software.
->>>>>>> 4103bf6c
  *
  * See packages/seacas/LICENSE for details
  */
@@ -279,7 +245,6 @@
       x_elem_ptr.resize(problem->num_vertices);
       y_elem_ptr.resize(problem->num_vertices);
       z_elem_ptr.resize(problem->num_vertices);
-<<<<<<< HEAD
 
       size_t cnt = 0;
       for (size_t ecnt = 0; ecnt < mesh->num_elems; ecnt++) {
@@ -304,32 +269,6 @@
 
       } /* End "for (cnt=0; cnt < mesh->num_elem; cnt++)" */
 
-=======
-
-      size_t cnt = 0;
-      for (size_t ecnt = 0; ecnt < mesh->num_elems; ecnt++) {
-
-        if (mesh->elem_type[ecnt] != SPHERE || problem->no_sph == 1) {
-          /*
-           * for our purposes, the coordinate of the element will
-           * be the average of the coordinates of the nodes that make
-           * up that element
-           */
-          size_t nnodes = get_elem_info(NNODES, mesh->elem_type[cnt]);
-          for (size_t ncnt = 0; ncnt < nnodes; ncnt++) {
-            x_elem_ptr[cnt] += x_ptr[(mesh->connect[ecnt][ncnt])];
-            y_elem_ptr[cnt] += y_ptr[(mesh->connect[ecnt][ncnt])];
-            z_elem_ptr[cnt] += z_ptr[(mesh->connect[ecnt][ncnt])];
-          }
-          x_elem_ptr[cnt] /= nnodes;
-          y_elem_ptr[cnt] /= nnodes;
-          z_elem_ptr[cnt] /= nnodes;
-          cnt++;
-        }
-
-      } /* End "for (cnt=0; cnt < mesh->num_elem; cnt++)" */
-
->>>>>>> 4103bf6c
       /* and use different pointers for Chaco */
       x_ptr = x_elem_ptr.data();
       y_ptr = y_elem_ptr.data();
@@ -1297,7 +1236,6 @@
         if (is_3d_element(etype)) {
 
           int nnodes = get_elem_info(NNODES, mesh->elem_type[ecnt]);
-<<<<<<< HEAD
 
           for (int ncnt = 0; ncnt < nnodes; ncnt++) {
             size_t node    = mesh->connect[ecnt][ncnt];
@@ -1401,111 +1339,6 @@
             }
           }
 
-=======
-
-          for (int ncnt = 0; ncnt < nnodes; ncnt++) {
-            size_t node    = mesh->connect[ecnt][ncnt];
-            problems[node] = 0;
-          }
-
-          int nsides = get_elem_info(NSIDES, etype);
-          int proc   = 0;
-          if (check_type == LOCAL_ISSUES) {
-            proc = lb->vertex2proc[ecnt];
-          }
-          else {
-            proc = 0;
-          }
-          assert(proc < machine->num_procs);
-
-          /* check each side of this element */
-
-          INT side_nodes[MAX_SIDE_NODES];
-          INT side_nodes2[MAX_SIDE_NODES];
-          for (int nscnt = 0; nscnt < nsides; nscnt++) {
-
-            /* get the list of nodes on this side set */
-            int side_cnt = ss_to_node_list(etype, mesh->connect[ecnt], (nscnt + 1), side_nodes);
-
-            for (int ncnt = 0; ncnt < side_cnt; ncnt++) {
-
-              size_t node = side_nodes[ncnt];
-              nhold       = graph->sur_elem[node].size();
-
-              /*
-               * look for the following cases
-               * 1) bar elements connected to a volume element
-               * 2) shell element connected to a edge or point of a volume
-               *     element and both its faces are boundaries
-               *
-               */
-              for (size_t pcnt = 0; pcnt < nhold; pcnt++) {
-
-                size_t el2    = graph->sur_elem[node][pcnt];
-                E_Type etype2 = mesh->elem_type[el2];
-
-                int proc2 = 0;
-                if (check_type == LOCAL_ISSUES) {
-                  proc2 = lb->vertex2proc[el2];
-                }
-                assert(proc2 < machine->num_procs);
-
-                if (ecnt != el2 && proc == proc2) {
-                  if (etype2 == BAR2 || etype2 == BAR3 || etype2 == SHELL2 || etype2 == SHELL3) {
-                    problems[node] = el2 + 1;
-                  }
-                  else if (etype2 == SHELL4 || etype2 == SHELL8 || etype2 == TSHELL3 ||
-                           etype2 == TSHELL6) {
-                    /*
-                     * look for an element connect to one of the shells faces (not edges)
-                     * one can look at elements connected to 3 of the nodes - cannot use
-                     * diagonals due to triangular shells
-                     */
-
-                    int nsides2 = get_elem_info(NSIDES, etype2);
-
-                    count = 0;
-                    for (int cnt = 0; cnt < nsides2; cnt++) {
-
-                      ss_to_node_list(etype2, mesh->connect[el2], (cnt + 1), side_nodes2);
-
-                      int nhold2 =
-                          find_inter(graph->sur_elem[side_nodes2[0]].data(),
-                                     graph->sur_elem[side_nodes2[1]].data(),
-                                     graph->sur_elem[side_nodes2[0]].size(),
-                                     graph->sur_elem[side_nodes2[1]].size(), pt_list.data());
-
-                      for (int i = 0; i < nhold2; i++) {
-                        hold_elem[i] = graph->sur_elem[side_nodes2[0]][pt_list[i]];
-                      }
-
-                      nelem = find_inter(hold_elem.data(), graph->sur_elem[side_nodes2[2]].data(),
-                                         nhold2, graph->sur_elem[side_nodes2[2]].size(),
-                                         pt_list.data());
-
-                      if (nelem >= 1) {
-                        count++;
-                        break;
-                      }
-                    }
-
-                    /* at this point, a shell was connected to this
-                     * volume element.  if count, then the shell has a
-                     * element connect to one of its faces and thus
-                     * this is not a mechanism.  If !count, then this
-                     * is a mechanism.
-                     */
-
-                    if (!count) {
-                      problems[node] = el2 + 1;
-                    }
-                  }
-                }
-              }
-            }
-          }
-
->>>>>>> 4103bf6c
           for (int ncnt = 0; ncnt < nnodes; ncnt++) {
             size_t node = mesh->connect[ecnt][ncnt];
             if (problems[node]) {
