--- conflicted
+++ resolved
@@ -317,9 +317,7 @@
     virtual OrderODE getOrderODE()   const {return FIRST_ORDER_ODE;}
   //@}
 
-<<<<<<< HEAD
-=======
-    /// Return alpha = d(xDot)/dx.
+  /// Return alpha = d(xDot)/dx.
   virtual Scalar getAlpha(const Scalar dt) const
   {
     const Teuchos::SerialDenseMatrix<int,Scalar> & A = implicitTableau_->A();
@@ -328,11 +326,6 @@
   /// Return beta  = d(x)/dx.
   virtual Scalar getBeta (const Scalar   ) const { return Scalar(1.0); }
 
-  /// Pass initial guess to Newton solver (only relevant for implicit solvers)
-  virtual void setInitialGuess(Teuchos::RCP<const Thyra::VectorBase<Scalar> > initial_guess)
-     {initial_guess_ = initial_guess;}
-
->>>>>>> 7f085655
   /// \name ParameterList methods
   //@{
     void setParameterList(const Teuchos::RCP<Teuchos::ParameterList> & pl);
