// @HEADER
// ****************************************************************************
//                Tempus: Copyright (2017) Sandia Corporation
//
// Distributed under BSD 3-clause license (See accompanying file Copyright.txt)
// ****************************************************************************
// @HEADER

#ifndef Tempus_IntegratorPseudoTransientAdjointSensitivity_impl_hpp
#define Tempus_IntegratorPseudoTransientAdjointSensitivity_impl_hpp

#include "Thyra_DefaultMultiVectorProductVector.hpp"
#include "Thyra_VectorStdOps.hpp"
#include "Thyra_MultiVectorStdOps.hpp"
#include "Thyra_ImplicitAdjointModelEvaluator.hpp"


namespace Tempus {

template<class Scalar>
IntegratorPseudoTransientAdjointSensitivity<Scalar>::
IntegratorPseudoTransientAdjointSensitivity(
  Teuchos::RCP<Teuchos::ParameterList>                inputPL,
  const Teuchos::RCP<Thyra::ModelEvaluator<Scalar> >& model,
  const Teuchos::RCP<Thyra::ModelEvaluator<Scalar> >& adjoint_residual_model,
  const Teuchos::RCP<Thyra::ModelEvaluator<Scalar> >& adjoint_solve_model)
{
  model_ = model;
<<<<<<< HEAD
  adjoint_residual_model_ = adjoint_residual_model;
  adjoint_solve_model_ = adjoint_solve_model;
  state_integrator_ = integratorBasic<Scalar>(inputPL, model_);
  sens_model_ = createSensitivityModel(model_, adjoint_residual_model_,
                                       adjoint_solve_model_, inputPL);
  sens_integrator_ = integratorBasic<Scalar>(inputPL, sens_model_);
  stepMode_ = SensitivityStepMode::Forward;
=======
  adjoint_model_ = adjoint_model;
  state_integrator_ = createIntegratorBasic<Scalar>(inputPL, model_);
  sens_model_ = createSensitivityModel(model_, adjoint_model_, inputPL);
  sens_integrator_ = createIntegratorBasic<Scalar>(inputPL, sens_model_);
>>>>>>> dcd18df5
}

template<class Scalar>
IntegratorPseudoTransientAdjointSensitivity<Scalar>::
IntegratorPseudoTransientAdjointSensitivity(
  const Teuchos::RCP<Thyra::ModelEvaluator<Scalar> >& model,
  const Teuchos::RCP<Thyra::ModelEvaluator<Scalar> >& adjoint_residual_model,
  const Teuchos::RCP<Thyra::ModelEvaluator<Scalar> >& adjoint_solve_model,
  std::string stepperType)
{
  model_ = model;
<<<<<<< HEAD
  adjoint_residual_model_ = adjoint_residual_model;
  adjoint_solve_model_ = adjoint_solve_model;
  state_integrator_ = integratorBasic<Scalar>(model_, stepperType);
  sens_model_ = createSensitivityModel(model_, adjoint_residual_model_,
                                       adjoint_solve_model_, Teuchos::null);
  sens_integrator_ = integratorBasic<Scalar>(sens_model_, stepperType);
  stepMode_ = SensitivityStepMode::Forward;
}

template<class Scalar>
IntegratorPseudoTransientAdjointSensitivity<Scalar>::
IntegratorPseudoTransientAdjointSensitivity(
  Teuchos::RCP<Teuchos::ParameterList>                inputPL,
  const Teuchos::RCP<Thyra::ModelEvaluator<Scalar> >& model,
  const Teuchos::RCP<Thyra::ModelEvaluator<Scalar> >& adjoint_model) :
  IntegratorPseudoTransientAdjointSensitivity(
    inputPL, model, adjoint_model, adjoint_model)
{
}

template<class Scalar>
IntegratorPseudoTransientAdjointSensitivity<Scalar>::
IntegratorPseudoTransientAdjointSensitivity(
  const Teuchos::RCP<Thyra::ModelEvaluator<Scalar> >& model,
  const Teuchos::RCP<Thyra::ModelEvaluator<Scalar> >& adjoint_model,
  std::string stepperType) :
  IntegratorPseudoTransientAdjointSensitivity(
    model, adjoint_model, adjoint_model, stepperType)
{
=======
  adjoint_model_ = adjoint_model;
  state_integrator_ = createIntegratorBasic<Scalar>(model_, stepperType);
  sens_model_ = createSensitivityModel(model_, adjoint_model_, Teuchos::null);
  sens_integrator_ = createIntegratorBasic<Scalar>(sens_model_, stepperType);
>>>>>>> dcd18df5
}

template<class Scalar>
IntegratorPseudoTransientAdjointSensitivity<Scalar>::
IntegratorPseudoTransientAdjointSensitivity(
  Teuchos::RCP<Teuchos::ParameterList>                inputPL,
  const Teuchos::RCP<Thyra::ModelEvaluator<Scalar> >& model) :
  IntegratorPseudoTransientAdjointSensitivity(
    inputPL, model, Thyra::implicitAdjointModelEvaluator(model))
{
}

template<class Scalar>
IntegratorPseudoTransientAdjointSensitivity<Scalar>::
IntegratorPseudoTransientAdjointSensitivity(
  const Teuchos::RCP<Thyra::ModelEvaluator<Scalar> >& model,
  std::string stepperType) :
  IntegratorPseudoTransientAdjointSensitivity(
    model, Thyra::implicitAdjointModelEvaluator(model), stepperType)
{
}

template<class Scalar>
IntegratorPseudoTransientAdjointSensitivity<Scalar>::
IntegratorPseudoTransientAdjointSensitivity()
{
<<<<<<< HEAD
  state_integrator_ = integratorBasic<Scalar>();
  sens_integrator_ = integratorBasic<Scalar>();
  stepMode_ = SensitivityStepMode::Forward;
=======
  state_integrator_ = createIntegratorBasic<Scalar>();
  sens_integrator_ = createIntegratorBasic<Scalar>();
>>>>>>> dcd18df5
}

template<class Scalar>
bool
IntegratorPseudoTransientAdjointSensitivity<Scalar>::
advanceTime()
{
  const Scalar tfinal =
    state_integrator_->getTimeStepControl()->getFinalTime();
  return advanceTime(tfinal);
}

template<class Scalar>
bool
IntegratorPseudoTransientAdjointSensitivity<Scalar>::
advanceTime(const Scalar timeFinal)
{
  using Teuchos::RCP;
  using Thyra::VectorBase;
  typedef Thyra::ModelEvaluatorBase MEB;

  // Run state integrator and get solution
  stepMode_ = SensitivityStepMode::Forward;
  bool state_status = state_integrator_->advanceTime(timeFinal);

  // For at least some time-stepping methods, the time of the last time step
  // may not be timeFinal (e.g., it may be greater by at most delta_t).
  // But since the adjoint model requires timeFinal in its formulation, reset
  // it to the achieved final time.
  sens_model_->setFinalTime(state_integrator_->getTime());

  // Set solution in sensitivity ME
  sens_model_->setForwardSolutionHistory(
    state_integrator_->getSolutionHistory());

  // Run sensitivity integrator
  stepMode_ = SensitivityStepMode::Adjoint;
  bool sens_status = sens_integrator_->advanceTime(timeFinal);

  // Compute final dg/dp, g which is computed by response 0, 1 of the adjoint
  // model evaluator
  MEB::InArgs<Scalar> inargs = sens_model_->getNominalValues();
  MEB::OutArgs<Scalar> outargs = sens_model_->createOutArgs();
  inargs.set_t(sens_integrator_->getTime());
  inargs.set_x(sens_integrator_->getX());
  if (inargs.supports(MEB::IN_ARG_x_dot))
    inargs.set_x_dot(sens_integrator_->getXDot());
  if (inargs.supports(MEB::IN_ARG_x_dot_dot))
    inargs.set_x_dot_dot(sens_integrator_->getXDotDot());
  RCP<VectorBase<Scalar> > G = dgdp_;
  if (G == Teuchos::null) {
    G = Thyra::createMember(sens_model_->get_g_space(0));
    dgdp_ = Teuchos::rcp_dynamic_cast<DMVPV>(G);
  }
  if (g_ == Teuchos::null)
    g_ = Thyra::createMember(sens_model_->get_g_space(1));
  outargs.set_g(0, G);
  outargs.set_g(1, g_);
  sens_model_->evalModel(inargs, outargs);

  buildSolutionHistory();

  return state_status && sens_status;
}

template<class Scalar>
Scalar
IntegratorPseudoTransientAdjointSensitivity<Scalar>::
getTime() const
{
  return solutionHistory_->getCurrentTime();
}

template<class Scalar>
int
IntegratorPseudoTransientAdjointSensitivity<Scalar>::
getIndex() const
{
  return solutionHistory_->getCurrentIndex();
}

template<class Scalar>
Status
IntegratorPseudoTransientAdjointSensitivity<Scalar>::
getStatus() const
{
  Status state_status = state_integrator_->getStatus();
  Status sens_status = sens_integrator_->getStatus();
  if (state_status == FAILED || sens_status == FAILED)
    return FAILED;
  if (state_status == WORKING || sens_status == WORKING)
    return WORKING;
  return PASSED;
}

template <class Scalar>
void IntegratorPseudoTransientAdjointSensitivity<Scalar>::setStatus(
    const Status st) {
  state_integrator_->setStatus(st);
  sens_integrator_->setStatus(st);
}

template<class Scalar>
Teuchos::RCP<Stepper<Scalar> >
IntegratorPseudoTransientAdjointSensitivity<Scalar>::
getStepper() const
{
  return state_integrator_->getStepper();
}

#ifndef TEMPUS_HIDE_DEPRECATED_CODE
template<class Scalar>
Teuchos::RCP<Teuchos::ParameterList>
IntegratorPseudoTransientAdjointSensitivity<Scalar>::
getTempusParameterList()
{
  return state_integrator_->getTempusParameterList();
}

template<class Scalar>
void
IntegratorPseudoTransientAdjointSensitivity<Scalar>::
setTempusParameterList(Teuchos::RCP<Teuchos::ParameterList> pl)
{
  state_integrator_->setTempusParameterList(pl);
  sens_integrator_->setTempusParameterList(pl);
}

#endif
template<class Scalar>
Teuchos::RCP<const SolutionHistory<Scalar> >
IntegratorPseudoTransientAdjointSensitivity<Scalar>::
getSolutionHistory() const
{
  return solutionHistory_;
}

template<class Scalar>
Teuchos::RCP<const SolutionHistory<Scalar> >
IntegratorPseudoTransientAdjointSensitivity<Scalar>::
getStateSolutionHistory() const
{
  return state_integrator_->getSolutionHistory();
}

template<class Scalar>
Teuchos::RCP<const SolutionHistory<Scalar> >
IntegratorPseudoTransientAdjointSensitivity<Scalar>::
getSensSolutionHistory() const
{
  return sens_integrator_->getSolutionHistory();
}

template<class Scalar>
Teuchos::RCP<SolutionHistory<Scalar> >
IntegratorPseudoTransientAdjointSensitivity<Scalar>::
getNonConstSolutionHistory()
{
  return solutionHistory_;
}

template<class Scalar>
Teuchos::RCP<const TimeStepControl<Scalar> >
IntegratorPseudoTransientAdjointSensitivity<Scalar>::
getTimeStepControl() const
{
  return state_integrator_->getTimeStepControl();
}

template<class Scalar>
Teuchos::RCP<TimeStepControl<Scalar> >
IntegratorPseudoTransientAdjointSensitivity<Scalar>::
getNonConstTimeStepControl()
{
  return state_integrator_->getNonConstTimeStepControl();
}

template<class Scalar>
Teuchos::RCP<TimeStepControl<Scalar> >
IntegratorPseudoTransientAdjointSensitivity<Scalar>::
getStateNonConstTimeStepControl()
{
  return state_integrator_->getNonConstTimeStepControl();
}

template<class Scalar>
Teuchos::RCP<TimeStepControl<Scalar> >
IntegratorPseudoTransientAdjointSensitivity<Scalar>::
getSensNonConstTimeStepControl()
{
  return sens_integrator_->getNonConstTimeStepControl();
}

template<class Scalar>
Teuchos::RCP<IntegratorObserver<Scalar> >
IntegratorPseudoTransientAdjointSensitivity<Scalar>::
getObserver()
{
  return state_integrator_->getObserver();
}

template<class Scalar>
void
IntegratorPseudoTransientAdjointSensitivity<Scalar>::
setObserver(Teuchos::RCP<IntegratorObserver<Scalar> > obs)
{
  state_integrator_->setObserver(obs);
  sens_integrator_->setObserver(obs);
}

template<class Scalar>
void IntegratorPseudoTransientAdjointSensitivity<Scalar>::
initializeSolutionHistory(Scalar t0,
  Teuchos::RCP<const Thyra::VectorBase<Scalar> > x0,
  Teuchos::RCP<const Thyra::VectorBase<Scalar> > xdot0,
  Teuchos::RCP<const Thyra::VectorBase<Scalar> > xdotdot0,
  Teuchos::RCP<const Thyra::MultiVectorBase<Scalar> > y0,
  Teuchos::RCP<const Thyra::MultiVectorBase<Scalar> > ydot0,
  Teuchos::RCP<const Thyra::MultiVectorBase<Scalar> > ydotdot0)
{
  using Teuchos::RCP;
  using Teuchos::rcp_dynamic_cast;
  using Thyra::VectorSpaceBase;
  using Thyra::assign;
  using Thyra::createMember;

  //
  // Create and initialize product X, Xdot, Xdotdot

  RCP< const VectorSpaceBase<Scalar> > space = sens_model_->get_x_space();
  RCP<DMVPV> Y       = rcp_dynamic_cast<DMVPV>(createMember(space));
  RCP<DMVPV> Ydot    = rcp_dynamic_cast<DMVPV>(createMember(space));
  RCP<DMVPV> Ydotdot = rcp_dynamic_cast<DMVPV>(createMember(space));
  const Scalar zero = Teuchos::ScalarTraits<Scalar>::zero();

  // y
  if (y0 == Teuchos::null)
    assign(Y->getNonconstMultiVector().ptr(), zero);
  else
    assign(Y->getNonconstMultiVector().ptr(), *y0);

  // ydot
  if (ydot0 == Teuchos::null)
    assign(Ydot->getNonconstMultiVector().ptr(), zero);
  else
    assign(Ydot->getNonconstMultiVector().ptr(), *ydot0);

  // ydotdot
  if (ydotdot0 == Teuchos::null)
    assign(Ydotdot->getNonconstMultiVector().ptr(), zero);
  else
    assign(Ydotdot->getNonconstMultiVector().ptr(), *ydotdot0);

  state_integrator_->initializeSolutionHistory(t0, x0, xdot0, xdotdot0);
  sens_integrator_->initializeSolutionHistory(t0, Y, Ydot, Ydotdot);
}

template<class Scalar>
Teuchos::RCP<const Thyra::VectorBase<Scalar> >
IntegratorPseudoTransientAdjointSensitivity<Scalar>::
getX() const
{
  return state_integrator_->getX();
}

template<class Scalar>
Teuchos::RCP<const Thyra::VectorBase<Scalar> >
IntegratorPseudoTransientAdjointSensitivity<Scalar>::
getXDot() const
{
  return state_integrator_->getXDot();
}

template<class Scalar>
Teuchos::RCP<const Thyra::VectorBase<Scalar> >
IntegratorPseudoTransientAdjointSensitivity<Scalar>::
getXDotDot() const
{
  return state_integrator_->getXDotDot();
}

template<class Scalar>
Teuchos::RCP<const Thyra::MultiVectorBase<Scalar> >
IntegratorPseudoTransientAdjointSensitivity<Scalar>::
getY() const
{
  using Teuchos::RCP;
  using Teuchos::rcp_dynamic_cast;
  typedef Thyra::DefaultMultiVectorProductVector<Scalar> DMVPV;
  RCP<const DMVPV> mvpv =
    rcp_dynamic_cast<const DMVPV>(sens_integrator_->getX());
  return mvpv->getMultiVector();
}

template<class Scalar>
Teuchos::RCP<const Thyra::MultiVectorBase<Scalar> >
IntegratorPseudoTransientAdjointSensitivity<Scalar>::
getYDot() const
{
  using Teuchos::RCP;
  using Teuchos::rcp_dynamic_cast;
  typedef Thyra::DefaultMultiVectorProductVector<Scalar> DMVPV;
  RCP<const DMVPV> mvpv =
    rcp_dynamic_cast<const DMVPV>(sens_integrator_->getXDot());
  return mvpv->getMultiVector();
}

template<class Scalar>
Teuchos::RCP<const Thyra::MultiVectorBase<Scalar> >
IntegratorPseudoTransientAdjointSensitivity<Scalar>::
getYDotDot() const
{
  using Teuchos::RCP;
  using Teuchos::rcp_dynamic_cast;
  typedef Thyra::DefaultMultiVectorProductVector<Scalar> DMVPV;
  RCP<const DMVPV> mvpv =
    rcp_dynamic_cast<const DMVPV>(sens_integrator_->getXDotDot());
  return mvpv->getMultiVector();
}

template<class Scalar>
Teuchos::RCP<const Thyra::VectorBase<Scalar> >
IntegratorPseudoTransientAdjointSensitivity<Scalar>::
getG() const
{
  return g_;
}

template<class Scalar>
Teuchos::RCP<const Thyra::MultiVectorBase<Scalar> >
IntegratorPseudoTransientAdjointSensitivity<Scalar>::
getDgDp() const
{
  return dgdp_->getMultiVector();
}

template<class Scalar>
std::string
IntegratorPseudoTransientAdjointSensitivity<Scalar>::
description() const
{
  std::string name = "Tempus::IntegratorPseudoTransientAdjointSensitivity";
  return(name);
}

template<class Scalar>
void
IntegratorPseudoTransientAdjointSensitivity<Scalar>::
describe(
  Teuchos::FancyOStream          &out,
  const Teuchos::EVerbosityLevel verbLevel) const
{
  auto l_out = Teuchos::fancyOStream( out.getOStream() );
  Teuchos::OSTab ostab(*l_out, 2, this->description());
  l_out->setOutputToRootOnly(0);

  *l_out << description() << "::describe" << std::endl;
  state_integrator_->describe(*l_out, verbLevel);
  sens_integrator_->describe(*l_out, verbLevel);
}

template<class Scalar>
void
IntegratorPseudoTransientAdjointSensitivity<Scalar>::
setParameterList(const Teuchos::RCP<Teuchos::ParameterList> & inputPL)
{
  // IntegratorBasic is no longer a Teuchos::ParameterListAcceptor.
  // Since setting the ParameterList is essentially a complete reset,
  // we will rebuild from scratch and reuse the ModelEvaluator.
  auto model = Teuchos::rcp_const_cast<Thyra::ModelEvaluator<Scalar>> (
    state_integrator_->getStepper()->getModel());
  auto tmp_state_integrator = createIntegratorBasic<Scalar>(inputPL, model);
  state_integrator_->copy(tmp_state_integrator);

  model = Teuchos::rcp_const_cast<Thyra::ModelEvaluator<Scalar>> (
    sens_integrator_->getStepper()->getModel());
  auto tmp_sens_integrator = createIntegratorBasic<Scalar>(inputPL, model);
  sens_integrator_->copy(tmp_sens_integrator);
}

template<class Scalar>
Teuchos::RCP<Teuchos::ParameterList>
IntegratorPseudoTransientAdjointSensitivity<Scalar>::
unsetParameterList()
{
  // IntegratorBasic is no longer a Teuchos::ParameterListAcceptor.
  // We will treat unsetting the ParameterList as a reset to default
  // settings, and reuse the ModelEvaluator.
  auto tmp_state_integrator = createIntegratorBasic<Scalar>();
  auto model = state_integrator_->getStepper()->getModel();
  tmp_state_integrator->setModel(model);
  state_integrator_->copy(tmp_state_integrator);

  auto tmp_sens_integrator = createIntegratorBasic<Scalar>();
  model = sens_integrator_->getStepper()->getModel();
  tmp_sens_integrator->setModel(model);
  sens_integrator_->copy(tmp_sens_integrator);

  auto pl = Teuchos::rcp_const_cast<Teuchos::ParameterList> (
    sens_integrator_->getValidParameters());
  return pl;
}

template<class Scalar>
Teuchos::RCP<const Teuchos::ParameterList>
IntegratorPseudoTransientAdjointSensitivity<Scalar>::
getValidParameters() const
{
  Teuchos::RCP<Teuchos::ParameterList> pl =
    Teuchos::rcp(new Teuchos::ParameterList);
  Teuchos::RCP<const Teuchos::ParameterList> integrator_pl =
    state_integrator_->getValidParameters();
  Teuchos::RCP<const Teuchos::ParameterList> sensitivity_pl =
    AdjointSensitivityModelEvaluator<Scalar>::getValidParameters();
  pl->setParameters(*integrator_pl);
  pl->sublist("Sensitivities").setParameters(*sensitivity_pl);

  return pl;
}

template<class Scalar>
Teuchos::RCP<Teuchos::ParameterList>
IntegratorPseudoTransientAdjointSensitivity<Scalar>::
getNonconstParameterList()
{
  auto pl = Teuchos::rcp_const_cast<Teuchos::ParameterList> (
    state_integrator_->getValidParameters());
  return pl;
}

template<class Scalar>
SensitivityStepMode
IntegratorPseudoTransientAdjointSensitivity<Scalar>::
getStepMode() const
{
  return stepMode_;
}

template <class Scalar>
Teuchos::RCP<AdjointSensitivityModelEvaluator<Scalar> >
IntegratorPseudoTransientAdjointSensitivity<Scalar>::
createSensitivityModel(
  const Teuchos::RCP<Thyra::ModelEvaluator<Scalar> >& model,
  const Teuchos::RCP<Thyra::ModelEvaluator<Scalar> >& adjoint_residual_model,
  const Teuchos::RCP<Thyra::ModelEvaluator<Scalar> >& adjoint_solve_model,
  const Teuchos::RCP<Teuchos::ParameterList>& inputPL)
{
  using Teuchos::rcp;

  Teuchos::RCP<Teuchos::ParameterList> pl = Teuchos::parameterList();
  if (inputPL != Teuchos::null) {
    *pl = inputPL->sublist("Sensitivities");
  }
  const Scalar tinit = state_integrator_->getTimeStepControl()->getInitTime();
  const Scalar tfinal = state_integrator_->getTimeStepControl()->getFinalTime();
  return rcp(new AdjointSensitivityModelEvaluator<Scalar>(
<<<<<<< HEAD
               model, adjoint_residual_model, adjoint_solve_model_, tfinal, true, pl));
=======
               model, adjoint_model, tinit, tfinal, true, pl));
>>>>>>> dcd18df5
}

template<class Scalar>
void
IntegratorPseudoTransientAdjointSensitivity<Scalar>::
buildSolutionHistory()
{
  using Teuchos::RCP;
  using Teuchos::rcp;
  using Teuchos::rcp_dynamic_cast;
  using Teuchos::ParameterList;
  using Thyra::VectorBase;
  using Thyra::VectorSpaceBase;
  using Thyra::assign;
  using Thyra::defaultProductVector;
  typedef Thyra::DefaultProductVector<Scalar> DPV;
  typedef Thyra::DefaultProductVectorSpace<Scalar> DPVS;

  // Create combined solution histories, first for the states with zero
  // adjoint and then for the adjoint with frozen states
  auto shPL = Teuchos::rcp_const_cast<Teuchos::ParameterList> (
    state_integrator_->getSolutionHistory()->getValidParameters());
  solutionHistory_ = createSolutionHistoryPL<Scalar>(shPL);

  RCP<const VectorSpaceBase<Scalar> > x_space =
    model_->get_x_space();
  RCP<const VectorSpaceBase<Scalar> > adjoint_space =
    sens_model_->get_x_space();
  Teuchos::Array< RCP<const VectorSpaceBase<Scalar> > > spaces(2);
  spaces[0] = x_space;
  spaces[1] = adjoint_space;
  RCP<const DPVS > prod_space = Thyra::productVectorSpace(spaces());
  const Scalar zero = Teuchos::ScalarTraits<Scalar>::zero();

  RCP<const SolutionHistory<Scalar> > state_solution_history =
    state_integrator_->getSolutionHistory();
  int num_states = state_solution_history->getNumStates();
  for (int i=0; i<num_states; ++i) {
    RCP<const SolutionState<Scalar> > state = (*state_solution_history)[i];

    // X
    RCP<DPV> x = defaultProductVector(prod_space);
    assign(x->getNonconstVectorBlock(0).ptr(), *(state->getX()));
    assign(x->getNonconstVectorBlock(1).ptr(), zero);
    RCP<VectorBase<Scalar> > x_b = x;

    // X-Dot
    RCP<VectorBase<Scalar> > x_dot_b;
    if (state->getXDot() != Teuchos::null) {
      RCP<DPV> x_dot = defaultProductVector(prod_space);
      assign(x_dot->getNonconstVectorBlock(0).ptr(), *(state->getXDot()));
      assign(x_dot->getNonconstVectorBlock(1).ptr(), zero);
      x_dot_b = x_dot;
    }

    // X-Dot-Dot
    RCP<VectorBase<Scalar> > x_dot_dot_b;
    if (state->getXDotDot() != Teuchos::null) {
      RCP<DPV> x_dot_dot = defaultProductVector(prod_space);
      assign(x_dot_dot->getNonconstVectorBlock(0).ptr(),*(state->getXDotDot()));
      assign(x_dot_dot->getNonconstVectorBlock(1).ptr(), zero);
      x_dot_dot_b = x_dot_dot;
    }

    RCP<SolutionState<Scalar> > prod_state = state->clone();
    prod_state->setX(x_b);
    prod_state->setXDot(x_dot_b);
    prod_state->setXDotDot(x_dot_dot_b);
    solutionHistory_->addState(prod_state);
  }

  RCP<const VectorBase<Scalar> > frozen_x =
    state_solution_history->getCurrentState()->getX();
  RCP<const VectorBase<Scalar> > frozen_x_dot =
    state_solution_history->getCurrentState()->getXDot();
  RCP<const VectorBase<Scalar> > frozen_x_dot_dot =
    state_solution_history->getCurrentState()->getXDotDot();
  RCP<const SolutionHistory<Scalar> > sens_solution_history =
    sens_integrator_->getSolutionHistory();
  num_states = sens_solution_history->getNumStates();
  for (int i=0; i<num_states; ++i) {
    RCP<const SolutionState<Scalar> > state = (*sens_solution_history)[i];

    // X
    RCP<DPV> x = defaultProductVector(prod_space);
    assign(x->getNonconstVectorBlock(0).ptr(), *frozen_x);
    assign(x->getNonconstVectorBlock(1).ptr(), *(state->getX()));
    RCP<VectorBase<Scalar> > x_b = x;

    // X-Dot
    RCP<VectorBase<Scalar> > x_dot_b;
    if (state->getXDot() != Teuchos::null) {
      RCP<DPV> x_dot = defaultProductVector(prod_space);
      assign(x_dot->getNonconstVectorBlock(0).ptr(), *frozen_x_dot);
      assign(x_dot->getNonconstVectorBlock(1).ptr(), *(state->getXDot()));
      x_dot_b = x_dot;
    }

    // X-Dot-Dot
    RCP<VectorBase<Scalar> > x_dot_dot_b;
    if (state->getXDotDot() != Teuchos::null) {
      RCP<DPV> x_dot_dot = defaultProductVector(prod_space);
      assign(x_dot_dot->getNonconstVectorBlock(0).ptr(), *frozen_x_dot_dot);
      assign(x_dot_dot->getNonconstVectorBlock(1).ptr(),*(state->getXDotDot()));
      x_dot_dot_b = x_dot_dot;
    }

    RCP<SolutionState<Scalar> > prod_state = state->clone();
    prod_state->setX(x_b);
    prod_state->setXDot(x_dot_b);
    prod_state->setXDotDot(x_dot_dot_b);
    solutionHistory_->addState(prod_state, false);
  }
}

/// Nonmember constructor
template<class Scalar>
Teuchos::RCP<IntegratorPseudoTransientAdjointSensitivity<Scalar> >
integratorPseudoTransientAdjointSensitivity(
  Teuchos::RCP<Teuchos::ParameterList>                     pList,
  const Teuchos::RCP<Thyra::ModelEvaluator<Scalar> >&      model)
{
  Teuchos::RCP<IntegratorPseudoTransientAdjointSensitivity<Scalar> > integrator =
    Teuchos::rcp(new IntegratorPseudoTransientAdjointSensitivity<Scalar>(pList, model));
  return(integrator);
}

/// Nonmember constructor
template<class Scalar>
Teuchos::RCP<IntegratorPseudoTransientAdjointSensitivity<Scalar> >
integratorPseudoTransientAdjointSensitivity(
  const Teuchos::RCP<Thyra::ModelEvaluator<Scalar> >&      model,
  std::string stepperType)
{
  Teuchos::RCP<IntegratorPseudoTransientAdjointSensitivity<Scalar> > integrator =
    Teuchos::rcp(new IntegratorPseudoTransientAdjointSensitivity<Scalar>(model, stepperType));
  return(integrator);
}

/// Nonmember constructor
template<class Scalar>
Teuchos::RCP<IntegratorPseudoTransientAdjointSensitivity<Scalar> >
integratorPseudoTransientAdjointSensitivity(
  Teuchos::RCP<Teuchos::ParameterList>                     pList,
  const Teuchos::RCP<Thyra::ModelEvaluator<Scalar> >&      model,
  const Teuchos::RCP<Thyra::ModelEvaluator<Scalar> >&      adjoint_model)
{
  Teuchos::RCP<IntegratorPseudoTransientAdjointSensitivity<Scalar> > integrator =
    Teuchos::rcp(new IntegratorPseudoTransientAdjointSensitivity<Scalar>(pList, model, adjoint_model));
  return(integrator);
}

/// Nonmember constructor
template<class Scalar>
Teuchos::RCP<IntegratorPseudoTransientAdjointSensitivity<Scalar> >
integratorPseudoTransientAdjointSensitivity(
  const Teuchos::RCP<Thyra::ModelEvaluator<Scalar> >&      model,
  const Teuchos::RCP<Thyra::ModelEvaluator<Scalar> >&      adjoint_model,
  std::string stepperType)
{
  Teuchos::RCP<IntegratorPseudoTransientAdjointSensitivity<Scalar> > integrator =
    Teuchos::rcp(new IntegratorPseudoTransientAdjointSensitivity<Scalar>(model, adjoint_model, stepperType));
  return(integrator);
}

/// Nonmember constructor
template<class Scalar>
Teuchos::RCP<IntegratorPseudoTransientAdjointSensitivity<Scalar> >
integratorPseudoTransientAdjointSensitivity(
  Teuchos::RCP<Teuchos::ParameterList>                     pList,
  const Teuchos::RCP<Thyra::ModelEvaluator<Scalar> >&      model,
  const Teuchos::RCP<Thyra::ModelEvaluator<Scalar> >&      adjoint_residual_model,
  const Teuchos::RCP<Thyra::ModelEvaluator<Scalar> >&      adjoint_solve_model)
{
  Teuchos::RCP<IntegratorPseudoTransientAdjointSensitivity<Scalar> > integrator =
    Teuchos::rcp(new IntegratorPseudoTransientAdjointSensitivity<Scalar>(pList, model, adjoint_residual_model, adjoint_solve_model));
  return(integrator);
}

/// Nonmember constructor
template<class Scalar>
Teuchos::RCP<IntegratorPseudoTransientAdjointSensitivity<Scalar> >
integratorPseudoTransientAdjointSensitivity(
  const Teuchos::RCP<Thyra::ModelEvaluator<Scalar> >&      model,
  const Teuchos::RCP<Thyra::ModelEvaluator<Scalar> >&      adjoint_residual_model,
  const Teuchos::RCP<Thyra::ModelEvaluator<Scalar> >&      adjoint_solve_model,
  std::string stepperType)
{
  Teuchos::RCP<IntegratorPseudoTransientAdjointSensitivity<Scalar> > integrator =
    Teuchos::rcp(new IntegratorPseudoTransientAdjointSensitivity<Scalar>(model, adjoint_residual_model, adjoint_solve_model, stepperType));
  return(integrator);
}

/// Nonmember constructor
template<class Scalar>
Teuchos::RCP<IntegratorPseudoTransientAdjointSensitivity<Scalar> >
integratorPseudoTransientAdjointSensitivity()
{
  Teuchos::RCP<IntegratorPseudoTransientAdjointSensitivity<Scalar> > integrator =
    Teuchos::rcp(new IntegratorPseudoTransientAdjointSensitivity<Scalar>());
  return(integrator);
}

} // namespace Tempus
#endif // Tempus_IntegratorPseudoTransientAdjointSensitivity_impl_hpp<|MERGE_RESOLUTION|>--- conflicted
+++ resolved
@@ -26,20 +26,13 @@
   const Teuchos::RCP<Thyra::ModelEvaluator<Scalar> >& adjoint_solve_model)
 {
   model_ = model;
-<<<<<<< HEAD
   adjoint_residual_model_ = adjoint_residual_model;
   adjoint_solve_model_ = adjoint_solve_model;
-  state_integrator_ = integratorBasic<Scalar>(inputPL, model_);
+  state_integrator_ = createIntegratorBasic<Scalar>(inputPL, model_);
   sens_model_ = createSensitivityModel(model_, adjoint_residual_model_,
                                        adjoint_solve_model_, inputPL);
-  sens_integrator_ = integratorBasic<Scalar>(inputPL, sens_model_);
+  sens_integrator_ = createIntegratorBasic<Scalar>(inputPL, sens_model_);
   stepMode_ = SensitivityStepMode::Forward;
-=======
-  adjoint_model_ = adjoint_model;
-  state_integrator_ = createIntegratorBasic<Scalar>(inputPL, model_);
-  sens_model_ = createSensitivityModel(model_, adjoint_model_, inputPL);
-  sens_integrator_ = createIntegratorBasic<Scalar>(inputPL, sens_model_);
->>>>>>> dcd18df5
 }
 
 template<class Scalar>
@@ -51,13 +44,12 @@
   std::string stepperType)
 {
   model_ = model;
-<<<<<<< HEAD
   adjoint_residual_model_ = adjoint_residual_model;
   adjoint_solve_model_ = adjoint_solve_model;
-  state_integrator_ = integratorBasic<Scalar>(model_, stepperType);
+  state_integrator_ = createIntegratorBasic<Scalar>(inputPL, model_);
   sens_model_ = createSensitivityModel(model_, adjoint_residual_model_,
                                        adjoint_solve_model_, Teuchos::null);
-  sens_integrator_ = integratorBasic<Scalar>(sens_model_, stepperType);
+  sens_integrator_ = createIntegratorBasic<Scalar>(inputPL, sens_model_);
   stepMode_ = SensitivityStepMode::Forward;
 }
 
@@ -81,12 +73,6 @@
   IntegratorPseudoTransientAdjointSensitivity(
     model, adjoint_model, adjoint_model, stepperType)
 {
-=======
-  adjoint_model_ = adjoint_model;
-  state_integrator_ = createIntegratorBasic<Scalar>(model_, stepperType);
-  sens_model_ = createSensitivityModel(model_, adjoint_model_, Teuchos::null);
-  sens_integrator_ = createIntegratorBasic<Scalar>(sens_model_, stepperType);
->>>>>>> dcd18df5
 }
 
 template<class Scalar>
@@ -113,14 +99,9 @@
 IntegratorPseudoTransientAdjointSensitivity<Scalar>::
 IntegratorPseudoTransientAdjointSensitivity()
 {
-<<<<<<< HEAD
-  state_integrator_ = integratorBasic<Scalar>();
-  sens_integrator_ = integratorBasic<Scalar>();
-  stepMode_ = SensitivityStepMode::Forward;
-=======
   state_integrator_ = createIntegratorBasic<Scalar>();
   sens_integrator_ = createIntegratorBasic<Scalar>();
->>>>>>> dcd18df5
+  stepMode_ = SensitivityStepMode::Forward;
 }
 
 template<class Scalar>
@@ -577,11 +558,8 @@
   const Scalar tinit = state_integrator_->getTimeStepControl()->getInitTime();
   const Scalar tfinal = state_integrator_->getTimeStepControl()->getFinalTime();
   return rcp(new AdjointSensitivityModelEvaluator<Scalar>(
-<<<<<<< HEAD
-               model, adjoint_residual_model, adjoint_solve_model_, tfinal, true, pl));
-=======
-               model, adjoint_model, tinit, tfinal, true, pl));
->>>>>>> dcd18df5
+               model, adjoint_residual_model, adjoint_solve_model_,
+               tinit, tfinal, true, pl));
 }
 
 template<class Scalar>
