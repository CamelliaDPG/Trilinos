--- conflicted
+++ resolved
@@ -66,10 +66,6 @@
         E  = list.get("E", Teuchos::as<typename Teuchos::ScalarTraits<Scalar>::magnitudeType>(1e9));
         nu = list.get("nu", Teuchos::as<typename Teuchos::ScalarTraits<Scalar>::magnitudeType>(0.25));
 
-<<<<<<< HEAD
-        nx_ = list.get<GlobalOrdinal>("nx", -1);
-        ny_ = list.get<GlobalOrdinal>("ny", -1);
-=======
         nx_ = -1;
         ny_ = -1;
 
@@ -85,7 +81,6 @@
           else
             ny_ = list.get<GlobalOrdinal>("ny");
         }
->>>>>>> 4103bf6c
 
         nDim_ = 2;
         double one = 1.0;
@@ -194,10 +189,7 @@
       R(0,0) = R(1,3) = R(2,1) = R(2,2) = 1;
 
       this->A_ = MatrixTraits<Map,Matrix>::Build(this->Map_, 8*numNodesPerElem);
-<<<<<<< HEAD
-=======
       this->A_->setObjectLabel(this->getObjectLabel());
->>>>>>> 4103bf6c
 
       SC one = TST::one(), zero = TST::zero();
       SerialDenseMatrix<LO,SC> prevKE(numDofPerElem, numDofPerElem), prevElementNodes(numNodesPerElem, Teuchos::as<LO>(nDim_));        // cache
