--- conflicted
+++ resolved
@@ -67,11 +67,6 @@
         E  = list.get("E", Teuchos::as<typename Teuchos::ScalarTraits<Scalar>::magnitudeType>(1e9));
         nu = list.get("nu", Teuchos::as<typename Teuchos::ScalarTraits<Scalar>::magnitudeType>(0.25));
 
-<<<<<<< HEAD
-        nx_ = list.get<GlobalOrdinal>("nx", -1);
-        ny_ = list.get<GlobalOrdinal>("ny", -1);
-        nz_ = list.get<GlobalOrdinal>("nz", -1);
-=======
         nx_ = -1;
         ny_ = -1;
         nz_ = -1;
@@ -94,7 +89,6 @@
           else
             nz_ = list.get<GlobalOrdinal>("nz");
         }
->>>>>>> 4103bf6c
 
         nDim_ = 3;
         double one = 1.0;
@@ -212,10 +206,7 @@
       R(0,0) = R(1,4) = R(2,8) = R(3,1) = R(3,3) = R(4,5) = R(4,7) = R(5,2) = R(5,6) = 1;
 
       this->A_ = MatrixTraits<Map,Matrix>::Build(this->Map_, numNodesPerElem * 8 * numDofPerElem);
-<<<<<<< HEAD
-=======
       this->A_->setObjectLabel(this->getObjectLabel());
->>>>>>> 4103bf6c
 
       SC one = Teuchos::ScalarTraits<SC>::one(), zero = Teuchos::ScalarTraits<SC>::zero();
       SerialDenseMatrix<LO,SC> prevKE(numDofPerElem, numDofPerElem), prevElementNodes(numNodesPerElem, nDim_);        // cache
@@ -369,17 +360,10 @@
       // FIXME: map here is an extended map, with multiple DOF per node
       // as we cannot construct a single DOF map in Problem, we repeat the coords
       this->Coords_ = MultiVectorTraits<Map,RealValuedMultiVector>::Build(this->Map_, nDim_);
-<<<<<<< HEAD
 
       typedef typename RealValuedMultiVector::scalar_type real_type;
       typedef Teuchos::ScalarTraits<Scalar> TST;
 
-=======
-
-      typedef typename RealValuedMultiVector::scalar_type real_type;
-      typedef Teuchos::ScalarTraits<Scalar> TST;
-
->>>>>>> 4103bf6c
       Teuchos::ArrayRCP<real_type> x = this->Coords_->getDataNonConst(0);
       Teuchos::ArrayRCP<real_type> y = this->Coords_->getDataNonConst(1);
       Teuchos::ArrayRCP<real_type> z = this->Coords_->getDataNonConst(2);
