// @HEADER
// ***********************************************************************
//
//           Panzer: A partial differential equation assembly
//       engine for strongly coupled complex multiphysics systems
//                 Copyright (2011) Sandia Corporation
//
// Under the terms of Contract DE-AC04-94AL85000 with Sandia Corporation,
// the U.S. Government retains certain rights in this software.
//
// Redistribution and use in source and binary forms, with or without
// modification, are permitted provided that the following conditions are
// met:
//
// 1. Redistributions of source code must retain the above copyright
// notice, this list of conditions and the following disclaimer.
//
// 2. Redistributions in binary form must reproduce the above copyright
// notice, this list of conditions and the following disclaimer in the
// documentation and/or other materials provided with the distribution.
//
// 3. Neither the name of the Corporation nor the names of the
// contributors may be used to endorse or promote products derived from
// this software without specific prior written permission.
//
// THIS SOFTWARE IS PROVIDED BY SANDIA CORPORATION "AS IS" AND ANY
// EXPRESS OR IMPLIED WARRANTIES, INCLUDING, BUT NOT LIMITED TO, THE
// IMPLIED WARRANTIES OF MERCHANTABILITY AND FITNESS FOR A PARTICULAR
// PURPOSE ARE DISCLAIMED. IN NO EVENT SHALL SANDIA CORPORATION OR THE
// CONTRIBUTORS BE LIABLE FOR ANY DIRECT, INDIRECT, INCIDENTAL, SPECIAL,
// EXEMPLARY, OR CONSEQUENTIAL DAMAGES (INCLUDING, BUT NOT LIMITED TO,
// PROCUREMENT OF SUBSTITUTE GOODS OR SERVICES; LOSS OF USE, DATA, OR
// PROFITS; OR BUSINESS INTERRUPTION) HOWEVER CAUSED AND ON ANY THEORY OF
// LIABILITY, WHETHER IN CONTRACT, STRICT LIABILITY, OR TORT (INCLUDING
// NEGLIGENCE OR OTHERWISE) ARISING IN ANY WAY OUT OF THE USE OF THIS
// SOFTWARE, EVEN IF ADVISED OF THE POSSIBILITY OF SUCH DAMAGE.
//
// Questions? Contact Roger P. Pawlowski (rppawlo@sandia.gov) and
// Eric C. Cyr (eccyr@sandia.gov)
// ***********************************************************************
// @HEADER

#include <Teuchos_ConfigDefs.hpp>
#include <Teuchos_UnitTestHarness.hpp>
#include <Teuchos_RCP.hpp>
#include <Teuchos_TimeMonitor.hpp>

using Teuchos::RCP;
using Teuchos::rcp;

#include "Teuchos_DefaultComm.hpp"
#include "Teuchos_GlobalMPISession.hpp"

#include "Panzer_FieldManagerBuilder.hpp"
#include "Panzer_BlockedDOFManager.hpp"
#include "Panzer_BlockedEpetraLinearObjFactory.hpp"
#include "Panzer_PureBasis.hpp"
#include "Panzer_BasisIRLayout.hpp"
#include "Panzer_Workset.hpp"
#include "Panzer_GatherOrientation.hpp"
#include "Panzer_ScatterResidual_BlockedEpetra.hpp"
#include "Panzer_GatherSolution_BlockedEpetra.hpp"

#include "Panzer_STK_Version.hpp"
#include "PanzerAdaptersSTK_config.hpp"
#include "Panzer_STK_Interface.hpp"
#include "Panzer_STK_SquareQuadMeshFactory.hpp"
#include "Panzer_STK_SetupUtilities.hpp"
#include "Panzer_STKConnManager.hpp"

#include "Phalanx_KokkosUtilities.hpp"

#include "Teuchos_DefaultMpiComm.hpp"
#include "Teuchos_OpaqueWrapper.hpp"

#include "Thyra_VectorStdOps.hpp"
#include "Thyra_ProductVectorBase.hpp"
#include "Thyra_SpmdVectorBase.hpp"
#include "Thyra_get_Epetra_Operator.hpp"

#include "Epetra_CrsMatrix.h"

#include "user_app_EquationSetFactory.hpp"

#include <cstdio> // for get char
#include <vector>
#include <string>

#include "Panzer_Evaluator_WithBaseImpl.hpp"

namespace panzer {

  Teuchos::RCP<panzer::PureBasis> buildBasis(std::size_t worksetSize,const std::string & basisName);
  void testInitialization(const Teuchos::RCP<Teuchos::ParameterList>& ipb);
  Teuchos::RCP<panzer_stk::STK_Interface> buildMesh(int elemX,int elemY);

  TEUCHOS_UNIT_TEST(block_assembly, scatter_dirichlet_residual)
  {

   #ifdef HAVE_MPI
      Teuchos::RCP<Teuchos::MpiComm<int> > tComm = Teuchos::rcp(new Teuchos::MpiComm<int>(MPI_COMM_WORLD));
   #else
      NOPE_PANZER_DOESNT_SUPPORT_SERIAL
   #endif

    int myRank = tComm->getRank();

    const std::size_t workset_size = 4;
    const std::string fieldName1_q1 = "U";
    const std::string fieldName2_q1 = "V";
    const std::string fieldName_qedge1 = "B";

    Teuchos::RCP<panzer_stk::STK_Interface> mesh = buildMesh(2,2);

    // build input physics block
    Teuchos::RCP<panzer::PureBasis> basis_q1 = buildBasis(workset_size,"Q1");
    Teuchos::RCP<panzer::PureBasis> basis_qedge1 = buildBasis(workset_size,"QEdge1");

    Teuchos::RCP<Teuchos::ParameterList> ipb = Teuchos::parameterList();
    testInitialization(ipb);

    const int default_int_order = 1;
    std::string eBlockID = "eblock-0_0";    
    Teuchos::RCP<user_app::MyFactory> eqset_factory = Teuchos::rcp(new user_app::MyFactory);
    panzer::CellData cellData(workset_size,mesh->getCellTopology("eblock-0_0"));
    Teuchos::RCP<panzer::GlobalData> gd = panzer::createGlobalData();
    Teuchos::RCP<panzer::PhysicsBlock> physicsBlock = 
      Teuchos::rcp(new PhysicsBlock(ipb,eBlockID,default_int_order,cellData,eqset_factory,gd,false));

    Teuchos::RCP<std::vector<panzer::Workset> > work_sets = panzer_stk::buildWorksets(*mesh,*physicsBlock); 
    TEST_EQUALITY(work_sets->size(),1);

    // build connection manager and field manager
    const Teuchos::RCP<panzer::ConnManager<int,int> > conn_manager = Teuchos::rcp(new panzer_stk::STKConnManager<int>(mesh));
    RCP<panzer::BlockedDOFManager<int,int> > dofManager = Teuchos::rcp(new panzer::BlockedDOFManager<int,int>(conn_manager,MPI_COMM_WORLD));

    dofManager->addField(fieldName1_q1,Teuchos::rcp(new panzer::Intrepid2FieldPattern(basis_q1->getIntrepid2Basis())));
    dofManager->addField(fieldName2_q1,Teuchos::rcp(new panzer::Intrepid2FieldPattern(basis_q1->getIntrepid2Basis())));
    dofManager->addField(fieldName_qedge1,Teuchos::rcp(new panzer::Intrepid2FieldPattern(basis_qedge1->getIntrepid2Basis())));

    std::vector<std::vector<std::string> > fieldOrder(3);
    fieldOrder[0].push_back(fieldName1_q1);
    fieldOrder[1].push_back(fieldName_qedge1);
    fieldOrder[2].push_back(fieldName2_q1);
    dofManager->setFieldOrder(fieldOrder);

    // dofManager->setOrientationsRequired(true);
    dofManager->buildGlobalUnknowns();

    // setup linear object factory
    /////////////////////////////////////////////////////////////

    Teuchos::RCP<BlockedEpetraLinearObjFactory<panzer::Traits,int> > be_lof 
       = Teuchos::rcp(new BlockedEpetraLinearObjFactory<panzer::Traits,int>(tComm.getConst(),dofManager));
    Teuchos::RCP<LinearObjFactory<panzer::Traits> > lof = be_lof;
    Teuchos::RCP<LinearObjContainer> dd_loc = be_lof->buildGhostedLinearObjContainer();
    Teuchos::RCP<LinearObjContainer> loc = be_lof->buildGhostedLinearObjContainer();
    be_lof->initializeGhostedContainer(LinearObjContainer::F,*dd_loc);
    dd_loc->initialize();

    be_lof->initializeGhostedContainer(LinearObjContainer::X | LinearObjContainer::F,*loc);
    loc->initialize();

    Teuchos::RCP<BlockedEpetraLinearObjContainer> b_dd_loc = Teuchos::rcp_dynamic_cast<BlockedEpetraLinearObjContainer>(dd_loc);
    Teuchos::RCP<BlockedEpetraLinearObjContainer> b_loc = Teuchos::rcp_dynamic_cast<BlockedEpetraLinearObjContainer>(loc);
    Teuchos::RCP<Thyra::ProductVectorBase<double> > p_vec = Teuchos::rcp_dynamic_cast<Thyra::ProductVectorBase<double> >(b_loc->get_x());
    Thyra::assign(p_vec->getNonconstVectorBlock(0).ptr(),123.0+myRank);
    Thyra::assign(p_vec->getNonconstVectorBlock(1).ptr(),456.0+myRank);
    Thyra::assign(p_vec->getNonconstVectorBlock(2).ptr(),789.0+myRank);

    // setup field manager, add evaluator under test
    /////////////////////////////////////////////////////////////
 
    PHX::FieldManager<panzer::Traits> fm;

    std::string resName = "";
    Teuchos::RCP<std::map<std::string,std::string> > names_map =
       Teuchos::rcp(new std::map<std::string,std::string>);
    names_map->insert(std::make_pair(fieldName1_q1,resName+fieldName1_q1));
    names_map->insert(std::make_pair(fieldName2_q1,resName+fieldName2_q1));
    names_map->insert(std::make_pair(fieldName_qedge1,resName+fieldName_qedge1));

    // evaluators under test
    {
       using Teuchos::RCP;
       using Teuchos::rcp;
       RCP<std::vector<std::string> > names = rcp(new std::vector<std::string>);
       names->push_back(resName+fieldName1_q1);
       names->push_back(resName+fieldName2_q1);

       Teuchos::ParameterList pl; 
       pl.set("Scatter Name", "ScatterQ1");
       pl.set("Basis", basis_q1);
       pl.set("Dependent Names", names);
       pl.set("Dependent Map", names_map);
       pl.set("Side Subcell Dimension", 1);
       pl.set("Local Side ID", 2);
       pl.set("Check Apply BC", false);

       Teuchos::RCP<PHX::Evaluator<panzer::Traits> > evaluator = lof->buildScatterDirichlet<panzer::Traits::Residual>(pl);

       TEST_EQUALITY(evaluator->evaluatedFields().size(),1);

       fm.registerEvaluator<panzer::Traits::Residual>(evaluator);
       fm.requireField<panzer::Traits::Residual>(*evaluator->evaluatedFields()[0]);
    }
    {
       using Teuchos::RCP;
       using Teuchos::rcp;
       RCP<std::vector<std::string> > names = rcp(new std::vector<std::string>);
       names->push_back(resName+fieldName_qedge1);

       Teuchos::ParameterList pl; 
       pl.set("Scatter Name", "ScatterQEdge1");
       pl.set("Basis", basis_qedge1);
       pl.set("Dependent Names", names);
       pl.set("Dependent Map", names_map);
       pl.set("Side Subcell Dimension", 1);
       pl.set("Local Side ID", 2);
       pl.set("Check Apply BC", false);

       Teuchos::RCP<PHX::Evaluator<panzer::Traits> > evaluator = lof->buildScatterDirichlet<panzer::Traits::Residual>(pl);

       TEST_EQUALITY(evaluator->evaluatedFields().size(),1);

       fm.registerEvaluator<panzer::Traits::Residual>(evaluator);
       fm.requireField<panzer::Traits::Residual>(*evaluator->evaluatedFields()[0]);
    }

    // support evaluators
    {
       using Teuchos::RCP;
       using Teuchos::rcp;
       RCP<std::vector<std::string> > names = rcp(new std::vector<std::string>);
       names->push_back(fieldName1_q1);
       names->push_back(fieldName2_q1);

       Teuchos::ParameterList pl; 
       pl.set("Basis", basis_q1);
       pl.set("DOF Names",names);
       pl.set("Indexer Names",names);

       Teuchos::RCP<PHX::Evaluator<panzer::Traits> > evaluator = lof->buildGather<panzer::Traits::Residual>(pl);

       fm.registerEvaluator<panzer::Traits::Residual>(evaluator);
    }
    {
       using Teuchos::RCP;
       using Teuchos::rcp;
       RCP<std::vector<std::string> > names = rcp(new std::vector<std::string>);
       names->push_back(fieldName_qedge1);

       Teuchos::ParameterList pl; 
       pl.set("Basis", basis_qedge1);
       pl.set("DOF Names",names);
       pl.set("Indexer Names",names);

       Teuchos::RCP<PHX::Evaluator<panzer::Traits> > evaluator = lof->buildGather<panzer::Traits::Residual>(pl);

       fm.registerEvaluator<panzer::Traits::Residual>(evaluator);
    }

    std::vector<PHX::index_size_type> derivative_dimensions;
    derivative_dimensions.push_back(12);
    fm.setKokkosExtendedDataTypeDimensions<panzer::Traits::Jacobian>(derivative_dimensions);

    panzer::Traits::SetupData sd;
    fm.postRegistrationSetup(sd);

    // panzer::Traits::PED ped;
    // ped.dirichletData.ghostedCounter = dd_loc;
    // fm.preEvaluate<panzer::Traits::Residual>(ped);
    panzer::Traits::PreEvalData ped;
    ped.gedc.addDataObject("Dirichlet Counter",dd_loc);
    ped.gedc.addDataObject("Solution Gather Container",loc);
    ped.gedc.addDataObject("Residual Scatter Container",loc);
    fm.preEvaluate<panzer::Traits::Residual>(ped);


    // run tests
    /////////////////////////////////////////////////////////////

    panzer::Workset & workset = (*work_sets)[0];
    workset.alpha = 0.0;
    workset.beta = 2.0; // derivatives multiplied by 2
    workset.time = 0.0;
    workset.evaluate_transient_terms = false;

    fm.evaluateFields<panzer::Traits::Residual>(workset);

    // test Residual fields
<<<<<<< HEAD
    int dd_count = 0;
=======
    panzer::index_t dd_count(0);
>>>>>>> 40b8b59a
    Teuchos::ArrayRCP<const double> data, dd_data;
    Teuchos::RCP<const Thyra::ProductVectorBase<double> > f_vec = Teuchos::rcp_dynamic_cast<Thyra::ProductVectorBase<double> >(b_loc->get_f());
    Teuchos::RCP<const Thyra::ProductVectorBase<double> > dd_vec = Teuchos::rcp_dynamic_cast<Thyra::ProductVectorBase<double> >(b_dd_loc->get_f());

    // check all the residual values. This is kind of crappy test since it simply checks twice the target
    // value and the target. Its this way because you add two entries across elements.

    Teuchos::rcp_dynamic_cast<const Thyra::SpmdVectorBase<double> >(f_vec->getVectorBlock(0))->getLocalData(Teuchos::ptrFromRef(data));
    Teuchos::rcp_dynamic_cast<const Thyra::SpmdVectorBase<double> >(dd_vec->getVectorBlock(0))->getLocalData(Teuchos::ptrFromRef(dd_data));
    TEST_EQUALITY(data.size(),b_loc->getMapForBlock(0)->NumMyElements());
    TEST_EQUALITY(data.size(),dd_data.size());
    dd_count = 0;
    for(int i=0;i<data.size();i++) {
 
       double target = 123.0+myRank;
       if(dd_data[i]==0.0)
       {  TEST_EQUALITY(data[i],0.0); }
       else
       {  TEST_EQUALITY(data[i],target); dd_count++; }
    }
    TEST_EQUALITY(dd_count,2*workset.num_cells); // there are 2 nodes on the side and the sides are not shared

    Teuchos::rcp_dynamic_cast<const Thyra::SpmdVectorBase<double> >(f_vec->getVectorBlock(1))->getLocalData(Teuchos::ptrFromRef(data));
    Teuchos::rcp_dynamic_cast<const Thyra::SpmdVectorBase<double> >(dd_vec->getVectorBlock(1))->getLocalData(Teuchos::ptrFromRef(dd_data));
    TEST_EQUALITY(data.size(),b_loc->getMapForBlock(1)->NumMyElements());
    TEST_EQUALITY(data.size(),dd_data.size());
    dd_count = 0;
    for(int i=0;i<data.size();i++) {
 
       double target = 456.0+myRank;
       if(dd_data[i]==0.0)
       {  TEST_EQUALITY(data[i],0.0); }
       else
       {  TEST_EQUALITY(data[i],target); dd_count++; }
    }
    TEST_EQUALITY(dd_count,workset.num_cells); // there are 2 nodes on the side and the sides are not shared

    Teuchos::rcp_dynamic_cast<const Thyra::SpmdVectorBase<double> >(f_vec->getVectorBlock(2))->getLocalData(Teuchos::ptrFromRef(data));
    Teuchos::rcp_dynamic_cast<const Thyra::SpmdVectorBase<double> >(dd_vec->getVectorBlock(2))->getLocalData(Teuchos::ptrFromRef(dd_data));
    TEST_EQUALITY(data.size(),b_loc->getMapForBlock(2)->NumMyElements());
    TEST_EQUALITY(data.size(),dd_data.size());
    dd_count = 0;
    for(int i=0;i<data.size();i++) {
 
       double target = 789.0+myRank;
       if(dd_data[i]==0.0)
       {  TEST_EQUALITY(data[i],0.0); }
       else
       {  TEST_EQUALITY(data[i],target); dd_count++; }
    }
    TEST_EQUALITY(dd_count,2*workset.num_cells); // there are 2 nodes on the side and the sides are not shared

  }

  TEUCHOS_UNIT_TEST(block_assembly, scatter_dirichlet_jacobian)
  {
    
   #ifdef HAVE_MPI
      Teuchos::RCP<Teuchos::MpiComm<int> > tComm = Teuchos::rcp(new Teuchos::MpiComm<int>(MPI_COMM_WORLD));
   #else
      NOPE_PANZER_DOESNT_SUPPORT_SERIAL
   #endif

    int myRank = tComm->getRank();

    const std::size_t workset_size = 4;
    const std::string fieldName1_q1 = "U";
    const std::string fieldName2_q1 = "V";
    const std::string fieldName_qedge1 = "B";

    Teuchos::RCP<panzer_stk::STK_Interface> mesh = buildMesh(2,2);

    // build input physics block
    Teuchos::RCP<panzer::PureBasis> basis_q1 = buildBasis(workset_size,"Q1");
    Teuchos::RCP<panzer::PureBasis> basis_qedge1 = buildBasis(workset_size,"QEdge1");

    Teuchos::RCP<Teuchos::ParameterList> ipb = Teuchos::parameterList();
    testInitialization(ipb);

    const int default_int_order = 1;
    std::string eBlockID = "eblock-0_0";    
    Teuchos::RCP<user_app::MyFactory> eqset_factory = Teuchos::rcp(new user_app::MyFactory);
    panzer::CellData cellData(workset_size,mesh->getCellTopology("eblock-0_0"));
    Teuchos::RCP<panzer::GlobalData> gd = panzer::createGlobalData();
    Teuchos::RCP<panzer::PhysicsBlock> physicsBlock = 
      Teuchos::rcp(new PhysicsBlock(ipb,eBlockID,default_int_order,cellData,eqset_factory,gd,false));

    Teuchos::RCP<std::vector<panzer::Workset> > work_sets = panzer_stk::buildWorksets(*mesh,*physicsBlock); 
    TEST_EQUALITY(work_sets->size(),1);

    // build connection manager and field manager
    const Teuchos::RCP<panzer::ConnManager<int,int> > conn_manager = Teuchos::rcp(new panzer_stk::STKConnManager<int>(mesh));
    RCP<panzer::BlockedDOFManager<int,int> > dofManager = Teuchos::rcp(new panzer::BlockedDOFManager<int,int>(conn_manager,MPI_COMM_WORLD));

    dofManager->addField(fieldName1_q1,Teuchos::rcp(new panzer::Intrepid2FieldPattern(basis_q1->getIntrepid2Basis())));
    dofManager->addField(fieldName2_q1,Teuchos::rcp(new panzer::Intrepid2FieldPattern(basis_q1->getIntrepid2Basis())));
    dofManager->addField(fieldName_qedge1,Teuchos::rcp(new panzer::Intrepid2FieldPattern(basis_qedge1->getIntrepid2Basis())));

    std::vector<std::vector<std::string> > fieldOrder(3);
    fieldOrder[0].push_back(fieldName1_q1);
    fieldOrder[1].push_back(fieldName_qedge1);
    fieldOrder[2].push_back(fieldName2_q1);
    dofManager->setFieldOrder(fieldOrder);

    // dofManager->setOrientationsRequired(true);
    dofManager->buildGlobalUnknowns();

    // setup linear object factory
    /////////////////////////////////////////////////////////////

    Teuchos::RCP<BlockedEpetraLinearObjFactory<panzer::Traits,int> > be_lof 
       = Teuchos::rcp(new BlockedEpetraLinearObjFactory<panzer::Traits,int>(tComm.getConst(),dofManager));
    Teuchos::RCP<LinearObjFactory<panzer::Traits> > lof = be_lof;
    Teuchos::RCP<LinearObjContainer> dd_loc = be_lof->buildGhostedLinearObjContainer();
    Teuchos::RCP<LinearObjContainer> loc = be_lof->buildGhostedLinearObjContainer();
    be_lof->initializeGhostedContainer(LinearObjContainer::F,*dd_loc);
    dd_loc->initialize();

    be_lof->initializeGhostedContainer(LinearObjContainer::X | LinearObjContainer::F | LinearObjContainer::Mat,*loc);
    loc->initialize();

    Teuchos::RCP<BlockedEpetraLinearObjContainer> b_dd_loc = Teuchos::rcp_dynamic_cast<BlockedEpetraLinearObjContainer>(dd_loc);
    Teuchos::RCP<BlockedEpetraLinearObjContainer> b_loc = Teuchos::rcp_dynamic_cast<BlockedEpetraLinearObjContainer>(loc);
    Teuchos::RCP<Thyra::ProductVectorBase<double> > p_vec = Teuchos::rcp_dynamic_cast<Thyra::ProductVectorBase<double> >(b_loc->get_x());
    Thyra::assign(p_vec->getNonconstVectorBlock(0).ptr(),123.0+myRank);
    Thyra::assign(p_vec->getNonconstVectorBlock(1).ptr(),456.0+myRank);
    Thyra::assign(p_vec->getNonconstVectorBlock(2).ptr(),789.0+myRank);

    Teuchos::RCP<Thyra::BlockedLinearOpBase<double> > blk_A 
       = Teuchos::rcp_dynamic_cast<Thyra::BlockedLinearOpBase<double> >(b_loc->get_A());
    double values[] = {123.0+myRank,456.0+myRank,789.0+myRank};
    for(int i=0;i<3;i++) 
       for(int j=0;j<3;j++) 
          Teuchos::rcp_dynamic_cast<Epetra_CrsMatrix>(Thyra::get_Epetra_Operator(*blk_A->getNonconstBlock(i,j)))->PutScalar(values[i]*values[j]);

    // setup field manager, add evaluator under test
    /////////////////////////////////////////////////////////////
 
    PHX::FieldManager<panzer::Traits> fm;

    std::string resName = "";
    Teuchos::RCP<std::map<std::string,std::string> > names_map =
       Teuchos::rcp(new std::map<std::string,std::string>);
    names_map->insert(std::make_pair(fieldName1_q1,resName+fieldName1_q1));
    names_map->insert(std::make_pair(fieldName2_q1,resName+fieldName2_q1));
    names_map->insert(std::make_pair(fieldName_qedge1,resName+fieldName_qedge1));

    // evaluators under test
    {
       using Teuchos::RCP;
       using Teuchos::rcp;
       RCP<std::vector<std::string> > names = rcp(new std::vector<std::string>);
       names->push_back(resName+fieldName1_q1);
       names->push_back(resName+fieldName2_q1);

       Teuchos::ParameterList pl; 
       pl.set("Scatter Name", "ScatterQ1");
       pl.set("Basis", basis_q1);
       pl.set("Dependent Names", names);
       pl.set("Dependent Map", names_map);
       pl.set("Side Subcell Dimension", 1);
       pl.set("Local Side ID", 2);
       pl.set("Check Apply BC", false);

       Teuchos::RCP<PHX::Evaluator<panzer::Traits> > evaluator = lof->buildScatterDirichlet<panzer::Traits::Jacobian>(pl);

       TEST_EQUALITY(evaluator->evaluatedFields().size(),1);

       fm.registerEvaluator<panzer::Traits::Jacobian>(evaluator);
       fm.requireField<panzer::Traits::Jacobian>(*evaluator->evaluatedFields()[0]);
    }
    {
       using Teuchos::RCP;
       using Teuchos::rcp;
       RCP<std::vector<std::string> > names = rcp(new std::vector<std::string>);
       names->push_back(resName+fieldName_qedge1);

       Teuchos::ParameterList pl; 
       pl.set("Scatter Name", "ScatterQEdge1");
       pl.set("Basis", basis_qedge1);
       pl.set("Dependent Names", names);
       pl.set("Dependent Map", names_map);
       pl.set("Side Subcell Dimension", 1);
       pl.set("Local Side ID", 2);
       pl.set("Check Apply BC", false);

       Teuchos::RCP<PHX::Evaluator<panzer::Traits> > evaluator = lof->buildScatterDirichlet<panzer::Traits::Jacobian>(pl);

       TEST_EQUALITY(evaluator->evaluatedFields().size(),1);

       fm.registerEvaluator<panzer::Traits::Jacobian>(evaluator);
       fm.requireField<panzer::Traits::Jacobian>(*evaluator->evaluatedFields()[0]);
    }

    // support evaluators
    {
       using Teuchos::RCP;
       using Teuchos::rcp;
       RCP<std::vector<std::string> > names = rcp(new std::vector<std::string>);
       names->push_back(fieldName1_q1);
       names->push_back(fieldName2_q1);

       Teuchos::ParameterList pl; 
       pl.set("Basis", basis_q1);
       pl.set("DOF Names",names);
       pl.set("Indexer Names",names);

       Teuchos::RCP<PHX::Evaluator<panzer::Traits> > evaluator = lof->buildGather<panzer::Traits::Jacobian>(pl);

       fm.registerEvaluator<panzer::Traits::Jacobian>(evaluator);
    }
    {
       using Teuchos::RCP;
       using Teuchos::rcp;
       RCP<std::vector<std::string> > names = rcp(new std::vector<std::string>);
       names->push_back(fieldName_qedge1);

       Teuchos::ParameterList pl; 
       pl.set("Basis", basis_qedge1);
       pl.set("DOF Names",names);
       pl.set("Indexer Names",names);

       Teuchos::RCP<PHX::Evaluator<panzer::Traits> > evaluator = lof->buildGather<panzer::Traits::Jacobian>(pl);

       fm.registerEvaluator<panzer::Traits::Jacobian>(evaluator);
    }

    std::vector<PHX::index_size_type> derivative_dimensions;
    derivative_dimensions.push_back(12);
    fm.setKokkosExtendedDataTypeDimensions<panzer::Traits::Jacobian>(derivative_dimensions);

    panzer::Traits::SetupData sd;
    fm.postRegistrationSetup(sd);

    // panzer::Traits::PED ped;
    // ped.dirichletData.ghostedCounter = dd_loc;
    // fm.preEvaluate<panzer::Traits::Jacobian>(ped);
    panzer::Traits::PreEvalData ped;
    ped.gedc.addDataObject("Dirichlet Counter",dd_loc);
    ped.gedc.addDataObject("Solution Gather Container",loc);
    ped.gedc.addDataObject("Residual Scatter Container",loc);
    fm.preEvaluate<panzer::Traits::Jacobian>(ped);

    // run tests
    /////////////////////////////////////////////////////////////

    panzer::Workset & workset = (*work_sets)[0];
    workset.alpha = 0.0;
    workset.beta = 2.0; // derivatives multiplied by 2
    workset.time = 0.0;
    workset.evaluate_transient_terms = false;

    fm.evaluateFields<panzer::Traits::Jacobian>(workset);

    // test Residual fields
<<<<<<< HEAD
    int dd_count = 0;
=======
    panzer::index_t dd_count(0);
>>>>>>> 40b8b59a
    Teuchos::ArrayRCP<const double> data, dd_data;
    Teuchos::RCP<const Thyra::ProductVectorBase<double> > f_vec = Teuchos::rcp_dynamic_cast<Thyra::ProductVectorBase<double> >(b_loc->get_f());
    Teuchos::RCP<const Thyra::ProductVectorBase<double> > dd_vec = Teuchos::rcp_dynamic_cast<Thyra::ProductVectorBase<double> >(b_dd_loc->get_f());

    // check all the residual values. This is kind of crappy test since it simply checks twice the target
    // value and the target. Its this way because you add two entries across elements.

    Teuchos::rcp_dynamic_cast<const Thyra::SpmdVectorBase<double> >(f_vec->getVectorBlock(0))->getLocalData(Teuchos::ptrFromRef(data));
    Teuchos::rcp_dynamic_cast<const Thyra::SpmdVectorBase<double> >(dd_vec->getVectorBlock(0))->getLocalData(Teuchos::ptrFromRef(dd_data));
    TEST_EQUALITY(data.size(),b_loc->getMapForBlock(0)->NumMyElements());
    TEST_EQUALITY(data.size(),dd_data.size());
    dd_count = 0;
    for(int i=0;i<data.size();i++) {
 
       double target = 123.0+myRank;
       if(dd_data[i]==0.0)
       {  TEST_EQUALITY(data[i],0.0); }
       else
       {  TEST_EQUALITY(data[i],target); dd_count++; }
    }
    TEST_EQUALITY(dd_count,2*workset.num_cells); // there are 2 nodes on the side and the sides are not shared

    Teuchos::rcp_dynamic_cast<const Thyra::SpmdVectorBase<double> >(f_vec->getVectorBlock(1))->getLocalData(Teuchos::ptrFromRef(data));
    Teuchos::rcp_dynamic_cast<const Thyra::SpmdVectorBase<double> >(dd_vec->getVectorBlock(1))->getLocalData(Teuchos::ptrFromRef(dd_data));
    TEST_EQUALITY(data.size(),b_loc->getMapForBlock(1)->NumMyElements());
    TEST_EQUALITY(data.size(),dd_data.size());
    dd_count = 0;
    for(int i=0;i<data.size();i++) {
 
       double target = 456.0+myRank;
       if(dd_data[i]==0.0)
       {  TEST_EQUALITY(data[i],0.0); }
       else
       {  TEST_EQUALITY(data[i],target); dd_count++; }
    }
    TEST_EQUALITY(dd_count,workset.num_cells); // there are 2 nodes on the side and the sides are not shared

    Teuchos::rcp_dynamic_cast<const Thyra::SpmdVectorBase<double> >(f_vec->getVectorBlock(2))->getLocalData(Teuchos::ptrFromRef(data));
    Teuchos::rcp_dynamic_cast<const Thyra::SpmdVectorBase<double> >(dd_vec->getVectorBlock(2))->getLocalData(Teuchos::ptrFromRef(dd_data));
    TEST_EQUALITY(data.size(),b_loc->getMapForBlock(2)->NumMyElements());
    TEST_EQUALITY(data.size(),dd_data.size());
    dd_count = 0;
    for(int i=0;i<data.size();i++) {
 
       double target = 789.0+myRank;
       if(dd_data[i]==0.0)
       {  TEST_EQUALITY(data[i],0.0); }
       else
       {  TEST_EQUALITY(data[i],target); dd_count++; }
    }
    TEST_EQUALITY(dd_count,2*workset.num_cells); // there are 2 nodes on the side and the sides are not shared

  }

  Teuchos::RCP<panzer::PureBasis> buildBasis(std::size_t worksetSize,const std::string & basisName)
  { 
     Teuchos::RCP<shards::CellTopology> topo = 
        Teuchos::rcp(new shards::CellTopology(shards::getCellTopologyData< shards::Quadrilateral<4> >()));

     panzer::CellData cellData(worksetSize,topo);
     return Teuchos::rcp(new panzer::PureBasis(basisName,1,cellData)); 
  }

  Teuchos::RCP<panzer_stk::STK_Interface> buildMesh(int elemX,int elemY)
  {
    RCP<Teuchos::ParameterList> pl = rcp(new Teuchos::ParameterList);
    pl->set("X Blocks",1);
    pl->set("Y Blocks",1);
    pl->set("X Elements",elemX);
    pl->set("Y Elements",elemY);
    
    panzer_stk::SquareQuadMeshFactory factory;
    factory.setParameterList(pl);
    RCP<panzer_stk::STK_Interface> mesh = factory.buildUncommitedMesh(MPI_COMM_WORLD);
    factory.completeMeshConstruction(*mesh,MPI_COMM_WORLD); 

    return mesh;
  }

  void testInitialization(const Teuchos::RCP<Teuchos::ParameterList>& ipb)
  {
    // Physics block
    ipb->setName("test physics");
    {
      Teuchos::ParameterList& p = ipb->sublist("a");
      p.set("Type","Energy");
      p.set("Prefix","");
      p.set("Model ID","solid");
      p.set("Basis Type","HGrad");
      p.set("Basis Order",1);
      p.set("Integration Order",1);
    }
    {
      Teuchos::ParameterList& p = ipb->sublist("b");
      p.set("Type","Energy");
      p.set("Prefix","ION_");
      p.set("Model ID","solid");
      p.set("Basis Type","HCurl");
      p.set("Basis Order",1);
      p.set("Integration Order",1);
    }
    
  }

}<|MERGE_RESOLUTION|>--- conflicted
+++ resolved
@@ -289,11 +289,7 @@
     fm.evaluateFields<panzer::Traits::Residual>(workset);
 
     // test Residual fields
-<<<<<<< HEAD
-    int dd_count = 0;
-=======
     panzer::index_t dd_count(0);
->>>>>>> 40b8b59a
     Teuchos::ArrayRCP<const double> data, dd_data;
     Teuchos::RCP<const Thyra::ProductVectorBase<double> > f_vec = Teuchos::rcp_dynamic_cast<Thyra::ProductVectorBase<double> >(b_loc->get_f());
     Teuchos::RCP<const Thyra::ProductVectorBase<double> > dd_vec = Teuchos::rcp_dynamic_cast<Thyra::ProductVectorBase<double> >(b_dd_loc->get_f());
@@ -549,11 +545,7 @@
     fm.evaluateFields<panzer::Traits::Jacobian>(workset);
 
     // test Residual fields
-<<<<<<< HEAD
-    int dd_count = 0;
-=======
     panzer::index_t dd_count(0);
->>>>>>> 40b8b59a
     Teuchos::ArrayRCP<const double> data, dd_data;
     Teuchos::RCP<const Thyra::ProductVectorBase<double> > f_vec = Teuchos::rcp_dynamic_cast<Thyra::ProductVectorBase<double> >(b_loc->get_f());
     Teuchos::RCP<const Thyra::ProductVectorBase<double> > dd_vec = Teuchos::rcp_dynamic_cast<Thyra::ProductVectorBase<double> >(b_dd_loc->get_f());
