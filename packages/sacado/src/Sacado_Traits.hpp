--- conflicted
+++ resolved
@@ -368,11 +368,7 @@
   //! Specialization of Value for const types
   template <typename T> struct Value<const T> {
     typedef typename ValueType<T>::type value_type;
-<<<<<<< HEAD
-    KOKKOS_INLINE_FUNCTION
-=======
     SACADO_INLINE_FUNCTION
->>>>>>> 4103bf6c
     static const value_type& eval(const T& x) {
       return Value<T>::eval(x);
     }
@@ -391,11 +387,7 @@
   //! Specialization of ScalarValue for const types
   template <typename T> struct ScalarValue<const T> {
     typedef typename ScalarType<T>::type scalar_type;
-<<<<<<< HEAD
-    KOKKOS_INLINE_FUNCTION
-=======
     SACADO_INLINE_FUNCTION
->>>>>>> 4103bf6c
     static const scalar_type& eval(const T& x) {
       return ScalarValue<T>::eval(x);
     }
@@ -486,36 +478,6 @@
   };                                                      \
   template <> struct IsEqual< t > {                       \
     SACADO_INLINE_FUNCTION                                \
-    static bool eval(const t& x, const t& y) {            \
-      return x == y; }                                    \
-  };                                                      \
-  template <> struct IsStaticallySized< t > {             \
-    static const bool value = true;                       \
-  };
-
-#define SACADO_BUILTIN_SPECIALIZATION_COMPLEX(t,NAME)     \
-  template <> struct ScalarType< t > {                    \
-    typedef t type;                                       \
-  };                                                      \
-  template <> struct ValueType< t > {                     \
-    typedef t type;                                       \
-  };                                                      \
-  template <> struct IsADType< t > {                      \
-    static const bool value = false;                      \
-  };                                                      \
-  template <> struct IsScalarType< t > {                  \
-    static const bool value = true;                       \
-  };                                                      \
-  template <> struct Value< t > {                         \
-    static const t& eval(const t& x) { return x; }        \
-  };                                                      \
-  template <> struct ScalarValue< t > {                   \
-    static const t& eval(const t& x) { return x; }        \
-  };                                                      \
-  template <> struct StringName< t > {                    \
-    static std::string eval() { return NAME; }            \
-  };                                                      \
-  template <> struct IsEqual< t > {                       \
     static bool eval(const t& x, const t& y) {            \
       return x == y; }                                    \
   };                                                      \
@@ -577,19 +539,11 @@
   enum { value = T(v) };
   typedef T value_type ;
   typedef integral_nonzero<T,v> type ;
-<<<<<<< HEAD
-  KOKKOS_INLINE_FUNCTION integral_nonzero() {}
-  KOKKOS_INLINE_FUNCTION integral_nonzero( const T & ) {}
-  KOKKOS_INLINE_FUNCTION integral_nonzero( const integral_nonzero & ) {}
-  KOKKOS_INLINE_FUNCTION integral_nonzero& operator=(const integral_nonzero &) {return *this;}
-  KOKKOS_INLINE_FUNCTION integral_nonzero& operator=(const T &) {return *this;}
-=======
   SACADO_INLINE_FUNCTION integral_nonzero() {}
   SACADO_INLINE_FUNCTION integral_nonzero( const T & ) {}
   SACADO_INLINE_FUNCTION integral_nonzero( const integral_nonzero & ) {}
   SACADO_INLINE_FUNCTION integral_nonzero& operator=(const integral_nonzero &) {return *this;}
   SACADO_INLINE_FUNCTION integral_nonzero& operator=(const T &) {return *this;}
->>>>>>> 4103bf6c
 };
 
 template< typename T , T zero >
@@ -598,19 +552,11 @@
   T value ;
   typedef T value_type ;
   typedef integral_nonzero<T,0> type ;
-<<<<<<< HEAD
-  KOKKOS_INLINE_FUNCTION integral_nonzero() : value() {}
-  KOKKOS_INLINE_FUNCTION integral_nonzero( const T & v ) : value(v) {}
-  KOKKOS_INLINE_FUNCTION integral_nonzero( const integral_nonzero & v) : value(v.value) {}
-  KOKKOS_INLINE_FUNCTION integral_nonzero& operator=(const integral_nonzero & v) { value = v.value; return *this; }
-  KOKKOS_INLINE_FUNCTION integral_nonzero& operator=(const T & v) { value = v; return *this; }
-=======
   SACADO_INLINE_FUNCTION integral_nonzero() : value() {}
   SACADO_INLINE_FUNCTION integral_nonzero( const T & v ) : value(v) {}
   SACADO_INLINE_FUNCTION integral_nonzero( const integral_nonzero & v) : value(v.value) {}
   SACADO_INLINE_FUNCTION integral_nonzero& operator=(const integral_nonzero & v) { value = v.value; return *this; }
   SACADO_INLINE_FUNCTION integral_nonzero& operator=(const T & v) { value = v; return *this; }
->>>>>>> 4103bf6c
 };
 
 } // namespace Sacado
