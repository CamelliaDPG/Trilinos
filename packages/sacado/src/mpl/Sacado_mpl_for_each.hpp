--- conflicted
+++ resolved
@@ -60,11 +60,7 @@
       for_each(const Op& op) {}
     };
 
-<<<<<<< HEAD
-    // Same as for_each above, but without KOKKOS_INLINE_FUNCTION for functors
-=======
     // Same as for_each above, but without SACADO_INLINE_FUNCTION for functors
->>>>>>> 4103bf6c
     // that aren't meant to run inside kokkos kernels.
     template <class Seq,
               class Iter1 = typename mpl::begin<Seq>::type,
