--- conflicted
+++ resolved
@@ -17,17 +17,10 @@
 
 unsigned parallel_machine_size( ParallelMachine parallel_machine )
 {
-<<<<<<< HEAD
-  int value = 0 ;
-  if (parallel_machine != MPI_COMM_NULL) {
-    if ( MPI_SUCCESS != MPI_Comm_size( parallel_machine , &value ) ) {
-      value = 0 ;
-=======
   int value = 1 ;
   if (parallel_machine != MPI_COMM_NULL) {
     if ( MPI_SUCCESS != MPI_Comm_size( parallel_machine , &value ) ) {
       value = 1 ;
->>>>>>> 80293771
     }
   }
   return value ;
