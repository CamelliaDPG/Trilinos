
#include <stk_util/parallel/Parallel.hpp>
#include <stk_coupling/Constants.hpp>
#include <stk_coupling/Utils.hpp>
#include <stk_coupling/SplitComms.hpp>
#include <stk_coupling/SyncInfo.hpp>
#include <stk_coupling/Version.hpp>
#include <stk_util/command_line/CommandLineParserUtils.hpp>
#include <stk_util/util/ReportHandler.hpp>
#include <stk_util/Version.hpp>
#include "MockUtils.hpp"
#include "StkMesh.hpp"
#include <iostream>
#include <sstream>

class MockFuego
{
public:
  MockFuego()
  : m_appName("Mock-Fuego"),
    m_mesh(),
    m_doneFlagName("time step status"),
<<<<<<< HEAD
    m_iAmRootRank(false),
=======
    m_splitComms(),
    m_otherColor(),
    m_iAmRootRank(false),
    m_myInfo(),
    m_otherInfo(),
    m_currentTime(),
    m_finalTime(),
    m_step(),
>>>>>>> 09c20476
    m_doingSendTransfer(false),
    m_sendFieldName()
  {}

  ~MockFuego()
  {
    stk::parallel_machine_finalize();
  }

  void read_input_and_setup_split_comms(int argc, char** argv)
  {
    MPI_Comm commWorld = stk::parallel_machine_init(&argc, &argv);
    int myWorldRank = stk::parallel_machine_rank(commWorld);
    int numWorldRanks = stk::parallel_machine_size(commWorld);

    {
      std::ostringstream os;
      os << m_appName << ": STK version: " << stk::version_string() 
         << " (Coupling Version: " << stk::coupling::version() << ")"
         << ": my world rank is: " << myWorldRank << " out of " << numWorldRanks;
      std::cout << os.str() << std::endl;
    }
    int defaultColor = stk::coupling::string_to_color(m_appName);
    int color = stk::get_command_line_option(argc, argv, "app-color", defaultColor);

<<<<<<< HEAD
    m_commApp = stk::coupling::split_comm(m_commWorld, color);
    std::pair<int,int> rootRanks = stk::coupling::calc_my_root_and_other_root_ranks(m_commWorld, m_commApp);
    int myAppRank = stk::parallel_machine_rank(m_commApp);
    m_iAmRootRank = myAppRank == 0;
    int numAppRanks = stk::parallel_machine_size(m_commApp);
=======
    m_splitComms = stk::coupling::SplitComms(commWorld, color);
    MPI_Comm splitComm = m_splitComms.get_split_comm();
    const std::vector<int>& otherColors = m_splitComms.get_other_colors();
    if (otherColors.size() > 1) {
      mock_utils::exchange_and_print_info(m_splitComms, m_appName, color);
      return;
    }
    m_otherColor = otherColors[0];
    stk::coupling::PairwiseRanks rootRanks = m_splitComms.get_pairwise_root_ranks(m_otherColor);
    int myAppRank = stk::parallel_machine_rank(splitComm);
    m_iAmRootRank = myAppRank == 0;
    int numAppRanks = stk::parallel_machine_size(splitComm);
>>>>>>> 09c20476

    {
      std::ostringstream os;
      os << m_appName << ": STK Version: " << stk::version_string()
         << " (Coupling Version: " << stk::coupling::version() << ")" << std::endl;
      os << m_appName << ": color="<<color<<", my app rank is: " << myAppRank << " out of " << numAppRanks << std::endl;
      os << m_appName << ": my root-rank: " << rootRanks.localColorRoot << ", other app's root-rank: " << rootRanks.otherColorRoot;
      std::cout << os.str() << std::endl;
    }
  }

  void communicate_initial_setup()
  {
    m_myInfo = create_sync_info();

    m_myInfo.set_value(stk::coupling::AppName, m_appName);

    m_otherInfo = m_myInfo.exchange(m_splitComms, m_otherColor);

    {
      std::ostringstream os;
      os << m_appName << ": other app 'app_name': " << m_otherInfo.get_value<std::string>(stk::coupling::AppName);
      if(m_iAmRootRank) std::cout << os.str() << std::endl;
    }
  }

  double compute_time_step()
  {
    return 0.005;
  }

  void do_physics_solve()
  {
  }

  void setup_fields_and_transfers()
  {
    constexpr int numberOfSteps = 10;

    double initialTime = 0.0;
    double timeStep = compute_time_step();
    m_step = 0;
    m_finalTime = initialTime + numberOfSteps * timeStep;
  }

  void perform_transfers()
  {
  }

  bool time_to_stop()
  {
    bool timeToStop = (m_currentTime >= m_finalTime) || m_otherInfo.get_value<bool>(m_doneFlagName, false);
  
    if (timeToStop) {
      std::ostringstream os;
      os << m_appName << " finished, final time: " << m_finalTime << std::endl;
      if(m_iAmRootRank) std::cout << os.str();
    }
    return timeToStop;
  }

  void communicate_time_step_info()
  {
    m_myInfo.set_value("step", m_step);
    m_myInfo.set_value(stk::coupling::CurrentTime, m_currentTime);
    m_myInfo.set_value(stk::coupling::FinalTime, m_finalTime);

    m_otherInfo = m_myInfo.exchange(m_splitComms, m_otherColor);
  }

  void update_current_time()
  {
    m_currentTime = m_step*compute_time_step();

    std::ostringstream os;
    os << m_appName << ": "<<stk::coupling::CurrentTime<<": " << m_currentTime;
    if (m_iAmRootRank) std::cout << os.str() << std::endl;

    ++m_step;
  }

  void communicate_finish()
  {
    m_myInfo = create_sync_info();
    m_myInfo.set_value(m_doneFlagName, true);
    m_myInfo.exchange(m_splitComms, m_otherColor);
  }

  unsigned get_number_of_other_coupled_apps() const
  {
    return m_splitComms.get_other_colors().size();
  }

private:
  stk::coupling::SyncInfo create_sync_info()
  {
    return stk::coupling::SyncInfo(m_appName);
  }

  std::string m_appName;
  std::shared_ptr<mock::StkMesh> m_mesh;
  std::string m_doneFlagName;

<<<<<<< HEAD
  stk::ParallelMachine m_commWorld;
  stk::ParallelMachine m_commApp;
=======
  stk::coupling::SplitComms m_splitComms;
  int m_otherColor;
>>>>>>> 09c20476
  bool m_iAmRootRank;

  stk::coupling::SyncInfo m_myInfo;
  stk::coupling::SyncInfo m_otherInfo;

  double m_currentTime;
  double m_finalTime;
  int m_step;
  bool m_doingSendTransfer;
  std::string m_sendFieldName;
};

int main(int argc, char** argv)
{
  MockFuego app;
  app.read_input_and_setup_split_comms(argc, argv);
  if (app.get_number_of_other_coupled_apps() > 1) {
    return 0;
  }

  app.communicate_initial_setup();
  app.setup_fields_and_transfers();

  do {
    app.communicate_time_step_info();
    app.perform_transfers();
    app.do_physics_solve();
    app.update_current_time();
  } while (!app.time_to_stop());

  app.communicate_finish();

  return 0;
}<|MERGE_RESOLUTION|>--- conflicted
+++ resolved
@@ -20,9 +20,6 @@
   : m_appName("Mock-Fuego"),
     m_mesh(),
     m_doneFlagName("time step status"),
-<<<<<<< HEAD
-    m_iAmRootRank(false),
-=======
     m_splitComms(),
     m_otherColor(),
     m_iAmRootRank(false),
@@ -31,7 +28,6 @@
     m_currentTime(),
     m_finalTime(),
     m_step(),
->>>>>>> 09c20476
     m_doingSendTransfer(false),
     m_sendFieldName()
   {}
@@ -57,13 +53,6 @@
     int defaultColor = stk::coupling::string_to_color(m_appName);
     int color = stk::get_command_line_option(argc, argv, "app-color", defaultColor);
 
-<<<<<<< HEAD
-    m_commApp = stk::coupling::split_comm(m_commWorld, color);
-    std::pair<int,int> rootRanks = stk::coupling::calc_my_root_and_other_root_ranks(m_commWorld, m_commApp);
-    int myAppRank = stk::parallel_machine_rank(m_commApp);
-    m_iAmRootRank = myAppRank == 0;
-    int numAppRanks = stk::parallel_machine_size(m_commApp);
-=======
     m_splitComms = stk::coupling::SplitComms(commWorld, color);
     MPI_Comm splitComm = m_splitComms.get_split_comm();
     const std::vector<int>& otherColors = m_splitComms.get_other_colors();
@@ -76,7 +65,6 @@
     int myAppRank = stk::parallel_machine_rank(splitComm);
     m_iAmRootRank = myAppRank == 0;
     int numAppRanks = stk::parallel_machine_size(splitComm);
->>>>>>> 09c20476
 
     {
       std::ostringstream os;
@@ -180,13 +168,8 @@
   std::shared_ptr<mock::StkMesh> m_mesh;
   std::string m_doneFlagName;
 
-<<<<<<< HEAD
-  stk::ParallelMachine m_commWorld;
-  stk::ParallelMachine m_commApp;
-=======
   stk::coupling::SplitComms m_splitComms;
   int m_otherColor;
->>>>>>> 09c20476
   bool m_iAmRootRank;
 
   stk::coupling::SyncInfo m_myInfo;
