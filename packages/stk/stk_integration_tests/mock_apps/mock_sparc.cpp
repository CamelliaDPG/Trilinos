--- conflicted
+++ resolved
@@ -27,9 +27,6 @@
     : m_appName("Mock-Sparc"),
       m_mesh(),
       m_doneFlagName("time step status"),
-<<<<<<< HEAD
-      m_iAmRootRank(false),
-=======
       m_splitComms(),
       m_otherColor(),
       m_iAmRootRank(false),
@@ -41,7 +38,6 @@
       m_finalTime(),
       m_currentTime(),
       m_isTimeToStop(),
->>>>>>> 09c20476
       m_doingSendTransfer(false),
       m_sendFieldName()
   { }
@@ -57,17 +53,6 @@
 
     int defaultColor = stk::coupling::string_to_color(m_appName);
     int color = stk::get_command_line_option(argc, argv, "app-color", defaultColor);
-<<<<<<< HEAD
-    m_commApp = stk::coupling::split_comm(m_commWorld, color);
-    int myAppRank = stk::parallel_machine_rank(m_commApp);
-    m_iAmRootRank = myAppRank == 0;
-
-    {
-      std::pair<int,int> rootRanks = stk::coupling::calc_my_root_and_other_root_ranks(m_commWorld, m_commApp);
-      int numAppRanks = stk::parallel_machine_size(m_commApp);
-      int myWorldRank = stk::parallel_machine_rank(m_commWorld);
-      int numWorldRanks = stk::parallel_machine_size(m_commWorld);
-=======
     m_splitComms = stk::coupling::SplitComms(commWorld, color);
     MPI_Comm splitComm = m_splitComms.get_split_comm();
     int myAppRank = stk::parallel_machine_rank(splitComm);
@@ -86,7 +71,6 @@
       int myWorldRank = stk::parallel_machine_rank(commWorld);
       int numWorldRanks = stk::parallel_machine_size(commWorld);
  
->>>>>>> 09c20476
 
       std::ostringstream os;
       os << m_appName << ": STK version: " << stk::version_string() 
@@ -181,8 +165,6 @@
   void setup_fields_and_transfers()
   {
     if (!m_doingSendTransfer) { return; }
-<<<<<<< HEAD
-=======
 
     std::vector<std::pair<std::string,int>> mySendFields;
     std::vector<std::pair<std::string,int>> myRecvFields;
@@ -199,7 +181,6 @@
     check_field_sizes(mySendFields, otherRecvFields);
     check_field_sizes(otherSendFields, myRecvFields);
 
->>>>>>> 09c20476
     m_mesh->set_sparc_field_value(m_mesh->get_sparc_source_entity_key(), m_sendFieldName, 4.4);
     std::shared_ptr<mock::SparcSendAdapter> sendAdapter =
        std::make_shared<mock::SparcSendAdapter>(m_splitComms.get_parent_comm(), *m_mesh, m_sendFieldName);
@@ -318,13 +299,8 @@
   std::shared_ptr<mock::SparcMesh> m_mesh;
   const std::string m_doneFlagName;
 
-<<<<<<< HEAD
-  stk::ParallelMachine m_commWorld;
-  stk::ParallelMachine m_commApp;
-=======
   stk::coupling::SplitComms m_splitComms;
   int m_otherColor;
->>>>>>> 09c20476
   bool m_iAmRootRank;
 
   stk::coupling::SyncInfo m_myInfo;
