--- conflicted
+++ resolved
@@ -4997,10 +4997,7 @@
     std::string errorMsg;
     try
     {
-<<<<<<< HEAD
-=======
         std::vector<bool> shouldProcess(get_size_of_entity_index_space(), false);
->>>>>>> 09c20476
         for(const EntityCommListInfo& info : m_entity_comm_list)
         {
             const int owner = parallel_owner_rank(info.entity);
