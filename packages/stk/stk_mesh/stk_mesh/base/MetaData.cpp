// Copyright 2002 - 2008, 2010, 2011 National Technology Engineering
// Solutions of Sandia, LLC (NTESS). Under the terms of Contract
// DE-NA0003525 with NTESS, the U.S. Government retains certain rights
// in this software.
//
// Redistribution and use in source and binary forms, with or without
// modification, are permitted provided that the following conditions are
// met:
// 
//     * Redistributions of source code must retain the above copyright
//       notice, this list of conditions and the following disclaimer.
// 
//     * Redistributions in binary form must reproduce the above
//       copyright notice, this list of conditions and the following
//       disclaimer in the documentation and/or other materials provided
//       with the distribution.
// 
//     * Neither the name of NTESS nor the names of its contributors
//       may be used to endorse or promote products derived from this
//       software without specific prior written permission.
//
// THIS SOFTWARE IS PROVIDED BY THE COPYRIGHT HOLDERS AND CONTRIBUTORS
// "AS IS" AND ANY EXPRESS OR IMPLIED WARRANTIES, INCLUDING, BUT NOT
// LIMITED TO, THE IMPLIED WARRANTIES OF MERCHANTABILITY AND FITNESS FOR
// A PARTICULAR PURPOSE ARE DISCLAIMED. IN NO EVENT SHALL THE COPYRIGHT
// OWNER OR CONTRIBUTORS BE LIABLE FOR ANY DIRECT, INDIRECT, INCIDENTAL,
// SPECIAL, EXEMPLARY, OR CONSEQUENTIAL DAMAGES (INCLUDING, BUT NOT
// LIMITED TO, PROCUREMENT OF SUBSTITUTE GOODS OR SERVICES; LOSS OF USE,
// DATA, OR PROFITS; OR BUSINESS INTERRUPTION) HOWEVER CAUSED AND ON ANY
// THEORY OF LIABILITY, WHETHER IN CONTRACT, STRICT LIABILITY, OR TORT
// (INCLUDING NEGLIGENCE OR OTHERWISE) ARISING IN ANY WAY OUT OF THE USE
// OF THIS SOFTWARE, EVEN IF ADVISED OF THE POSSIBILITY OF SUCH DAMAGE.
// 

#include <stk_mesh/base/MetaData.hpp>
#include <cstring>                      // for strcmp, strncmp
#include <Shards_CellTopologyManagedData.hpp>
#include <iostream>                     // for operator<<, basic_ostream, etc
#include <sstream>
#include <set>                          // for set
#include <algorithm>                    // for transform
#include <stk_mesh/base/BulkData.hpp>   // for BulkData
#include <stk_util/parallel/ParallelComm.hpp>  // for CommBuffer, etc
#include <stk_util/parallel/ParallelReduce.hpp>  // for Reduce, ReduceMin, etc
#include <stk_util/util/string_case_compare.hpp>  // for equal_case
#include "Shards_BasicTopologies.hpp"   // for getCellTopologyData, etc
#include "stk_mesh/base/Bucket.hpp"     // for Bucket
#include "stk_mesh/base/EntityKey.hpp"  // for EntityKey
#include "stk_mesh/base/Part.hpp"       // for Part, etc
#include "stk_mesh/base/Selector.hpp"   // for Selector
#include "stk_mesh/base/Types.hpp"      // for PartVector, EntityRank, etc
#include "stk_mesh/baseImpl/PartRepository.hpp"  // for PartRepository
#include "stk_topology/topology.hpp"    // for topology, etc
#include "stk_topology/topology_utils.hpp"    // for topology::num_nodes, etc
#include "stk_util/parallel/Parallel.hpp"  // for parallel_machine_rank, etc

namespace stk {
namespace mesh {

namespace {

bool root_part_in_subset(stk::mesh::Part & part)
{
  if (is_topology_root_part(part)) {
    return true;
  }
  const PartVector & subsets = part.subsets();
  for (const Part* subset : subsets) {
    if (is_topology_root_part( *subset )) {
      return true;
    }
  }
  return false;
}

void find_topologies_in_part_and_subsets_of_same_rank(const Part & part, EntityRank rank, std::set<stk::topology> & topologies_found)
{
  MetaData & meta = MetaData::get(part);
  stk::topology top = meta.get_topology(part);
  if ((top!=stk::topology::INVALID_TOPOLOGY && (part.primary_entity_rank() == rank))) {
    topologies_found.insert(top);
  }
  const PartVector & subsets = part.subsets();
  for (const Part* subset : subsets) {
    top = meta.get_topology(*subset);
    if (top!=stk::topology::INVALID_TOPOLOGY && ( (*subset).primary_entity_rank() == rank) ) {
      topologies_found.insert(top);
    }
  }
}

} // namespace

void MetaData::assign_topology(Part& part, stk::topology stkTopo)
{
  const size_t part_ordinal = part.mesh_meta_data_ordinal();

  if (part_ordinal >= m_partTopologyVector.size()) {
    m_partTopologyVector.resize(part_ordinal + 1);
  }

  m_partTopologyVector[part_ordinal] = stkTopo;

  part.m_partImpl.set_topology(stkTopo);

  ThrowRequireMsg(stkTopo != stk::topology::INVALID_TOPOLOGY, "bad topology in MetaData::assign_topology");
}

void MetaData::set_mesh_on_fields(BulkData* bulk)
{
  const FieldVector& fields = get_fields();
  for(size_t i=0; i<fields.size(); ++i) {
    fields[i]->set_mesh(bulk);
  }
}

const MetaData & MetaData::get( const BulkData & bulk_data) {
  return bulk_data.mesh_meta_data();
<<<<<<< HEAD
}
//----------------------------------------------------------------------

std::ostream &
print_entity_id( std::ostream & os , const MetaData & meta_data ,
                  EntityRank type , EntityId id )
{
  const std::string & name = meta_data.entity_rank_name( type );
  return os << name << "[" << id << "]" ;
}


std::ostream &
print_entity_key( std::ostream & os , const MetaData & meta_data ,
                  const EntityKey & key )
{
  const EntityRank type   = key.rank();
  const EntityId   id     = key.id();
  return print_entity_id( os , meta_data , type , id );
}

std::string
print_entity_key( const MetaData & meta_data , const EntityKey & key )
{
  std::ostringstream out;
  print_entity_key(out, meta_data, key);
  return out.str();
=======
>>>>>>> 4103bf6c
}

void MetaData::require_not_committed() const
{
  ThrowRequireMsg(!m_commit, "mesh MetaData has been committed.");
}

void MetaData::require_committed() const
{
  ThrowRequireMsg(m_commit, "mesh MetaData has not been committed.");
}

void MetaData::require_same_mesh_meta_data( const MetaData & rhs ) const
{
  ThrowRequireMsg(this == &rhs, "Different mesh_meta_data.");
}

void MetaData::require_valid_entity_rank( EntityRank rank ) const
{
  ThrowRequireMsg(check_rank(rank),
      "entity_rank " << rank << " >= " << m_entity_rank_names.size() );
  ThrowRequireMsg( !(rank == stk::topology::FACE_RANK && spatial_dimension() == 2),
                   "Should not use FACE_RANK in 2d");
}

//----------------------------------------------------------------------

MetaData::MetaData(size_t spatial_dimension, const std::vector<std::string>& entity_rank_names)
  : m_bulk_data(NULL),
    m_commit( false ),
    m_are_late_fields_enabled( false ),
    m_part_repo( this ),
    m_attributes(),
    m_universal_part( NULL ),
    m_owns_part( NULL ),
    m_shares_part( NULL ),
    m_aura_part(NULL),
    m_field_repo(),
    m_coord_field(NULL),
    m_entity_rank_names( ),
    m_spatial_dimension( 0 /*invalid spatial dimension*/),
    m_surfaceToBlock()
{
  // Declare the predefined parts

  m_universal_part = m_part_repo.universal_part();
  m_owns_part = & declare_internal_part("OWNS");
  m_shares_part = & declare_internal_part("SHARES");
  m_aura_part = & declare_internal_part("AURA");

  initialize(spatial_dimension, entity_rank_names);
}

MetaData::MetaData()
  : m_bulk_data(NULL),
    m_commit( false ),
    m_are_late_fields_enabled( false ),
    m_part_repo( this ),
    m_attributes(),
    m_universal_part( NULL ),
    m_owns_part( NULL ),
    m_shares_part( NULL ),
    m_aura_part(NULL),
    m_field_repo(),
    m_coord_field(NULL),
    m_entity_rank_names( ),
    m_spatial_dimension( 0 /*invalid spatial dimension*/),
    m_surfaceToBlock()
{
  // Declare the predefined parts

  m_universal_part = m_part_repo.universal_part();
  m_owns_part = & declare_internal_part("OWNS");
  m_shares_part = & declare_internal_part("SHARES");
  m_aura_part = & declare_internal_part("AURA");
}

//----------------------------------------------------------------------

void MetaData::initialize(size_t spatial_dimension,
                          const std::vector<std::string> &rank_names,
                          const std::string &coordinate_field_name)
{
  ThrowErrorMsgIf( !m_entity_rank_names.empty(), "already initialized");
  ThrowErrorMsgIf( spatial_dimension == 0, "Min spatial dimension is 1");
  ThrowErrorMsgIf( spatial_dimension > 3, "Max spatial dimension is 3");

  if ( rank_names.empty() ) {
    m_entity_rank_names = stk::mesh::entity_rank_names();
  }
  else {
    ThrowErrorMsgIf(rank_names.size() < stk::topology::ELEMENT_RANK+1,
                    "Entity rank name vector must name every rank, rank_names.size() = " <<
                    rank_names.size() << ", need " << stk::topology::ELEMENT_RANK+1 << " names");
    m_entity_rank_names = rank_names;
  }

  m_spatial_dimension = spatial_dimension;

  if (!coordinate_field_name.empty()) {
    m_coord_field_name = coordinate_field_name;
  }

  internal_declare_known_cell_topology_parts();
}

const std::string& MetaData::entity_rank_name( EntityRank entity_rank ) const
{
  ThrowErrorMsgIf( entity_rank >= m_entity_rank_names.size(),
      "entity-rank " << entity_rank <<
      " out of range. Must be in range 0.." << m_entity_rank_names.size());

  return m_entity_rank_names[entity_rank];
}

EntityRank MetaData::entity_rank( const std::string &name ) const
{
  EntityRank entity_rank = InvalidEntityRank;

  for (size_t i = 0; i < m_entity_rank_names.size(); ++i)
    if (equal_case(name, m_entity_rank_names[i])) {
      entity_rank = static_cast<EntityRank>(i);
      break;
    }
  return entity_rank;
}

void
MetaData::set_coordinate_field_name(const std::string & coordFieldName)
{
  m_coord_field_name = coordFieldName;
}

std::string
MetaData::coordinate_field_name() const
{
  if (!m_coord_field_name.empty()) {
    return m_coord_field_name;
  }
  else {
    return "coordinates";  // Default if nothing set by the user
  }
}

void
MetaData::set_coordinate_field(FieldBase* coord_field)
{
  m_coord_field = coord_field;
  m_coord_field_name = m_coord_field->name();
}

stk::mesh::FieldBase* try_to_find_coord_field(const stk::mesh::MetaData& meta)
{
  //attempt to initialize the coordinate-field pointer, trying a couple
  //of commonly-used names. It is expected that the client code will initialize
  //the coordinates field using set_coordinate_field, but this is an
  //attempt to be helpful for existing client codes which aren't yet calling that.

  stk::mesh::FieldBase* coord_field = meta.get_field(stk::topology::NODE_RANK, "mesh_model_coordinates");

  if (coord_field == nullptr) {
    coord_field = meta.get_field(stk::topology::NODE_RANK, "mesh_model_coordinates_0");
  }
  if (coord_field == nullptr) {
    coord_field = meta.get_field(stk::topology::NODE_RANK, "model_coordinates");
  }
  if (coord_field == nullptr) {
    coord_field = meta.get_field(stk::topology::NODE_RANK, "model_coordinates_0");
  }
  if (coord_field == nullptr) {
    coord_field = meta.get_field(stk::topology::NODE_RANK, "coordinates");
  }
  if (coord_field == nullptr) {
    coord_field = meta.get_field(stk::topology::NODE_RANK, meta.coordinate_field_name());
  }

  return coord_field;
}

FieldBase const* MetaData::coordinate_field() const
{
  if (m_coord_field == nullptr) {
    if (!m_coord_field_name.empty()) {
      m_coord_field = get_field(stk::topology::NODE_RANK, m_coord_field_name);
    }
    else {
      m_coord_field = try_to_find_coord_field(*this);
      if (m_coord_field != nullptr) {
        m_coord_field_name = m_coord_field->name();
      }
    }
  }

  ThrowErrorMsgIf( m_coord_field == nullptr,
                   "MetaData::coordinate_field: Coordinate field has not been defined" );

  return m_coord_field;
}

//----------------------------------------------------------------------

Part * MetaData::get_part( const std::string & p_name ,
                           const char * required_by ) const
{
  Part *part = m_part_repo.get_part_by_name(p_name);
  ThrowErrorMsgIf( required_by && NULL == part,
                   "Failed to find part with name " << p_name <<
                   " for method " << required_by );
  return part;
}

Part & MetaData::declare_part( const std::string & p_name )
{
  const EntityRank rank = InvalidEntityRank;

  return *m_part_repo.declare_part( p_name, rank );
}

const char** MetaData::reserved_state_suffix() const
{
  static const char* s_reserved_state_suffix[6] = {
    "_STKFS_OLD",
    "_STKFS_N",
    "_STKFS_NM1",
    "_STKFS_NM2",
    "_STKFS_NM3",
    "_STKFS_NM4"
  };

  return s_reserved_state_suffix;
}

Part & MetaData::declare_internal_part( const std::string & p_name )
{
  std::string internal_name = impl::convert_to_internal_name(p_name);
  return declare_part(internal_name);
}

Part & MetaData::declare_part( const std::string & p_name , EntityRank rank, bool arg_force_no_induce )
{
  require_valid_entity_rank(rank);

  return *m_part_repo.declare_part( p_name , rank, arg_force_no_induce );
}

Part & MetaData::declare_internal_part( const std::string & p_name , EntityRank rank )
{
  std::string internal_name = impl::convert_to_internal_name(p_name);
  return declare_part(internal_name, rank);
}

void MetaData::declare_part_subset( Part & superset , Part & subset, bool verifyFieldRestrictions )
{
  if (!is_initialized()) {
    // can't do any topology stuff yet
    return internal_declare_part_subset(superset, subset, verifyFieldRestrictions);
  }

  stk::topology superset_stkTopo = get_topology(superset);

  const bool no_superset_topology = (superset_stkTopo == stk::topology::INVALID_TOPOLOGY);
  if ( no_superset_topology ) {
    internal_declare_part_subset(superset,subset, verifyFieldRestrictions);
    return;
  }

  // Check for topology root parts in subset or subset's subsets
  const bool subset_has_root_part = root_part_in_subset(subset);
  ThrowErrorMsgIf( subset_has_root_part, "MetaData::declare_part_subset:  Error, root cell topology part found in subset or below." );

  std::set<stk::topology> topologies;
  find_topologies_in_part_and_subsets_of_same_rank(subset,superset.primary_entity_rank(),topologies);

  ThrowErrorMsgIf( topologies.size() > 1,
      "MetaData::declare_part_subset:  Error, multiple topologies of rank "
      << superset.primary_entity_rank() << " defined below subset"
      );
  const bool non_matching_topology = ((topologies.size() == 1) && (*topologies.begin() != superset_stkTopo));
  ThrowErrorMsgIf( non_matching_topology,
      "MetaData::declare_part_subset:  Error, superset topology = "
      << superset_stkTopo.name() << " does not match the topology = "
      << topologies.begin()->name()
      << " coming from the subset part");

  // Everything is Okay!
  internal_declare_part_subset(superset,subset, verifyFieldRestrictions);
  // Update PartTopologyVector for "subset" and same-rank subsets, ad nauseum
  if (subset.primary_entity_rank() == superset.primary_entity_rank()) {
    assign_topology(subset, superset_stkTopo);
    const PartVector & subset_parts = subset.subsets();
    for (Part* part : subset_parts) {
      if (part->primary_entity_rank() == superset.primary_entity_rank()) {
        assign_topology(*part, superset_stkTopo);
      }
    }
  }
}

void MetaData::internal_declare_part_subset( Part & superset , Part & subset, bool verifyFieldRestrictions )
{
//  require_not_committed();
  require_same_mesh_meta_data( MetaData::get(superset) );
  require_same_mesh_meta_data( MetaData::get(subset) );

  m_part_repo.declare_subset( superset, subset );

  if (verifyFieldRestrictions)
  {
    // The new superset / subset relationship can cause a
    // field restriction to become incompatible or redundant.
    m_field_repo.verify_and_clean_restrictions(superset, subset);
  }
}

//----------------------------------------------------------------------

void MetaData::declare_field_restriction(
  FieldBase      & arg_field ,
  const Part     & arg_part ,
  const unsigned   arg_num_scalars_per_entity ,
  const unsigned   arg_first_dimension ,
  const void     * arg_init_value )
{
  static const char method[] =
    "std::mesh::MetaData::declare_field_restriction" ;

  require_same_mesh_meta_data( MetaData::get(arg_field) );
  require_same_mesh_meta_data( MetaData::get(arg_part) );

  m_field_repo.declare_field_restriction(
      method,
      arg_field,
      arg_part,
      m_part_repo.get_all_parts(),
      arg_num_scalars_per_entity,
      arg_first_dimension,
      arg_init_value
      );

  if (is_commit()) {
    m_bulk_data->reallocate_field_data(arg_field);
  }
}

void MetaData::declare_field_restriction(
  FieldBase      & arg_field ,
  const Selector & arg_selector ,
  const unsigned   arg_num_scalars_per_entity ,
  const unsigned   arg_first_dimension ,
  const void     * arg_init_value )
{
  static const char method[] =
    "std::mesh::MetaData::declare_field_restriction" ;

  require_same_mesh_meta_data( MetaData::get(arg_field) );

  m_field_repo.declare_field_restriction(
      method,
      arg_field,
      arg_selector,
      m_part_repo.get_all_parts(),
      arg_num_scalars_per_entity,
      arg_first_dimension,
      arg_init_value
      );

  if (is_commit()) {
    m_bulk_data->reallocate_field_data(arg_field);
  }
}

//----------------------------------------------------------------------

void MetaData::commit()
{
  require_not_committed();

  m_commit = true ; // Cannot add or change parts or fields now

  set_mesh_on_fields(m_bulk_data);

#ifdef STK_VERBOSE_OUTPUT
  dump_all_meta_info(std::cout);
#endif
}

MetaData::~MetaData()
{
  // Destroy the properties, used 'new' to allocate so now use 'delete'

  try {
    std::vector<shards::CellTopologyManagedData*>::iterator i = m_created_topologies.begin();
    for ( ; i != m_created_topologies.end(); ++i) {
      delete *i;
    }
  } catch(...) {}

  // PartRepository is member data
  // FieldRepository is member data
}

void MetaData::internal_declare_known_cell_topology_parts()
{
  // Load up appropriate standard topologies.
  register_topology(stk::topology::NODE);

  if (m_spatial_dimension == 1) {

    register_topology(stk::topology::PARTICLE);

    register_topology(stk::topology::LINE_2_1D);
    register_topology(stk::topology::LINE_3_1D);

    register_topology(stk::topology::SPRING_2);
    register_topology(stk::topology::SPRING_3);
  }

  else if (m_spatial_dimension == 2) {

    register_topology(stk::topology::LINE_2);
    register_topology(stk::topology::LINE_3);

    register_topology(stk::topology::PARTICLE);

    register_topology(stk::topology::TRI_3_2D);
    register_topology(stk::topology::TRI_4_2D);
    register_topology(stk::topology::TRI_6_2D);

    register_topology(stk::topology::QUAD_4_2D);
    register_topology(stk::topology::QUAD_8_2D);
    register_topology(stk::topology::QUAD_9_2D);

    register_topology(stk::topology::BEAM_2);
    register_topology(stk::topology::BEAM_3);

    register_topology(stk::topology::SHELL_LINE_2);
    register_topology(stk::topology::SHELL_LINE_3);

    register_topology(stk::topology::SPRING_2);
    register_topology(stk::topology::SPRING_3);
  }

  else if (m_spatial_dimension == 3) {

    register_topology(stk::topology::LINE_2);
    register_topology(stk::topology::LINE_3);

    register_topology(stk::topology::TRI_3);
    register_topology(stk::topology::TRI_4);
    register_topology(stk::topology::TRI_6);

    register_topology(stk::topology::QUAD_4);
<<<<<<< HEAD
=======
    register_topology(stk::topology::QUAD_6);
>>>>>>> 4103bf6c
    register_topology(stk::topology::QUAD_8);
    register_topology(stk::topology::QUAD_9);

    register_topology(stk::topology::PARTICLE);

    register_topology(stk::topology::BEAM_2);
    register_topology(stk::topology::BEAM_3);

    register_topology(stk::topology::SPRING_2);
    register_topology(stk::topology::SPRING_3);

    register_topology(stk::topology::TET_4);
    register_topology(stk::topology::TET_8);
    register_topology(stk::topology::TET_10);
    register_topology(stk::topology::TET_11);

    register_topology(stk::topology::PYRAMID_5);
    register_topology(stk::topology::PYRAMID_13);
    register_topology(stk::topology::PYRAMID_14);

    register_topology(stk::topology::WEDGE_6);
<<<<<<< HEAD
=======
    register_topology(stk::topology::WEDGE_12);
>>>>>>> 4103bf6c
    register_topology(stk::topology::WEDGE_15);
    register_topology(stk::topology::WEDGE_18);

    register_topology(stk::topology::HEX_8);
    register_topology(stk::topology::HEX_20);
    register_topology(stk::topology::HEX_27);

    register_topology(stk::topology::SHELL_TRI_3);
    register_topology(stk::topology::SHELL_TRI_6);

    register_topology(stk::topology::SHELL_QUAD_4);
    register_topology(stk::topology::SHELL_QUAD_8);
    register_topology(stk::topology::SHELL_QUAD_9);
  }
}

Part& MetaData::register_topology(stk::topology stkTopo)
{
  ThrowRequireMsg(is_initialized(), "MetaData::register_topology: initialize() must be called before this function");

  TopologyPartMap::iterator iter = m_topologyPartMap.find(stkTopo);
  if (iter == m_topologyPartMap.end()) {
    std::string part_name = std::string("FEM_ROOT_CELL_TOPOLOGY_PART_") + stkTopo.name();
    ThrowErrorMsgIf(get_part(part_name) != 0, "Cannot register topology with same name as existing part '" << stkTopo.name() << "'" );

    Part& part = declare_internal_part(part_name, stkTopo.rank());

    m_topologyPartMap[stkTopo] = &part;

    assign_topology(part, stkTopo);

    return part;
  }

  return *iter->second;
}

Part& MetaData::get_topology_root_part(stk::topology stkTopo) const
{
    TopologyPartMap::const_iterator iter = m_topologyPartMap.find(stkTopo);
    ThrowRequireMsg(iter != m_topologyPartMap.end(), "MetaData::get_topology_root_part ERROR, failed to map topology "<<stkTopo<<" to a part.");
    return *iter->second;
}

bool MetaData::has_topology_root_part(stk::topology stkTopo) const
{
    return (m_topologyPartMap.find(stkTopo) != m_topologyPartMap.end());
}

stk::topology MetaData::get_topology(const Part & part) const
{
  ThrowRequireMsg(is_initialized(),"MetaData::get_topology(part): initialize() must be called before this function");

  PartOrdinal part_ordinal = part.mesh_meta_data_ordinal();
  if (part_ordinal < m_partTopologyVector.size())
  {
      return m_partTopologyVector[part_ordinal];
  }

  return stk::topology::INVALID_TOPOLOGY;
}

//----------------------------------------------------------------------
//----------------------------------------------------------------------
// Verify parallel consistency of fields and parts

namespace {

class VerifyConsistency
{
public:
  VerifyConsistency(const MetaData & meta, ParallelMachine pm)
    : m_meta(meta),
      m_parallelMachine(pm),
      m_pRank(stk::parallel_machine_rank(pm))
  {
  }

  virtual ~VerifyConsistency() = default;

  void verify()
  {
    const bool isRoot = (m_pRank == 0);

    CommBroadcast comm(m_parallelMachine, 0);

    if (isRoot) {
        pack(comm.send_buffer());
    }
    comm.allocate_buffer();

    if (isRoot) {
        pack(comm.send_buffer());
    }
    comm.communicate();

    int ok = unpack_verify(comm.recv_buffer());
    stk::all_reduce(m_parallelMachine, ReduceMin<1>(&ok));

    ThrowRequireMsg(ok, "[p" << m_pRank << "] MetaData parallel consistency failure");
  }

  virtual void pack(CommBuffer & b) = 0;
  virtual bool unpack_verify(CommBuffer & b) = 0;

protected:
  const MetaData & m_meta;
  ParallelMachine m_parallelMachine;
  int m_pRank;
};

class VerifyPartConsistency : public VerifyConsistency
{
public:
  VerifyPartConsistency(const MetaData & meta, ParallelMachine pm)
    : VerifyConsistency(meta, pm),
      m_rootPartOrdinal(0),
      m_rootPartNameLen(0),
      m_rootPartName{0},
      m_rootPartRank(stk::topology::INVALID_RANK),
      m_rootPartTopology(stk::topology::INVALID_TOPOLOGY),
      m_rootPartSubsetSize(0)
  {
  }

  virtual ~VerifyPartConsistency() = default;

  virtual void pack(CommBuffer & b)
  {
    for (const stk::mesh::Part * part : m_meta.get_parts()) {
      if (!stk::mesh::impl::is_internal_part(*part)) {
        const PartVector & subsetParts = part->subsets();
        const char * const partNamePtr = part->name().c_str();
        const unsigned     partNameLen = static_cast<unsigned>(part->name().size()) + 1;

        b.pack<stk::mesh::Ordinal>(part->mesh_meta_data_ordinal());
        b.pack<unsigned>(partNameLen);
        b.pack<char>(partNamePtr, partNameLen);
        b.pack<stk::mesh::EntityRank>(part->primary_entity_rank());
        b.pack<stk::topology::topology_t>(part->topology());
        b.pack<unsigned>(subsetParts.size());
        for (const stk::mesh::Part * subsetPart : subsetParts) {
          b.pack<unsigned>(subsetPart->mesh_meta_data_ordinal());
        }
      }
    }
  }

  virtual bool unpack_verify(CommBuffer & b)
  {
    const stk::mesh::PartVector & localParts = m_meta.get_parts();
    bool ok = true;

    std::set<const stk::mesh::Part *> unprocessedParts;
    std::transform(localParts.begin(), localParts.end(),
                   std::inserter(unprocessedParts, unprocessedParts.end()), [](const stk::mesh::Part* p) {return p;});

    while (b.remaining()) {
      b.unpack<stk::mesh::Ordinal>(m_rootPartOrdinal);
      b.unpack<unsigned>(m_rootPartNameLen);
      b.unpack<char>(m_rootPartName, m_rootPartNameLen);
      b.unpack<stk::mesh::EntityRank>(m_rootPartRank);
      b.unpack<stk::topology::topology_t>(m_rootPartTopology);
      b.unpack<unsigned>(m_rootPartSubsetSize);
      m_rootPartSubsetOrdinals.resize(m_rootPartSubsetSize);
      for (unsigned i = 0; i < m_rootPartSubsetSize; ++i) {
        b.unpack<unsigned>(m_rootPartSubsetOrdinals[i]);
      }

      stk::mesh::Part * localPart = get_local_part(localParts);
      unprocessedParts.erase(localPart);
      ok = check_local_part(localPart) && ok;

      ok = ok && check_part_name(localPart);
      ok = ok && check_part_rank(localPart);
      ok = ok && check_part_topology(localPart);
      ok = ok && check_part_subsets(localPart);
    }

    ok = check_extra_parts(unprocessedParts) && ok;

    return ok;
  }

  stk::mesh::Part * get_local_part(const stk::mesh::PartVector & parts)
  {
    stk::mesh::Part * localPart = nullptr;
    if (m_rootPartOrdinal < parts.size()) {
      localPart = parts[m_rootPartOrdinal];
    }
    return localPart;
  }

  bool check_local_part(const stk::mesh::Part * localPart)
  {
    bool localPartValid = true;
    if (localPart == nullptr) {
      std::cerr << "[p" << m_pRank << "] Received extra Part (" << m_rootPartName << ") from root processor" << std::endl;
      localPartValid = false;
    }
    return localPartValid;
  }

  bool check_part_name(const stk::mesh::Part * localPart)
  {
    const char * const localPartNamePtr = localPart->name().c_str();
    const unsigned localPartNameLen = static_cast<unsigned>(localPart->name().size()) + 1;
    bool nameLengthMatches = (localPartNameLen == m_rootPartNameLen);
    bool nameMatches = nameLengthMatches && (strncmp(localPartNamePtr, m_rootPartName, localPartNameLen-1) == 0);

    if (!nameMatches) {
      std::cerr << "[p" << m_pRank << "] Part name (" << localPart->name()
                << ") does not match Part name (" << m_rootPartName << ") on root processor" << std::endl;
    }
    return nameMatches;
  }

  bool check_part_rank(const stk::mesh::Part * localPart)
  {
    stk::mesh::EntityRank localPartRank = localPart->primary_entity_rank();
    bool partRankMatches = (localPartRank == m_rootPartRank);

    if (!partRankMatches) {
      std::cerr << "[p" << m_pRank << "] Part " << localPart->name() << " rank (" << localPartRank
                << ") does not match Part " << m_rootPartName << " rank (" << m_rootPartRank << ") on root processor" << std::endl;
    }
    return partRankMatches;
  }

  bool check_part_topology(const stk::mesh::Part * localPart)
  {
    stk::topology localPartTopology = localPart->topology();
    bool partTopologyMatches = (localPartTopology == m_rootPartTopology);

    if (!partTopologyMatches) {
      std::cerr << "[p" << m_pRank << "] Part " << localPart->name() << " topology (" << localPartTopology
                << ") does not match Part " << m_rootPartName << " topology (" << stk::topology(m_rootPartTopology)
                << ") on root processor" << std::endl;
    }
    return partTopologyMatches;
  }

  bool check_part_subsets(const stk::mesh::Part * localPart)
  {
    const PartVector & localSubsetParts = localPart->subsets();
    bool numberOfSubsetsMatches = (localSubsetParts.size() == m_rootPartSubsetSize);

    bool subsetMatches = numberOfSubsetsMatches;
    if (numberOfSubsetsMatches) {
      for (unsigned i = 0; i < m_rootPartSubsetSize; ++i) {
        subsetMatches = subsetMatches && (localSubsetParts[i]->mesh_meta_data_ordinal() == m_rootPartSubsetOrdinals[i]);
      }
    }

    if (!subsetMatches) {
      std::cerr << "[p" << m_pRank << "] Part " << localPart->name() << " subset ordinals (";
      for (const stk::mesh::Part * subsetPart : localSubsetParts) {
        std::cerr << subsetPart->mesh_meta_data_ordinal() << " ";
      }
      std::cerr << ") does not match Part " << m_rootPartName << " subset ordinals (";
      for (const unsigned rootPartSubsetOrdinal : m_rootPartSubsetOrdinals) {
        std::cerr << rootPartSubsetOrdinal << " ";
      }
      std::cerr << ") on root processor" << std::endl;
    }

    return subsetMatches;
  }

  bool check_extra_parts(const std::set<const stk::mesh::Part *> & unprocessedParts)
  {
    bool noExtraParts = true;
    for (const stk::mesh::Part * part : unprocessedParts) {
      if (!stk::mesh::impl::is_internal_part(*part)) {
        std::cerr << "[p" << m_pRank << "] Have extra Part (" << part->name() << ") that does not exist on root processor" << std::endl;
        noExtraParts = false;
      }
    }
    return noExtraParts;
  }

private:
  stk::mesh::Ordinal m_rootPartOrdinal;
  unsigned m_rootPartNameLen;
  char m_rootPartName[4096];
  stk::mesh::EntityRank m_rootPartRank;
  stk::topology::topology_t m_rootPartTopology;
  unsigned m_rootPartSubsetSize;
  std::vector<unsigned> m_rootPartSubsetOrdinals;
};


class VerifyFieldConsistency : public VerifyConsistency
{
public:
  VerifyFieldConsistency(const MetaData & meta, ParallelMachine pm)
    : VerifyConsistency(meta, pm),
      m_rootFieldOrdinal(0),
      m_rootFieldNameLen(0),
      m_rootFieldName{0},
      m_rootFieldRank(stk::topology::INVALID_RANK),
      m_rootFieldNumberOfStates(0)
  {
  }

  virtual ~VerifyFieldConsistency() = default;

  virtual void pack(CommBuffer & b)
  {
    for (const stk::mesh::FieldBase * field : m_meta.get_fields()) {
      const char * const fieldNamePtr = field->name().c_str();
      const unsigned     fieldNameLen = static_cast<unsigned>(field->name().size()) + 1;

      b.pack<stk::mesh::Ordinal>(field->mesh_meta_data_ordinal());
      b.pack<unsigned>(fieldNameLen);
      b.pack<char>(fieldNamePtr, fieldNameLen);
      b.pack<stk::mesh::EntityRank>(field->entity_rank());
      b.pack<unsigned>(field->number_of_states());

      //  Remaining Fields attributes that should be checked:
      //    field->field_array_rank()
      //    field->dimension_tags()
      //    field->data_traits()
      //    field->state()
      //    field->restrictions()
      //    field->attribute()
    }
  }

  virtual bool unpack_verify(CommBuffer & b)
  {
    const std::vector<stk::mesh::FieldBase *> & localFields = m_meta.get_fields();
    bool ok = true;

    std::set<const stk::mesh::FieldBase *> unprocessedFields;
    std::transform(localFields.begin(), localFields.end(),
                   std::inserter(unprocessedFields, unprocessedFields.end()), [](const stk::mesh::FieldBase* p) {return p;});

    while (b.remaining()) {
      b.unpack<stk::mesh::Ordinal>(m_rootFieldOrdinal);
      b.unpack<unsigned>(m_rootFieldNameLen);
      b.unpack<char>(m_rootFieldName, m_rootFieldNameLen);
      b.unpack<stk::mesh::EntityRank>(m_rootFieldRank);
      b.unpack<unsigned>(m_rootFieldNumberOfStates);

      const stk::mesh::FieldBase * localField = get_local_field(localFields);
      unprocessedFields.erase(localField);
      ok = check_local_field(localField) && ok;

      ok = ok && check_field_name(localField);
      ok = ok && check_field_rank(localField);
      ok = ok && check_field_number_of_states(localField);
    }

    ok = check_extra_fields(unprocessedFields) && ok;

    return ok;
  }

  stk::mesh::FieldBase * get_local_field(const std::vector<FieldBase *> & localFields)
  {
    stk::mesh::FieldBase * localField = nullptr;
    if (m_rootFieldOrdinal < localFields.size()) {
      localField = localFields[m_rootFieldOrdinal];
    }
    return localField;
  }

  bool check_local_field(const stk::mesh::FieldBase * localField)
  {
    bool localFieldValid = true;
    if (localField == nullptr) {
      std::cerr << "[p" << m_pRank << "] Received extra Field (" << m_rootFieldName << ") from root processor" << std::endl;
      localFieldValid = false;
    }
    return localFieldValid;
  }

  bool check_field_name(const stk::mesh::FieldBase * localField)
  {
    const char * const localFieldNamePtr = localField->name().c_str();
    const unsigned localFieldNameLen = static_cast<unsigned>(localField->name().size()) + 1;
    bool fieldNameLengthMatches = (localFieldNameLen == m_rootFieldNameLen);
    bool fieldNameMatches = fieldNameLengthMatches && (strncmp(localFieldNamePtr, m_rootFieldName, localFieldNameLen-1) == 0);

    if (!fieldNameMatches) {
      std::cerr << "[p" << m_pRank << "] Field name (" << localField->name()
                << ") does not match Field name (" << m_rootFieldName << ") on root processor" << std::endl;
    }
    return fieldNameMatches;
  }

  bool check_field_rank(const stk::mesh::FieldBase * localField)
  {
    stk::mesh::EntityRank localFieldRank = localField->entity_rank();
    bool fieldRankMatches = (localFieldRank == m_rootFieldRank);

    if (!fieldRankMatches) {
      std::cerr << "[p" << m_pRank << "] Field " << localField->name() << " rank (" << localFieldRank
                << ") does not match Field " << m_rootFieldName << " rank (" << m_rootFieldRank << ") on root processor" << std::endl;
    }
    return fieldRankMatches;
  }

  bool check_field_number_of_states(const stk::mesh::FieldBase * localField)
  {
    unsigned localNumberOfStates = localField->number_of_states();
    bool fieldNumberOfStatesMatches = (localNumberOfStates == m_rootFieldNumberOfStates);

    if (!fieldNumberOfStatesMatches) {
      std::cerr << "[p" << m_pRank << "] Field " << localField->name() << " number of states (" << localNumberOfStates
                << ") does not match Field " << m_rootFieldName << " number of states (" << m_rootFieldNumberOfStates
                << ") on root processor" << std::endl;
    }
    return fieldNumberOfStatesMatches;
  }

  bool check_extra_fields(const std::set<const stk::mesh::FieldBase *> & unprocessedFields)
  {
    bool noExtraFields = true;
    for (const stk::mesh::FieldBase * field : unprocessedFields) {
      std::cerr << "[p" << m_pRank << "] Have extra Field (" << field->name() << ") that does not exist on root processor" << std::endl;
      noExtraFields = false;
    }
    return noExtraFields;
  }

private:
  stk::mesh::Ordinal m_rootFieldOrdinal;
  unsigned m_rootFieldNameLen;
  char m_rootFieldName[4096];
  stk::mesh::EntityRank m_rootFieldRank;
  unsigned m_rootFieldNumberOfStates;
};

}

void verify_parallel_consistency(const MetaData & meta, ParallelMachine pm)
{
  VerifyPartConsistency partConsistency(meta, pm);
  partConsistency.verify();

  VerifyFieldConsistency fieldConsistency(meta, pm);
  fieldConsistency.verify();
}

//----------------------------------------------------------------------

bool is_topology_root_part(const Part & part) {
  MetaData & meta = MetaData::get(part);
  stk::topology top = meta.get_topology(part);
  if (top.is_valid()) {
    const Part & root_part = meta.get_topology_root_part(top);
    return (root_part == part);
  }
  return false;
}

/// This is a convenience function to get the root cell topology part and then
/// call declare_part_subset.
/// Note:  MetaData::declare_part_subset is the function that actually
/// updates the PartCellTopologyVector in MetaData for fast look-up of the
/// Cell Topology.
void set_topology(Part & part, stk::topology topo)
{
  MetaData& meta = part.mesh_meta_data();
  ThrowRequireMsg(meta.is_initialized(),"set_topology: initialize() must be called before this function");

  if (part.primary_entity_rank() == InvalidEntityRank) {
    //declare_part will set the rank on the part, if the part already exists.
    meta.declare_part(part.name(), topo.rank());
  }

  Part* root_part = nullptr;
  try {
      root_part = &meta.get_topology_root_part(topo);
  }
  catch(std::exception& e) {
      meta.register_topology(topo);
      root_part = &meta.get_topology_root_part(topo);
  }

  meta.declare_part_subset(*root_part, part);
}

const std::vector<std::string>&
entity_rank_names()
{
  static std::vector< std::string > names = { std::string("NODE"), std::string("EDGE"), std::string("FACE"), std::string("ELEMENT") } ;
  return names;
}

stk::topology
get_topology(const MetaData& meta_data, EntityRank entity_rank, const std::pair<const unsigned*, const unsigned*>& supersets)
{
  const PartVector & all_parts = meta_data.get_parts();

  stk::topology topology;

  if (supersets.first != supersets.second) {
    const Part *first_found_part = 0;

    for ( const unsigned * it = supersets.first ; it != supersets.second ; ++it ) {

      const Part & part = * all_parts[*it] ;

      if ( part.primary_entity_rank() == entity_rank ) {

        stk::topology top = meta_data.get_topology( part );

        if ( topology == stk::topology::INVALID_TOPOLOGY ) {
          topology = top ;

          if (!first_found_part)
            first_found_part = &part;
        }
        else {
          if ( top != stk::topology::INVALID_TOPOLOGY && top != topology) {
              std::ostringstream os;
              os << "topology defined as both " << topology.name() << " and as " << top.name()
                 << "; a given mesh entity must have only one topology.";
              throw std::runtime_error(os.str());
          }
        }
      }
    }
  }

  return topology ;
}


stk::topology get_topology( shards::CellTopology shards_topology, unsigned spatial_dimension)
{
  stk::topology t;

  if ( shards_topology == shards::CellTopology(shards::getCellTopologyData< shards::Node >()) )
    t = stk::topology::NODE;

  else if ( shards_topology == shards::CellTopology(shards::getCellTopologyData< shards::Line<2> >()) )
    t = spatial_dimension < 2 ? stk::topology::LINE_2_1D : stk::topology::LINE_2;
  else if ( shards_topology == shards::CellTopology(shards::getCellTopologyData< shards::Line<3> >()) )
    t = spatial_dimension < 2 ? stk::topology::LINE_3_1D : stk::topology::LINE_3;

  else if ( shards_topology == shards::getCellTopologyData< shards::Triangle<3> >() )
    t = spatial_dimension == 3 ? stk::topology::TRI_3 : stk::topology::TRI_3_2D;
  else if ( shards_topology == shards::CellTopology(shards::getCellTopologyData< shards::Triangle<4> >()) )
    t = spatial_dimension == 3 ? stk::topology::TRI_4 : stk::topology::TRI_4_2D;
  else if ( shards_topology == shards::CellTopology(shards::getCellTopologyData< shards::Triangle<6> >()) )
    t = spatial_dimension == 3 ? stk::topology::TRI_6 : stk::topology::TRI_6_2D;

  else if ( shards_topology == shards::CellTopology(shards::getCellTopologyData< shards::Quadrilateral<4> >()) )
    t = spatial_dimension == 3 ? stk::topology::QUAD_4 : stk::topology::QUAD_4_2D;
<<<<<<< HEAD
=======

  //NOTE: shards does not define a quad 6
  // else if ( shards_topology == shards::CellTopology(shards::getCellTopologyData< shards::Quadrilateral<6> >()) )
  //   t = stk::topology::QUAD_6;

>>>>>>> 4103bf6c
  else if ( shards_topology == shards::CellTopology(shards::getCellTopologyData< shards::Quadrilateral<8> >()) )
    t = spatial_dimension == 3 ? stk::topology::QUAD_8 : stk::topology::QUAD_8_2D;
  else if ( shards_topology == shards::CellTopology(shards::getCellTopologyData< shards::Quadrilateral<9> >()) )
    t = spatial_dimension == 3 ? stk::topology::QUAD_9 : stk::topology::QUAD_9_2D;

  else if ( shards_topology == shards::CellTopology(shards::getCellTopologyData< shards::Particle >()) )
    t = stk::topology::PARTICLE;

  else if ( shards_topology == shards::CellTopology(shards::getCellTopologyData< shards::Beam<2> >()) )
    t = stk::topology::BEAM_2;
  else if ( shards_topology == shards::CellTopology(shards::getCellTopologyData< shards::Beam<3> >()) )
    t = stk::topology::BEAM_3;

  else if ( shards_topology == shards::CellTopology(shards::getCellTopologyData< shards::ShellLine<2> >()) )
    t = stk::topology::SHELL_LINE_2;
  else if ( shards_topology == shards::CellTopology(shards::getCellTopologyData< shards::ShellLine<3> >()) )
    t = stk::topology::SHELL_LINE_3;

  //NOTE: shards does not define a spring 2
  //else if ( shards_topology == shards::CellTopology(shards::getCellTopologyData< shards::Spring<2> >()) )
  //  t = stk::topology::SPRING_2;

  //NOTE: shards does not define a spring 3
  //else if ( shards_topology == shards::CellTopology(shards::getCellTopologyData< shards::Spring<3> >()) )
  //  t = stk::topology::SPRING_3;

  else if ( shards_topology == shards::CellTopology(shards::getCellTopologyData< shards::ShellTriangle<3> >()) )
    t = stk::topology::SHELL_TRI_3;

  //NOTE: shards does not define a shell triangle 4
  //else if ( shards_topology == shards::CellTopology(shards::getCellTopologyData< shards::ShellTriangle<4> >()) )
  //  t = stk::topology::SHELL_TRI_4;

  else if ( shards_topology == shards::CellTopology(shards::getCellTopologyData< shards::ShellTriangle<6> >()) )
    t = stk::topology::SHELL_TRI_6;

  else if ( shards_topology == shards::CellTopology(shards::getCellTopologyData< shards::ShellQuadrilateral<4> >()) )
    t = stk::topology::SHELL_QUAD_4;
  else if ( shards_topology == shards::CellTopology(shards::getCellTopologyData< shards::ShellQuadrilateral<8> >()) )
    t = stk::topology::SHELL_QUAD_8;
  else if ( shards_topology == shards::CellTopology(shards::getCellTopologyData< shards::ShellQuadrilateral<9> >()) )
    t = stk::topology::SHELL_QUAD_9;

  else if ( shards_topology == shards::CellTopology(shards::getCellTopologyData< shards::Tetrahedron<4> >()) )
    t = stk::topology::TET_4;
  else if ( shards_topology == shards::CellTopology(shards::getCellTopologyData< shards::Tetrahedron<8> >()) )
    t = stk::topology::TET_8;
  else if ( shards_topology == shards::CellTopology(shards::getCellTopologyData< shards::Tetrahedron<10> >()) )
    t = stk::topology::TET_10;
  else if ( shards_topology == shards::CellTopology(shards::getCellTopologyData< shards::Tetrahedron<11> >()) )
    t = stk::topology::TET_11;

  else if ( shards_topology == shards::CellTopology(shards::getCellTopologyData< shards::Pyramid<5> >()) )
    t = stk::topology::PYRAMID_5;
  else if ( shards_topology == shards::CellTopology(shards::getCellTopologyData< shards::Pyramid<13> >()) )
    t = stk::topology::PYRAMID_13;
  else if ( shards_topology == shards::CellTopology(shards::getCellTopologyData< shards::Pyramid<14> >()) )
    t = stk::topology::PYRAMID_14;

  else if ( shards_topology == shards::CellTopology(shards::getCellTopologyData< shards::Wedge<6> >()) )
    t = stk::topology::WEDGE_6;
<<<<<<< HEAD
=======

  //NOTE: shards does not define a wedge 12
  // else if ( shards_topology == shards::CellTopology(shards::getCellTopologyData< shards::Wedge<12> >()) )
  //   t = stk::topology::WEDGE_12;

>>>>>>> 4103bf6c
  else if ( shards_topology == shards::CellTopology(shards::getCellTopologyData< shards::Wedge<15> >()) )
    t = stk::topology::WEDGE_15;
  else if ( shards_topology == shards::CellTopology(shards::getCellTopologyData< shards::Wedge<18> >()) )
    t = stk::topology::WEDGE_18;

  else if ( shards_topology == shards::CellTopology(shards::getCellTopologyData< shards::Hexahedron<8> >()) )
    t = stk::topology::HEX_8;
  else if ( shards_topology == shards::CellTopology(shards::getCellTopologyData< shards::Hexahedron<20> >()) )
    t = stk::topology::HEX_20;
  else if ( shards_topology == shards::CellTopology(shards::getCellTopologyData< shards::Hexahedron<27> >()) )
    t = stk::topology::HEX_27;
  else if ( shards_topology.isValid() && strncmp(shards_topology.getName(), "SUPERELEMENT", 12) == 0)
    return create_superelement_topology(shards_topology.getNodeCount());
  else if ( shards_topology.isValid() && strncmp(shards_topology.getName(), "SUPERFACE", 9) == 0)
    return create_superface_topology(shards_topology.getNodeCount());
  else if ( shards_topology.isValid() && strncmp(shards_topology.getName(), "SUPEREDGE", 9) == 0)
    return create_superedge_topology(shards_topology.getNodeCount());

  if (t.defined_on_spatial_dimension(spatial_dimension))
    return t;

  return stk::topology::INVALID_TOPOLOGY;
}
//begin-get_cell_topology
shards::CellTopology get_cell_topology(stk::topology t)
{
  switch(t())
  {
  case stk::topology::NODE:         
      return shards::CellTopology( shards::getCellTopologyData< shards::Node                  >() );
  case stk::topology::LINE_2:
      return shards::CellTopology( shards::getCellTopologyData< shards::Line<2>               >() );
  case stk::topology::LINE_3:
      return shards::CellTopology( shards::getCellTopologyData< shards::Line<3>               >() );
  case stk::topology::TRI_3:
      return shards::CellTopology( shards::getCellTopologyData< shards::Triangle<3>           >() );
  case stk::topology::TRI_4:
      return shards::CellTopology( shards::getCellTopologyData< shards::Triangle<4>           >() );
  case stk::topology::TRI_6:
      return shards::CellTopology( shards::getCellTopologyData< shards::Triangle<6>           >() );
  case stk::topology::QUAD_4:
      return shards::CellTopology( shards::getCellTopologyData< shards::Quadrilateral<4>      >() );
<<<<<<< HEAD
=======
  case stk::topology::QUAD_6:
      //NOTE: shards does not define a topology for a 6-noded quadrilateral element
      // return shards::CellTopology( shards::getCellTopologyData< shards::Quadrilateral<6>      >() );
>>>>>>> 4103bf6c
  case stk::topology::QUAD_8:
      return shards::CellTopology( shards::getCellTopologyData< shards::Quadrilateral<8>      >() );
  case stk::topology::QUAD_9:
      return shards::CellTopology( shards::getCellTopologyData< shards::Quadrilateral<9>      >() );
  case stk::topology::PARTICLE:
      return shards::CellTopology( shards::getCellTopologyData< shards::Particle              >() );
  case stk::topology::LINE_2_1D:
      return shards::CellTopology( shards::getCellTopologyData< shards::Line<2>               >() );
  case stk::topology::LINE_3_1D:
      return shards::CellTopology( shards::getCellTopologyData< shards::Line<3>               >() );
  case stk::topology::BEAM_2:
      return shards::CellTopology( shards::getCellTopologyData< shards::Beam<2>               >() );
  case stk::topology::BEAM_3:
      return shards::CellTopology( shards::getCellTopologyData< shards::Beam<3>               >() );
  case stk::topology::SHELL_LINE_2:
      return shards::CellTopology( shards::getCellTopologyData< shards::ShellLine<2>          >() );
  case stk::topology::SHELL_LINE_3:
      return shards::CellTopology( shards::getCellTopologyData< shards::ShellLine<3>          >() );
  case stk::topology::SPRING_2: break;
    //NOTE: shards does not define a topology for a 2-noded spring element
    //return shards::CellTopology( shards::getCellTopologyData< shards::Spring<2>             >() );
  case stk::topology::SPRING_3: break;
    //NOTE: shards does not define a topology for a 3-noded spring element
    //return shards::CellTopology( shards::getCellTopologyData< shards::Spring<3>             >() );
  case stk::topology::TRI_3_2D:
      return shards::CellTopology( shards::getCellTopologyData< shards::Triangle<3>           >() );
  case stk::topology::TRI_4_2D:
      return shards::CellTopology( shards::getCellTopologyData< shards::Triangle<4>           >() );
  case stk::topology::TRI_6_2D:
      return shards::CellTopology( shards::getCellTopologyData< shards::Triangle<6>           >() );
  case stk::topology::QUAD_4_2D:
      return shards::CellTopology( shards::getCellTopologyData< shards::Quadrilateral<4>      >() );
  case stk::topology::QUAD_8_2D:
      return shards::CellTopology( shards::getCellTopologyData< shards::Quadrilateral<8>      >() );
  case stk::topology::QUAD_9_2D:
      return shards::CellTopology( shards::getCellTopologyData< shards::Quadrilateral<9>      >() );
  case stk::topology::SHELL_TRI_3:
      return shards::CellTopology( shards::getCellTopologyData< shards::ShellTriangle<3>      >() );
  case stk::topology::SHELL_TRI_4: break;
    //NOTE: shards does not define a topology for a 4-noded triangular shell
    //return shards::CellTopology( shards::getCellTopologyData< shards::ShellTriangle<4>      >() );
  case stk::topology::SHELL_TRI_6:
      return shards::CellTopology( shards::getCellTopologyData< shards::ShellTriangle<6>      >() );
  case stk::topology::SHELL_QUAD_4:
      return shards::CellTopology( shards::getCellTopologyData< shards::ShellQuadrilateral<4> >() );
  case stk::topology::SHELL_QUAD_8:
      return shards::CellTopology( shards::getCellTopologyData< shards::ShellQuadrilateral<8> >() );
  case stk::topology::SHELL_QUAD_9:
      return shards::CellTopology( shards::getCellTopologyData< shards::ShellQuadrilateral<9> >() );
  case stk::topology::TET_4:
      return shards::CellTopology( shards::getCellTopologyData< shards::Tetrahedron<4>        >() );
  case stk::topology::TET_8:
      return shards::CellTopology( shards::getCellTopologyData< shards::Tetrahedron<8>        >() );
  case stk::topology::TET_10:
      return shards::CellTopology( shards::getCellTopologyData< shards::Tetrahedron<10>       >() );
  case stk::topology::TET_11:
      return shards::CellTopology( shards::getCellTopologyData< shards::Tetrahedron<11>       >() );
  case stk::topology::PYRAMID_5:
      return shards::CellTopology( shards::getCellTopologyData< shards::Pyramid<5>            >() );
  case stk::topology::PYRAMID_13:
      return shards::CellTopology( shards::getCellTopologyData< shards::Pyramid<13>           >() );
  case stk::topology::PYRAMID_14:
      return shards::CellTopology( shards::getCellTopologyData< shards::Pyramid<14>           >() );
  case stk::topology::WEDGE_6:
      return shards::CellTopology( shards::getCellTopologyData< shards::Wedge<6>              >() );
<<<<<<< HEAD
=======
  case stk::topology::WEDGE_12:
      //NOTE: shards does not define a topology for a 12-noded wedge
      // return shards::CellTopology( shards::getCellTopologyData< shards::Wedge<12>             >() );
>>>>>>> 4103bf6c
  case stk::topology::WEDGE_15:
      return shards::CellTopology( shards::getCellTopologyData< shards::Wedge<15>             >() );
  case stk::topology::WEDGE_18:
      return shards::CellTopology( shards::getCellTopologyData< shards::Wedge<18>             >() );
  case stk::topology::HEX_8:
      return shards::CellTopology( shards::getCellTopologyData< shards::Hexahedron<8>         >() );
  case stk::topology::HEX_20:
      return shards::CellTopology( shards::getCellTopologyData< shards::Hexahedron<20>        >() );
  case stk::topology::HEX_27:
      return shards::CellTopology( shards::getCellTopologyData< shards::Hexahedron<27>        >() );
  default: break;
  }
  return shards::CellTopology(NULL);
}
//end-get_cell_topology


FieldBase* MetaData::get_field(stk::mesh::EntityRank entity_rank, const std::string& name ) const
{
  const FieldVector& fields = m_field_repo.get_fields(static_cast<stk::topology::rank_t>(entity_rank));
  for ( FieldBase* field : fields ) {
    if (equal_case(field->name(), name)) {
      return field;
    }
  }
  return nullptr;
}


FieldBase* get_field_by_name( const std::string& name, const MetaData & metaData )
{
  FieldBase* field = NULL;
  unsigned num_nonnull_fields = 0;
  for(stk::topology::rank_t i=stk::topology::NODE_RANK; i<=stk::topology::CONSTRAINT_RANK; ++i) {
    FieldBase* thisfield = metaData.get_field(i, name);
    if (thisfield != nullptr) {
      if (field == nullptr) {
        field = thisfield;
      }
      ++num_nonnull_fields;
    }
  }

  if (num_nonnull_fields > 1) {
    std::cerr << "get_field_by_name WARNING, found "<<num_nonnull_fields<<" fields with name="<<name
      <<". Returning the first one."<<std::endl;
  }

  return field;
}

void MetaData::dump_all_meta_info(std::ostream& out) const
{
  out << "MetaData info...(ptr=" << this << ")\n";

  out << "spatial dimension = " << m_spatial_dimension << "\n";

  out << "  Entity rank names:\n";
  for (size_t i = 0, e = m_entity_rank_names.size(); i != e; ++i) {
    out << "    " << i << ": " << m_entity_rank_names[i] << "\n";
  }
  out << "  Special Parts:\n";
  out << "    Universal part ord = " << m_universal_part->mesh_meta_data_ordinal() << "\n";
  out << "    Owns part ord = " << m_owns_part->mesh_meta_data_ordinal() << "\n";
  out << "    Shared part ord = " << m_shares_part->mesh_meta_data_ordinal() << "\n";

  out << "  All parts:\n";
  const PartVector& all_parts = m_part_repo.get_all_parts();
  for(const Part* part : all_parts) {
    print(out, "    ", *part);
  }

  out << "  All fields:\n";
  const FieldVector& all_fields = m_field_repo.get_fields();
  for(const FieldBase* field : all_fields) {
     print(out, "    ", *field);
  }
}

void sync_to_host_and_mark_modified(const MetaData& meta)
{
  const std::vector<FieldBase*>& fields = meta.get_fields();
  for(FieldBase* field : fields) {
    if (field->number_of_states() > 1) {
      field->sync_to_host();
      field->modify_on_host();
    }
  }
}

} // namespace mesh
} // namespace stk
<|MERGE_RESOLUTION|>--- conflicted
+++ resolved
@@ -116,36 +116,6 @@
 
 const MetaData & MetaData::get( const BulkData & bulk_data) {
   return bulk_data.mesh_meta_data();
-<<<<<<< HEAD
-}
-//----------------------------------------------------------------------
-
-std::ostream &
-print_entity_id( std::ostream & os , const MetaData & meta_data ,
-                  EntityRank type , EntityId id )
-{
-  const std::string & name = meta_data.entity_rank_name( type );
-  return os << name << "[" << id << "]" ;
-}
-
-
-std::ostream &
-print_entity_key( std::ostream & os , const MetaData & meta_data ,
-                  const EntityKey & key )
-{
-  const EntityRank type   = key.rank();
-  const EntityId   id     = key.id();
-  return print_entity_id( os , meta_data , type , id );
-}
-
-std::string
-print_entity_key( const MetaData & meta_data , const EntityKey & key )
-{
-  std::ostringstream out;
-  print_entity_key(out, meta_data, key);
-  return out.str();
-=======
->>>>>>> 4103bf6c
 }
 
 void MetaData::require_not_committed() const
@@ -598,10 +568,7 @@
     register_topology(stk::topology::TRI_6);
 
     register_topology(stk::topology::QUAD_4);
-<<<<<<< HEAD
-=======
     register_topology(stk::topology::QUAD_6);
->>>>>>> 4103bf6c
     register_topology(stk::topology::QUAD_8);
     register_topology(stk::topology::QUAD_9);
 
@@ -623,10 +590,7 @@
     register_topology(stk::topology::PYRAMID_14);
 
     register_topology(stk::topology::WEDGE_6);
-<<<<<<< HEAD
-=======
     register_topology(stk::topology::WEDGE_12);
->>>>>>> 4103bf6c
     register_topology(stk::topology::WEDGE_15);
     register_topology(stk::topology::WEDGE_18);
 
@@ -1180,14 +1144,11 @@
 
   else if ( shards_topology == shards::CellTopology(shards::getCellTopologyData< shards::Quadrilateral<4> >()) )
     t = spatial_dimension == 3 ? stk::topology::QUAD_4 : stk::topology::QUAD_4_2D;
-<<<<<<< HEAD
-=======
 
   //NOTE: shards does not define a quad 6
   // else if ( shards_topology == shards::CellTopology(shards::getCellTopologyData< shards::Quadrilateral<6> >()) )
   //   t = stk::topology::QUAD_6;
 
->>>>>>> 4103bf6c
   else if ( shards_topology == shards::CellTopology(shards::getCellTopologyData< shards::Quadrilateral<8> >()) )
     t = spatial_dimension == 3 ? stk::topology::QUAD_8 : stk::topology::QUAD_8_2D;
   else if ( shards_topology == shards::CellTopology(shards::getCellTopologyData< shards::Quadrilateral<9> >()) )
@@ -1249,14 +1210,11 @@
 
   else if ( shards_topology == shards::CellTopology(shards::getCellTopologyData< shards::Wedge<6> >()) )
     t = stk::topology::WEDGE_6;
-<<<<<<< HEAD
-=======
 
   //NOTE: shards does not define a wedge 12
   // else if ( shards_topology == shards::CellTopology(shards::getCellTopologyData< shards::Wedge<12> >()) )
   //   t = stk::topology::WEDGE_12;
 
->>>>>>> 4103bf6c
   else if ( shards_topology == shards::CellTopology(shards::getCellTopologyData< shards::Wedge<15> >()) )
     t = stk::topology::WEDGE_15;
   else if ( shards_topology == shards::CellTopology(shards::getCellTopologyData< shards::Wedge<18> >()) )
@@ -1299,12 +1257,9 @@
       return shards::CellTopology( shards::getCellTopologyData< shards::Triangle<6>           >() );
   case stk::topology::QUAD_4:
       return shards::CellTopology( shards::getCellTopologyData< shards::Quadrilateral<4>      >() );
-<<<<<<< HEAD
-=======
   case stk::topology::QUAD_6:
       //NOTE: shards does not define a topology for a 6-noded quadrilateral element
       // return shards::CellTopology( shards::getCellTopologyData< shards::Quadrilateral<6>      >() );
->>>>>>> 4103bf6c
   case stk::topology::QUAD_8:
       return shards::CellTopology( shards::getCellTopologyData< shards::Quadrilateral<8>      >() );
   case stk::topology::QUAD_9:
@@ -1370,12 +1325,9 @@
       return shards::CellTopology( shards::getCellTopologyData< shards::Pyramid<14>           >() );
   case stk::topology::WEDGE_6:
       return shards::CellTopology( shards::getCellTopologyData< shards::Wedge<6>              >() );
-<<<<<<< HEAD
-=======
   case stk::topology::WEDGE_12:
       //NOTE: shards does not define a topology for a 12-noded wedge
       // return shards::CellTopology( shards::getCellTopologyData< shards::Wedge<12>             >() );
->>>>>>> 4103bf6c
   case stk::topology::WEDGE_15:
       return shards::CellTopology( shards::getCellTopologyData< shards::Wedge<15>             >() );
   case stk::topology::WEDGE_18:
