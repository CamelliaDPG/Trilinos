--- conflicted
+++ resolved
@@ -928,11 +928,7 @@
         // extract the type of the first argument; use that for the arrays below
         using int_type = std::tuple_element_t<0, std::tuple<IntArgs...>>;
         
-<<<<<<< HEAD
-        const Kokkos::Array<int_type, numArgs> args {intArgs...};
-=======
         const Kokkos::Array<int_type, numArgs+1> args {intArgs...,0}; // we pad with one extra entry (0) to avoid gcc compiler warnings about references beyond the bounds of the array (the [d+1]'s below)
->>>>>>> 0e4a62a6
         Kokkos::Array<int_type, 7> refEntry;
         for (int d=0; d<numArgs; d++)
         {
@@ -1738,11 +1734,7 @@
     //! returns the true extent of the data corresponding to the logical dimension provided; if the data does not vary in that dimension, returns 1
     KOKKOS_INLINE_FUNCTION int getDataExtent(const ordinal_type &d) const
     {
-<<<<<<< HEAD
-      for (unsigned i=0; i<numActiveDims_; i++)
-=======
       for (int i=0; i<numActiveDims_; i++)
->>>>>>> 0e4a62a6
       {
         if (activeDims_[i] == d)
         {
