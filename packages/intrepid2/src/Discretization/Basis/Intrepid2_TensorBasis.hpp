--- conflicted
+++ resolved
@@ -1510,30 +1510,18 @@
               
               TensorPoints<PointValueType, DeviceType> basisPoints(basisPointComponents);
               
-<<<<<<< HEAD
-              bool useVectorData = (basisValueView.rank() == 3);
-
-              BasisValues<OutputValueType,DeviceType> basisValues;
-              if (useVectorData)
-=======
               bool useVectorData2 = (basisValueView.rank() == 3);
 
               BasisValues<OutputValueType,DeviceType> basisValues;
               if (useVectorData2)
->>>>>>> 6a321d17
               {
                 VectorData<OutputValueType,DeviceType> vectorData(outputData);
                 basisValues = BasisValues<OutputValueType,DeviceType>(vectorData);
               }
               else
               {
-<<<<<<< HEAD
-                TensorData<OutputValueType,DeviceType> tensorData(outputData);
-                basisValues = BasisValues<OutputValueType,DeviceType>(tensorData);
-=======
                 TensorData<OutputValueType,DeviceType> tensorData2(outputData);
                 basisValues = BasisValues<OutputValueType,DeviceType>(tensorData2);
->>>>>>> 6a321d17
               }
               
               tensorComponents_[basisOrdinal]->getValues(basisValues, basisPoints, op);
