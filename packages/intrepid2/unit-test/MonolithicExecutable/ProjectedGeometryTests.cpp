--- conflicted
+++ resolved
@@ -125,11 +125,7 @@
       
       auto refData = projectedGeometry.getJacobianRefData(cubaturePoints);
       projectedGeometry.setJacobian(jacobian, cubaturePoints, refData);
-<<<<<<< HEAD
-      CellTools<ExecutionSpace>::setJacobianDet(jacobianDet, jacobian);
-=======
       CellTools<DeviceType>::setJacobianDet(jacobianDet, jacobian);
->>>>>>> 09c20476
       
       auto cellMeasure = projectedGeometry.allocateCellMeasure(jacobianDet, cubatureWeights);
       projectedGeometry.computeCellMeasure(cellMeasure, jacobianDet, cubatureWeights);
