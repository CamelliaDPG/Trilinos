--- conflicted
+++ resolved
@@ -1,43 +1,6 @@
 // @HEADER
 // *****************************************************************************
 //                           Intrepid2 Package
-<<<<<<< HEAD
-//                 Copyright (2007) Sandia Corporation
-//
-// Under terms of Contract DE-AC04-94AL85000, there is a non-exclusive
-// license for use of this work by or on behalf of the U.S. Government.
-//
-// Redistribution and use in source and binary forms, with or without
-// modification, are permitted provided that the following conditions are
-// met:
-//
-// 1. Redistributions of source code must retain the above copyright
-// notice, this list of conditions and the following disclaimer.
-//
-// 2. Redistributions in binary form must reproduce the above copyright
-// notice, this list of conditions and the following disclaimer in the
-// documentation and/or other materials provided with the distribution.
-//
-// 3. Neither the name of the Corporation nor the names of the
-// contributors may be used to endorse or promote products derived from
-// this software without specific prior written permission.
-//
-// THIS SOFTWARE IS PROVIDED BY SANDIA CORPORATION "AS IS" AND ANY
-// EXPRESS OR IMPLIED WARRANTIES, INCLUDING, BUT NOT LIMITED TO, THE
-// IMPLIED WARRANTIES OF MERCHANTABILITY AND FITNESS FOR A PARTICULAR
-// PURPOSE ARE DISCLAIMED. IN NO EVENT SHALL SANDIA CORPORATION OR THE
-// CONTRIBUTORS BE LIABLE FOR ANY DIRECT, INDIRECT, INCIDENTAL, SPECIAL,
-// EXEMPLARY, OR CONSEQUENTIAL DAMAGES (INCLUDING, BUT NOT LIMITED TO,
-// PROCUREMENT OF SUBSTITUTE GOODS OR SERVICES; LOSS OF USE, DATA, OR
-// PROFITS; OR BUSINESS INTERRUPTION) HOWEVER CAUSED AND ON ANY THEORY OF
-// LIABILITY, WHETHER IN CONTRACT, STRICT LIABILITY, OR TORT (INCLUDING
-// NEGLIGENCE OR OTHERWISE) ARISING IN ANY WAY OUT OF THE USE OF THIS
-// SOFTWARE, EVEN IF ADVISED OF THE POSSIBILITY OF SUCH DAMAGE.
-//
-// Questions? Contact Mauro Perego  (mperego@sandia.gov) or
-//                    Nate Roberts  (nvrober@sandia.gov)
-=======
->>>>>>> d08d1c0b
 //
 // Copyright 2007 NTESS and the Intrepid2 contributors.
 // SPDX-License-Identifier: BSD-3-Clause
@@ -73,8 +36,6 @@
 #include "HCURLStructuredAssembly.hpp"
 #include "HVOLStandardAssembly.hpp"
 #include "HVOLStructuredAssembly.hpp"
-#include "VectorWeightedGRADGRADStandardAssembly.hpp"
-#include "VectorWeightedGRADGRADStructuredAssembly.hpp"
 
 enum FormulationChoice
 {
@@ -83,7 +44,6 @@
   Hdiv,    // (div, div)   + (value, value)
   Hcurl,   // (curl, curl) + (value, value)
   L2,      // (value, value)
-  VectorWeightedPoisson,
   UnknownFormulation
 };
 
@@ -121,12 +81,11 @@
 std::string to_string(FormulationChoice choice)
 {
   switch (choice) {
-    case Poisson:               return "Poisson";
-    case Hgrad:                 return "Hgrad";
-    case Hdiv:                  return "Hdiv";
-    case Hcurl:                 return "Hcurl";
-    case L2:                    return "L2";
-    case VectorWeightedPoisson: return "VectorWeightedPoisson";
+    case Poisson: return "Poisson";
+    case Hgrad:   return "Hgrad";
+    case Hdiv:    return "Hdiv";
+    case Hcurl:   return "Hcurl";
+    case L2:      return "L2";
     
     default:      return "Unknown FormulationChoice";
   }
@@ -271,12 +230,10 @@
   return meshWidths;
 }
 
-template<class Scalar, class BasisFamily, class PointScalar, int spaceDim, typename DeviceType, unsigned long spaceDim2=spaceDim>
+template<class Scalar, class BasisFamily, class PointScalar, int spaceDim, typename DeviceType>
 Intrepid2::ScalarView<Scalar,DeviceType> performStandardQuadrature(FormulationChoice formulation,
-                                                                   Intrepid2::CellGeometry<PointScalar, spaceDim, DeviceType> &geometry, const int &polyOrder, const int &worksetSize,
-                                                                   double &transformIntegrateFlopCount, double &jacobianCellMeasureFlopCount,
-                                                                   Teuchos::RCP<Kokkos::Array<Scalar,spaceDim2>> vectorWeight1 = Teuchos::null,
-                                                                   Teuchos::RCP<Kokkos::Array<Scalar,spaceDim2>> vectorWeight2 = Teuchos::null)
+                                        Intrepid2::CellGeometry<PointScalar, spaceDim, DeviceType> &geometry, const int &polyOrder, const int &worksetSize,
+                                        double &transformIntegrateFlopCount, double &jacobianCellMeasureFlopCount)
 {
   switch (formulation)
   {
@@ -290,19 +247,15 @@
       return performStandardQuadratureHCURL<Scalar, BasisFamily>(geometry, polyOrder, worksetSize, transformIntegrateFlopCount, jacobianCellMeasureFlopCount);
     case L2:
       return performStandardQuadratureHVOL<Scalar, BasisFamily>(geometry, polyOrder, worksetSize, transformIntegrateFlopCount, jacobianCellMeasureFlopCount);
-    case VectorWeightedPoisson:
-      return performStandardQuadratureVectorWeightedGRADGRAD<Scalar, BasisFamily>(geometry, polyOrder, worksetSize, vectorWeight1, vectorWeight2, transformIntegrateFlopCount, jacobianCellMeasureFlopCount);
     default:
       return Intrepid2::ScalarView<Scalar,DeviceType>();
   }
 }
 
-template<class Scalar, class BasisFamily, class PointScalar, int spaceDim, typename DeviceType, unsigned long spaceDim2=spaceDim>
+template<class Scalar, class BasisFamily, class PointScalar, int spaceDim, typename DeviceType>
 Intrepid2::ScalarView<Scalar,DeviceType> performStructuredQuadrature(FormulationChoice formulation,
-                                                                     Intrepid2::CellGeometry<PointScalar, spaceDim, DeviceType> &geometry, const int &polyOrder, const int &worksetSize,
-                                                                     double &transformIntegrateFlopCount, double &jacobianCellMeasureFlopCount,
-                                                                     Teuchos::RCP<Kokkos::Array<Scalar,spaceDim2>> vectorWeight1 = Teuchos::null,
-                                                                     Teuchos::RCP<Kokkos::Array<Scalar,spaceDim2>> vectorWeight2 = Teuchos::null)
+                                          Intrepid2::CellGeometry<PointScalar, spaceDim, DeviceType> &geometry, const int &polyOrder, const int &worksetSize,
+                                          double &transformIntegrateFlopCount, double &jacobianCellMeasureFlopCount)
 {
   switch (formulation)
   {
@@ -316,8 +269,6 @@
       return performStructuredQuadratureHCURL<Scalar, BasisFamily>(geometry, polyOrder, worksetSize, transformIntegrateFlopCount, jacobianCellMeasureFlopCount);
     case L2:
       return performStructuredQuadratureHVOL<Scalar, BasisFamily>(geometry, polyOrder, worksetSize, transformIntegrateFlopCount, jacobianCellMeasureFlopCount);
-    case VectorWeightedPoisson:
-      return performStructuredQuadratureVectorWeightedGRADGRAD<Scalar, BasisFamily>(geometry, polyOrder, worksetSize, vectorWeight1, vectorWeight2, transformIntegrateFlopCount, jacobianCellMeasureFlopCount);
     default:
       return Intrepid2::ScalarView<Scalar,DeviceType>();
   }
@@ -329,13 +280,12 @@
   Intrepid2::EFunctionSpace fs;
   switch (formulation)
   {
-    case Poisson:               fs = FUNCTION_SPACE_HGRAD; break;
-    case Hgrad:                 fs = FUNCTION_SPACE_HGRAD; break;
-    case Hdiv:                  fs = FUNCTION_SPACE_HDIV;  break;
-    case Hcurl:                 fs = FUNCTION_SPACE_HCURL; break;
-    case L2:                    fs = FUNCTION_SPACE_HVOL;  break;
-    case VectorWeightedPoisson: fs = FUNCTION_SPACE_HGRAD; break;
-    case UnknownFormulation:    INTREPID2_TEST_FOR_EXCEPTION(true, std::invalid_argument, "Unknown formulation");
+    case Poisson: fs = FUNCTION_SPACE_HGRAD; break;
+    case Hgrad:   fs = FUNCTION_SPACE_HGRAD; break;
+    case Hdiv:    fs = FUNCTION_SPACE_HDIV;  break;
+    case Hcurl:   fs = FUNCTION_SPACE_HCURL; break;
+    case L2:      fs = FUNCTION_SPACE_HVOL;  break;
+    case UnknownFormulation: INTREPID2_TEST_FOR_EXCEPTION(true, std::invalid_argument, "Unknown formulation");
   }
   
   auto basis = getBasis< BasisFamily >(cellTopo, fs, polyOrder);
@@ -400,7 +350,7 @@
   map<tuple<Mode,FormulationChoice,AlgorithmChoice>,map<int,int> > worksetSizeMap; // keys are maps p -> worksetSize
   
   vector<AlgorithmChoice> allAlgorithmChoices {Standard, NonAffineTensor, AffineTensor, Uniform};
-  vector<FormulationChoice> allFormulationChoices {Poisson, Hgrad, Hdiv, Hcurl, L2, VectorWeightedPoisson};
+  vector<FormulationChoice> allFormulationChoices {Poisson, Hgrad, Hdiv, Hcurl, L2};
   
   // skip calibration case; want that to span workset sizes in a particular way…
   vector<Mode> allModes {Test,BestSerial,BestOpenMP_16,BestCuda,Precalibrated};
@@ -640,48 +590,6 @@
           worksetSizeMap[affineTensorKey][7] =     1;
           worksetSizeMap[affineTensorKey][8] =     1;
         }
-        {
-          // VectorWeightedPoisson
-          // These calibrations were run 5-25-24 on an M2 Ultra, on a fork expected to be merged into Trilinos develop soon.
-          FormulationChoice formulation = VectorWeightedPoisson;
-          tuple<Mode,FormulationChoice,AlgorithmChoice> standardKey {mode,formulation,Standard};
-          tuple<Mode,FormulationChoice,AlgorithmChoice> nonAffineTensorKey {mode,formulation,NonAffineTensor};
-          tuple<Mode,FormulationChoice,AlgorithmChoice> affineTensorKey {mode,formulation,AffineTensor};
-          
-          // best for VectorWeightedPoisson - these are for meshes that range from 32,768 for p=1 to 128 for p=10
-          worksetSizeMap[standardKey][1]  = 4096;
-          worksetSizeMap[standardKey][2]  = 1024;
-          worksetSizeMap[standardKey][3]  =   32;
-          worksetSizeMap[standardKey][4]  =    4;
-          worksetSizeMap[standardKey][5]  =    1;
-          worksetSizeMap[standardKey][6]  =    1;
-          worksetSizeMap[standardKey][7]  =    1;
-          worksetSizeMap[standardKey][8]  =    1;
-          worksetSizeMap[standardKey][9]  =    1;
-          worksetSizeMap[standardKey][10] =    1;
-          
-          worksetSizeMap[nonAffineTensorKey][1]  = 2048;
-          worksetSizeMap[nonAffineTensorKey][2]  = 2048;
-          worksetSizeMap[nonAffineTensorKey][3]  = 128;
-          worksetSizeMap[nonAffineTensorKey][4]  = 16;
-          worksetSizeMap[nonAffineTensorKey][5]  = 2;
-          worksetSizeMap[nonAffineTensorKey][6]  = 1;
-          worksetSizeMap[nonAffineTensorKey][7]  = 1;
-          worksetSizeMap[nonAffineTensorKey][8]  = 1;
-          worksetSizeMap[nonAffineTensorKey][9]  = 1;
-          worksetSizeMap[nonAffineTensorKey][10] = 1;
-           
-          worksetSizeMap[affineTensorKey][1]  = 32768;
-          worksetSizeMap[affineTensorKey][2]  =  8192;
-          worksetSizeMap[affineTensorKey][3]  =   128;
-          worksetSizeMap[affineTensorKey][4]  =     8;
-          worksetSizeMap[affineTensorKey][5]  =     2;
-          worksetSizeMap[affineTensorKey][6]  =     1;
-          worksetSizeMap[affineTensorKey][7]  =     1;
-          worksetSizeMap[affineTensorKey][8]  =     1;
-          worksetSizeMap[affineTensorKey][9]  =     1;
-          worksetSizeMap[affineTensorKey][10] =     1;
-        }
       } // BestSerial case
         break;
       case BestOpenMP_16:
@@ -866,48 +774,6 @@
           worksetSizeMap[affineTensorKey][7] =    16;
           worksetSizeMap[affineTensorKey][8] =    16;
         }
-        {
-          // VectorWeightedPoisson
-          // These calibrations were run 5-25-24 on an M2 Ultra, on a fork expected to be merged into Trilinos develop soon.
-          FormulationChoice formulation = VectorWeightedPoisson;
-          tuple<Mode,FormulationChoice,AlgorithmChoice> standardKey {mode,formulation,Standard};
-          tuple<Mode,FormulationChoice,AlgorithmChoice> nonAffineTensorKey {mode,formulation,NonAffineTensor};
-          tuple<Mode,FormulationChoice,AlgorithmChoice> affineTensorKey {mode,formulation,AffineTensor};
-          
-          // best for VectorWeightedPoisson - these are for meshes that range from 32,768 for p=1 to 128 for p=10
-          worksetSizeMap[standardKey][1]  = 16384;
-          worksetSizeMap[standardKey][2]  = 16384;
-          worksetSizeMap[standardKey][3]  =  8192;
-          worksetSizeMap[standardKey][4]  =  1024;
-          worksetSizeMap[standardKey][5]  =  1024;
-          worksetSizeMap[standardKey][6]  =  1024;
-          worksetSizeMap[standardKey][7]  =   512;
-          worksetSizeMap[standardKey][8]  =   256;
-          worksetSizeMap[standardKey][9]  =   128;
-          worksetSizeMap[standardKey][10] =    32;
-          
-          worksetSizeMap[nonAffineTensorKey][1]  = 32768;
-          worksetSizeMap[nonAffineTensorKey][2]  =  8192;
-          worksetSizeMap[nonAffineTensorKey][3]  =  8192;
-          worksetSizeMap[nonAffineTensorKey][4]  =  4096;
-          worksetSizeMap[nonAffineTensorKey][5]  =  4096;
-          worksetSizeMap[nonAffineTensorKey][6]  =    64;
-          worksetSizeMap[nonAffineTensorKey][7]  =    32;
-          worksetSizeMap[nonAffineTensorKey][8]  =    32;
-          worksetSizeMap[nonAffineTensorKey][9]  =    16;
-          worksetSizeMap[nonAffineTensorKey][10] =    16;
-           
-          worksetSizeMap[affineTensorKey][1]  = 32768;
-          worksetSizeMap[affineTensorKey][2]  = 16384;
-          worksetSizeMap[affineTensorKey][3]  =  8192;
-          worksetSizeMap[affineTensorKey][4]  =  4096;
-          worksetSizeMap[affineTensorKey][5]  =  4096;
-          worksetSizeMap[affineTensorKey][6]  =  2048;
-          worksetSizeMap[affineTensorKey][7]  =    32;
-          worksetSizeMap[affineTensorKey][8]  =    16;
-          worksetSizeMap[affineTensorKey][9]  =    16;
-          worksetSizeMap[affineTensorKey][10] =    16;
-        }
       } // BestOpenMP_16 case
         break;
       case BestCuda:
@@ -1087,23 +953,6 @@
           worksetSizeMap[affineTensorKey][7] =  256;
           worksetSizeMap[affineTensorKey][8] =  128;
         } // L^2 formulation
-        {
-          // VectorWeightedPoisson
-          // TODO: set this with some actual calibration result values.  For now, we just borrow from Poisson
-          
-          FormulationChoice formulation = VectorWeightedPoisson;
-          tuple<Mode,FormulationChoice,AlgorithmChoice> standardKey {mode,formulation,Standard};
-          tuple<Mode,FormulationChoice,AlgorithmChoice> nonAffineTensorKey {mode,formulation,NonAffineTensor};
-          tuple<Mode,FormulationChoice,AlgorithmChoice> affineTensorKey {mode,formulation,AffineTensor};
-          
-          tuple<Mode,FormulationChoice,AlgorithmChoice> standardKey_Poisson {mode,Poisson,Standard};
-          tuple<Mode,FormulationChoice,AlgorithmChoice> nonAffineTensorKey_Poisson {mode,Poisson,NonAffineTensor};
-          tuple<Mode,FormulationChoice,AlgorithmChoice> affineTensorKey_Poisson {mode,Poisson,AffineTensor};
-          
-          worksetSizeMap[standardKey]        = worksetSizeMap[standardKey_Poisson];
-          worksetSizeMap[nonAffineTensorKey] = worksetSizeMap[nonAffineTensorKey_Poisson];
-          worksetSizeMap[affineTensorKey]    = worksetSizeMap[affineTensorKey_Poisson];
-        }
     } // BestCuda case
         break;
       case Precalibrated:
@@ -1279,7 +1128,6 @@
       return -1;
     }
     
-    Teuchos::RCP<Kokkos::Array<double,spaceDim>> vectorWeight1, vectorWeight2; // used for VectorWeightedPoisson
     vector<FormulationChoice> formulationChoices;
     if (formulationChoiceString == "All")
     {
@@ -1304,17 +1152,6 @@
     else if (formulationChoiceString == "L2")
     {
       formulationChoices = vector<FormulationChoice>{L2};
-    }
-    else if (formulationChoiceString == "VectorWeightedPoisson")
-    {
-      formulationChoices = vector<FormulationChoice>{VectorWeightedPoisson};
-      vectorWeight1 = Teuchos::rcp( new Kokkos::Array<double, spaceDim>() );
-      vectorWeight2 = Teuchos::rcp( new Kokkos::Array<double, spaceDim>() );
-      for (int d=0; d<spaceDim; d++)
-      {
-        (*vectorWeight1)[d] = 1.0;
-        (*vectorWeight2)[d] = 1.0;
-      }
     }
     else
     {
@@ -1550,9 +1387,7 @@
           std::map<AlgorithmChoice, Intrepid2::ScalarView<Scalar,DeviceType> > assembledMatrices;
           for (auto algorithmChoice : algorithmChoices)
           {
-            int worksetSize = 1;
-            if (worksetSizeMap.find(algorithmChoice) != worksetSizeMap.end())
-              worksetSize = worksetSizeMap[algorithmChoice];
+            int worksetSize = worksetSizeMap[algorithmChoice];
             if (mode == Calibration)
             {
               // if this workset size is bigger than the optimal for p-1, skip it -- it's highly
@@ -1593,13 +1428,13 @@
                 case Nodal:
                 {
                   using BasisFamily = DerivedNodalBasisFamily<DeviceType>;
-                  assembledMatrix = performStandardQuadrature<Scalar,BasisFamily>(formulation, geometry, polyOrder, worksetSize, transformIntegrateFlopCount, jacobianCellMeasureFlopCount, vectorWeight1, vectorWeight2);
+                  assembledMatrix = performStandardQuadrature<Scalar,BasisFamily>(formulation, geometry, polyOrder, worksetSize, transformIntegrateFlopCount, jacobianCellMeasureFlopCount);
                 }
                   break;
                 case Hierarchical:
                 {
                   using BasisFamily = HierarchicalBasisFamily<DeviceType>;
-                  assembledMatrix = performStandardQuadrature<Scalar,BasisFamily>(formulation, geometry, polyOrder, worksetSize, transformIntegrateFlopCount, jacobianCellMeasureFlopCount, vectorWeight1, vectorWeight2);
+                  assembledMatrix = performStandardQuadrature<Scalar,BasisFamily>(formulation, geometry, polyOrder, worksetSize, transformIntegrateFlopCount, jacobianCellMeasureFlopCount);
                 }
                   break;
                 case Serendipity:
@@ -1621,13 +1456,13 @@
                 case Nodal:
                 {
                   using BasisFamily = DerivedNodalBasisFamily<DeviceType>;
-                  assembledMatrix = performStructuredQuadrature<Scalar,BasisFamily>(formulation, geometry, polyOrder, worksetSize, transformIntegrateFlopCount, jacobianCellMeasureFlopCount, vectorWeight1, vectorWeight2);
+                  assembledMatrix = performStructuredQuadrature<Scalar,BasisFamily>(formulation, geometry, polyOrder, worksetSize, transformIntegrateFlopCount, jacobianCellMeasureFlopCount);
                 }
                   break;
                 case Hierarchical:
                 {
                   using BasisFamily = HierarchicalBasisFamily<DeviceType>;
-                  assembledMatrix = performStructuredQuadrature<Scalar,BasisFamily>(formulation, geometry, polyOrder, worksetSize, transformIntegrateFlopCount, jacobianCellMeasureFlopCount, vectorWeight1, vectorWeight2);
+                  assembledMatrix = performStructuredQuadrature<Scalar,BasisFamily>(formulation, geometry, polyOrder, worksetSize, transformIntegrateFlopCount, jacobianCellMeasureFlopCount);
                 }
                   break;
                 case Serendipity:
@@ -1650,13 +1485,13 @@
                 case Nodal:
                 {
                   using BasisFamily = DerivedNodalBasisFamily<DeviceType>;
-                  assembledMatrix = performStructuredQuadrature<Scalar,BasisFamily>(formulation, geometry, polyOrder, worksetSize, transformIntegrateFlopCount, jacobianCellMeasureFlopCount, vectorWeight1, vectorWeight2);
+                  assembledMatrix = performStructuredQuadrature<Scalar,BasisFamily>(formulation, geometry, polyOrder, worksetSize, transformIntegrateFlopCount, jacobianCellMeasureFlopCount);
                 }
                   break;
                 case Hierarchical:
                 {
                   using BasisFamily = HierarchicalBasisFamily<DeviceType>;
-                  assembledMatrix = performStructuredQuadrature<Scalar,BasisFamily>(formulation, geometry, polyOrder, worksetSize, transformIntegrateFlopCount, jacobianCellMeasureFlopCount, vectorWeight1, vectorWeight2);
+                  assembledMatrix = performStructuredQuadrature<Scalar,BasisFamily>(formulation, geometry, polyOrder, worksetSize, transformIntegrateFlopCount, jacobianCellMeasureFlopCount);
                 }
                   break;
                 case Serendipity:
@@ -1685,13 +1520,13 @@
                 case Nodal:
                 {
                   using BasisFamily = DerivedNodalBasisFamily<DeviceType>;
-                  assembledMatrix = performStructuredQuadrature<Scalar,BasisFamily>(formulation, geometry, polyOrder, numCells, transformIntegrateFlopCount, jacobianCellMeasureFlopCount, vectorWeight1, vectorWeight2);
+                  assembledMatrix = performStructuredQuadrature<Scalar,BasisFamily>(formulation, geometry, polyOrder, numCells, transformIntegrateFlopCount, jacobianCellMeasureFlopCount);
                 }
                   break;
                 case Hierarchical:
                 {
                   using BasisFamily = HierarchicalBasisFamily<DeviceType>;
-                  assembledMatrix = performStructuredQuadrature<Scalar,BasisFamily>(formulation, geometry, polyOrder, numCells, transformIntegrateFlopCount, jacobianCellMeasureFlopCount, vectorWeight1, vectorWeight2);
+                  assembledMatrix = performStructuredQuadrature<Scalar,BasisFamily>(formulation, geometry, polyOrder, numCells, transformIntegrateFlopCount, jacobianCellMeasureFlopCount);
                 }
                   break;
                 case Serendipity:
