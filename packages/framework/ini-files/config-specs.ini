# config-specs.ini
#
#------------------------------------------------------------------------------
#------------------------------- Quick Start ----------------------------------
#------------------------------------------------------------------------------
# This is a configuration file for the `GenConfig` tool, used to specify what
# CMake configuration settings correspond to the various environments (loaded
# by the `LoadEnv` tool, and specified in `supported-systems.ini`,
# `supported-envs.ini`, and `environment-specs.ini`) and the flags/options in
# `supported-config-flags.ini`.  The syntax for a section specifying a
# complete configuration is as follows:
#
#   [complete-configuration-name]
#   # list
#   # of
#   # commands
#
# The `environment-name` is a string comprised of the fully qualified
# environment name returned by `LoadEnv`, followed by at least one option
# from every flag listed in `supported-config-flags.ini` (in the order in
# which flags appear in that file), all separated by underscores.
# For instance,
#
#   rhel7_cee-intel-19.0.3-mpich2-3.2-release_static_no-kokkos-arch_mpi_no-rdc_empire
#   ^__fully_qualified_env_name_____^ ^       ^      ^              ^   ^      ^-- package-enables
#                                     |       |      |              |     |-- use-rdc
#                                     |       |      |              |-- use-mpi
#                                     |       |      |-- kokkos-arch
#                                     |       |-- lib-type
#                                     |-- build-type
#
# Important: incomplete configurations are not permitted; every
# configuration must list at least one option from every flag listed in
# `supported-config-flags.ini` ordered as follows:
#   1. the order in which flags appear in `supported-config-flags.ini` and;
#   2. for SELECT_MANY flags, multiple options must appear in case-insensitive, ascending alphanumeric order
#
# The commands that can be used within a section to establish an environment
# are the following:
#
#   * `use section_name`:  Inserts the contents of the section_name section in
#     place of this statement.
#   * `opt-set Param1 [Param2] [ParamN] : VALUE`:  Sets a program option.
#   * `opt-remove Param1 [SUBSTR]`:  Removes options in the option list that
#     match `Param1`.  If `SUBSTR` (verbatim) is included, only a substring
#     need match to remove `Param1` from the option list.
#   * `opt-set-cmake-var VARNAME [TYPE] [FORCE] [PARENT_SCOPE] : VALUE`:  Sets
#     a CMake variable.  The `TYPE` is optional, but recommended.  See the
#     CMake documentation on `set()` for more information on `FORCE` and
#     `PARENT_SCOPE`.
#
# It is possible to create sections within the file that do not correspond to a
# complete configuration (we call these partial configurations), but rather are
# intended to be `use`d within other sections.  In such cases, the recommended
# convention for the section name is  to use ALL-CAPS, and pick something
# representative of where it will be used, e.g., use `[RHEL7]` to collect
# operations that are common to all `[rhel7_*]` complete configurations.
# For instance,
#
#   [RHEL7]
#   # TODO: list of commands common to to all rhel7 configurations
#
#   [RHEL7_USE-MPI|YES_USE-RDC|NO] # Reads as "RHEL7 and USE-MPI is YES and USE-RDC is NO"
#   opt-set-cmake-var TPL_ENABLE_MPI         BOOL     : ON
#   # TODO: mpi commands common to all rhel7 configurations
#
#   [rhel7_cee-intel-19.0.3-mpich2-3.2-release_static_no-kokkos-arch_mpi_no-rdc_empire]
#   use RHEL7
#   # TODO: set kokkos arch
#   use RHEL7_USE-MPI|YES_USE-RDC|NO # uses rhel7 `mpi_no-rdc` settings
#   # ERROR: opt-set-cmake-var TPL_ENABLE_MPI         BOOL     : OFF
#   # TODO: finish list of commands
#
# Note:
#   The commands in a section will be executed in the order in which they
#   appear, so you need to be careful with the ordering of commands.
#
# This file is organized into the following high-level sections:
#
#   1. Configuration settings common to all supported configurations
#   2. Tweaks corresponding to flag-option pairs from
#      `supported-config-flags.ini`
#   3. Tweaks corresponding to particular combinations of flag-option pairs
#      from `supported-config-flags.ini`
#   4. Tweaks corresponding to particular systems
#
#------------------------------------------------------------------------------
#------------------------- Detailed Documentation -----------------------------
#------------------------------------------------------------------------------
# Syntax, Semantics, Conventions and usages
# ~~~~~~~~~~~~~~~~~~~~~~~~~~~~~~~~~~~~~~~~~
#   1. Configuration settings common to all supported configurations
#   [PARTIAL-CONFIGURATION]
#   # list of commands
#
# PARTIAL-CONFIGURATION can be any alphanumeric string that can be applied
# via the `use` command.
#
# There are two operators permitted in section names within `config-specs.ini`:
#   Assignment:  `|` reads as "is", this operator is not used in complete configurations
#   Logical-and: `_` reads as "and", this operator may be used in either partial or complete configurations
# Note: See https://gitlab-ex.sandia.gov/trilinos-devops-consolidation/code/GenConfig/-/issues/12 for a
# complete discussion of why "is", "and", and "where" operators are not supported.
#
#   2. Tweaks corresponding to flag-option pairs from
#      `supported-config-flags.ini`
#   [UNIQUE-FLAG-1-NAME|UNIQUE-OPTION-1] # Reads as "UNIQUE-FLAG-1-NAME is UNIQUE-OPTION-1"
#   # list of commands for setting unique-flag-1-name to unique-option-1
#
# UNIQUE-FLAG-1-NAME can be any unique-flag-name listed in `supported-config-flags.ini`, in uppercase.
# UNIQUE-OPTION-1 can be any unique-option assocatied with the given unique-flag-name, in uppercase.
# UNIQUE-FLAG-1-NAME|UNIQUE-OPTION-1 will be applied via the `use` command.
#
#   3. Tweaks corresponding to particular combinations of flag-option pairs
#      from `supported-config-flags.ini`
#   [UNIQUE-FLAG-1-NAME|UNIQUE-OPTION-1_UNIQUE-FLAG-2-NAME|UNIQUE-OPTION-4] # `_` is treated as logical-and
#
# UNIQUE-FLAG-1-NAME can be any unique-flag-name listed in `supported-config-flags.ini`, in uppercase.
# UNIQUE-FLAG-2-NAME can be any unique-flag-name listed in `supported-config-flags.ini`, in uppercase.
# UNIQUE-OPTION-1 can be any unique-option assocatied with the given unique-flag-name, in uppercase.
# UNIQUE-OPTION-4 can be any unique-option assocatied with the given unique-flag-name, in uppercase.
# UNIQUE-FLAG-1-NAME|UNIQUE-OPTION-1_UNIQUE-FLAG-2-NAME|UNIQUE-OPTION-4 will be applied via the `use` command.
#
#   4. Tweaks corresponding to particular systems
#   [SYSTEM-NAME_UNIQUE-FLAG1-NAME|UNIQUE-OPTION1-NAME_UNIQUE-FLAG-NAME2|UNIQUE-OPTION4-NAME]
#   # list of commands
#
# SYSTEM-NAME_UNIQUE-FLAG1-NAME|UNIQUE-OPTION1-NAME_UNIQUE-FLAG-NAME2|UNIQUE-OPTION4-NAME will be applied via the
# `use` command.
#
#   [complete-configuration-name1]
#   # list of commands
#
# complete-configuration-name1 consists of:
#  1. `_` operators only
#  2. The fully qualified environment name prepended to at least one option from every flag listed in
#  `supported-config-flags.ini` (in the order in which flags appear in that file). If multiple options
#  for a SELECT_MANY flag are listed, they must appear in case-insensitive, ascending alphanumeric order.
#
# Adding a New Flag/Option Set
# ~~~~~~~~~~~~~~~~~~~~~~~~~~~~
#
# If you need to extend the `GenConfig` tool to parse a new set of keywords out
# of the build name, you'll need to do the following:
#
#   1. Add the new flag/option set to `supported-config-flags.ini` (see there
#      for details).
#   2. Add new `[FLAG|OPTION]` sections to high-level section 2 of the file for
#      each of the new options being introduced.  If one of the options doesn't
#      actually have any operations associated with it, create the section
#      anyway and comment something like "# Nothing to do here.".
#   3. Optionally add sections to high-level section 3 of the file if any of
#      the new options, when combined with existing options, should yield
#      certain operations (see that section for examples).
#   4. For all existing complete configurations, introduce the new options into
#      those section names.  If they `use` a partial configuration section,
#      insert the new option into that section name as well if appropriate.
#   5. For each system, if the new options do anything that is system-specific,
#      add `[SYSTEM-NAME_FLAG|OPTION]` sections and `use` them as appropriate.
#
#------------------------------------------------------------------------------
#
# Adding a New Option to a Flag
# ~~~~~~~~~~~~~~~~~~~~~~~~~~~~~
#
# If you need to add a new option to an existing flag---for instance, you want
# to add a new user to the `package-enables` flag such that you can specify a
# different set of packages to turn on---all you need to do is:
#
#   1. Add the new option to the flag in `supported-config-flags.ini` (see
#      there for details).
#   2. Find the group of `[FLAG|OPTION]` sections in the high-level section 2
#      of this file.
#   3. Add a new section for the new option.
#   4. Add commands to that new section as appropriate.
#   5. If applicable, create sections in high-level section 3 of this file
#      corresponding to combinations of the new option with existing options
#      (see that section for examples).
#   6. `use` the new `[FLAG|OPTION]` section within complete configuration
#      sections, being sure to modify those section names appropriately.
#
#------------------------------------------------------------------------------
#
# Removing an Option from a Flag
# ~~~~~~~~~~~~~~~~~~~~~~~~~~~~~~
#
# If you need to remove an option that is no longer supported:
#
#   1. Remove the option from `supported-config-flags.ini` (see there for
#      details).
#   2. Find the `[FLAG|OPTION]` section in this file and remove it.
#   3. Find any places the `[FLAG|OPTION]` section was `use`d within other
#      sections and remove those as well.
#   4. Modify any section names appropriately to indicate the removal of the
#      option.
#
# Note:  You may wish to deprecate an option for a time before removing it.  To
#        do so, your team may wish to adopt a convention of prepending `dep-`
#        to flag/option names to indicate their deprecation.
#
#------------------------------------------------------------------------------
#
# Removing a Flag/Option Set
# ~~~~~~~~~~~~~~~~~~~~~~~~~~
#
# If you need to remove an entire flag/option set---for instance, if you used
# to give your users flexibility in a certain way, but are now taking that away
# to consolidate what is officially supported---simply follow the instructions
# above for "Removing an Option from a Flag" for all the options pertaining to
# the flag you want to remove.
#
#------------------------------------------------------------------------------
#
# Modifying an Existing Flag/Option Set
# ~~~~~~~~~~~~~~~~~~~~~~~~~~~~~~~~~~~~~
#
# If you wish to simply alter a flag/option set, for instance, by renaming
# things, simply use a combination of the instructions above.  Ensure you make
# corresponding changes to `supported-config-flags.ini`.
#
#------------------------------------------------------------------------------
#
# Adding a New Configuration for an Existing System
# ~~~~~~~~~~~~~~~~~~~~~~~~~~~~~~~~~~~~~~~~~~~~~~~~~
#
# If you need to stand up a new configuration on an existing system---for
# instance, you want to toggle a flag in a way it hasn't yet been set on that
# system---simply:
#
#   1. Find the chunk of the file corresponding to the system you want to add
#      the configuration to.
#   2. Find a section corresponding to a complete configuration similar to the
#      one you want to stand up.
#   3. Copy and paste that section.
#   4. Toggle the flags however you'd like in the section name.
#   5. Make the corresponding changes to the sections that get `use`d within.
#   6. Optionally add any additional commands specific to this new
#      configuration.
#
#------------------------------------------------------------------------------
#
# Removing an Existing Configuration
# ~~~~~~~~~~~~~~~~~~~~~~~~~~~~~~~~~~
#
# If you wish to remove a particular configuration---for instance, if it will
# no longer be supported---simply find the section in this file corresponding
# to the complete configuration you'll no longer support and remove it.
#
# Note:  You may wish to deprecate an option for a time before removing it.  To
#        do so, your team may wish to adopt a convention of prepending `dep-`
#        to flag/option names to indicate their deprecation.
#------------------------------------------------------------------------------
#
# Tweaking an Existing Configuration
# ~~~~~~~~~~~~~~~~~~~~~~~~~~~~~~~~~~~
#
# If you need to make changes to an existing complete configuration---for
# instance, if it was set up incorrectly---all you need to do is find the
# section in the file corresponding to the configuration you want to change,
# and then alter the commands in that section appropriately.  If you need to
# make changes in a section `use`d by the section you want to change, make
# those changes, but be careful how that will impact other similar complete
# configurations.
#
#------------------------------------------------------------------------------
#
# Adding New Configurations for a New System
# ~~~~~~~~~~~~~~~~~~~~~~~~~~~~~~~~~~~~~~~~~~
#
# If it's time to stand up some new configurations on a new system, the
# procedure to follow is:
#
#   1. Add the new environments on the new system to the `LoadEnv` tool,
#      modifying `supported-systems.ini`, `supported-envs.ini`, and
#      `environment-specs.ini` appropriately (see those files for details).
#   2. Add a chunk of new sections to this file corresponding to the new
#      system.  The systems are arranged alphabetically in the file.
#   3. Create a `[SYSTEM-NAME]` section that includes `use COMMON`, along with
#      any other settings specific to the new system.
#   4. If applicable, create `[SYSTEM-NAME_FLAG|OPTION]` sections containing
#      commands to be executed only when `FLAG` is `OPTION` on `SYSTEM-NAME`.
#   5. Create complete configuration sections following the naming scheme shown
#      at the top of this file.
#   6. Fill in those configurations with `use` directives to include the
#      appropriate partial sections from earlier in the file.
#
#------------------------------------------------------------------------------

#------------------------------------------------------------------------------
#---------------------------- Example ini file --------------------------------
#------------------------------------------------------------------------------


#------------------------------------------------------------------------------
# 1. Configuration settings common to all supported configurations.
#------------------------------------------------------------------------------

[COMMON]
opt-set-cmake-var CMAKE_GENERATOR STRING : Ninja
#opt-set-cmake-var Trilinos_ENABLE_BUILD_STATS BOOL : ON

opt-set-cmake-var Trilinos_PARALLEL_LINK_JOBS_LIMIT STRING : 8

opt-set-cmake-var Trilinos_SHOW_GIT_COMMIT_PARENTS BOOL : ON

# Misc options typically added by CI testing mode in TriBITS
opt-set-cmake-var Trilinos_ENABLE_ALL_OPTIONAL_PACKAGES BOOL : ON
opt-set-cmake-var Trilinos_ALLOW_NO_PACKAGES BOOL : ON
opt-set-cmake-var Trilinos_DISABLE_ENABLED_FORWARD_DEP_PACKAGES BOOL : ON
opt-set-cmake-var Trilinos_IGNORE_MISSING_EXTRA_REPOSITORIES BOOL : ON
opt-set-cmake-var Trilinos_ENABLE_TESTS BOOL : ON
opt-set-cmake-var Trilinos_TEST_CATEGORIES STRING : BASIC
opt-set-cmake-var Trilinos_ENABLE_CONFIGURE_TIMING BOOL : ON
opt-set-cmake-var Trilinos_ENABLE_ALL_FORWARD_DEP_PACKAGES BOOL : ON

# Options from cmake/std/MpiReleaseDebugSharedPtSettings.cmake
opt-set-cmake-var Trilinos_ENABLE_EXPLICIT_INSTANTIATION BOOL : ON
opt-set-cmake-var Teuchos_ENABLE_DEFAULT_STACKTRACE BOOL : OFF

# Options from cmake/std/BasicCiTestingSettings.cmake
opt-set-cmake-var Trilinos_TPL_SYSTEM_INCLUDE_DIRS BOOL : TRUE
opt-set-cmake-var TPL_ENABLE_GLM BOOL : OFF
opt-set-cmake-var TPL_ENABLE_Matio BOOL : OFF
opt-set-cmake-var TPL_ENABLE_X11 BOOL : OFF
opt-set-cmake-var TPL_ENABLE_Pthread BOOL : ON
opt-set-cmake-var TPL_ENABLE_BLAS BOOL : ON
opt-set-cmake-var TPL_ENABLE_LAPACK BOOL : ON
opt-set-cmake-var TPL_ENABLE_Boost BOOL : ON
opt-set-cmake-var TPL_ENABLE_BoostLib BOOL : ON
opt-set-cmake-var TPL_ENABLE_ParMETIS BOOL : ON
opt-set-cmake-var TPL_ENABLE_Zlib BOOL : ON
opt-set-cmake-var TPL_ENABLE_HDF5 BOOL : ON
opt-set-cmake-var TPL_ENABLE_Netcdf BOOL : ON
opt-set-cmake-var TPL_ENABLE_SuperLU BOOL : ON
opt-set-cmake-var Trilinos_TRACE_ADD_TEST BOOL : ON

opt-set-cmake-var TPL_ENABLE_Scotch BOOL : ON
# Disable test that was enabled when Scotch TPL was enabled (#2051, #2052)
opt-set-cmake-var Zoltan2_orderingTestDriverExample_MPI_1_DISABLE BOOL : ON

# Disable long-failing Piro test until it can be fixed (#826)
opt-set-cmake-var Piro_EpetraSolver_MPI_4_DISABLE BOOL : ON

# Disable randomly failing ROL test until it can be fixed
opt-set-cmake-var ROL_test_algorithm_TypeP_CompareTypeU_MPI_1_DISABLE BOOL : ON

# Disable tests that timeout in PR testing until it can be fixed (#4614)
opt-set-cmake-var PanzerAdaptersSTK_PoissonInterfaceExample_2d_diffsideids_MPI_1_DISABLE BOOL : ON

# Disable long-failing Anazazi test until it can be fixed (#3585)
opt-set-cmake-var Anasazi_Epetra_OrthoManagerGenTester_0_MPI_4_DISABLE BOOL : ON


# Disable Random_XorShift64 and Random_XorShift1024 due to random failures. See #3282.
opt-set-cmake-var Kokkos_AlgorithmsUnitTest_MPI_1_EXTRA_ARGS STRING : --gtest_filter=-*Random_XorShift64:-*Random_XorShift1024

# Disable this test due to temporary requirement on Kokkos_ENABLE_DEPRECATED_CODE_3
opt-set-cmake-var Kokkos_CoreUnitTest_Serial1_MPI_1_EXTRA_ARGS STRING : --gtest_filter=-*join_backward_compatibility
opt-set-cmake-var Kokkos_CoreUnitTest_Serial1_EXTRA_ARGS STRING : --gtest_filter=-*join_backward_compatibility
# Disable this test to avoid spurious failures, see kokkos/kokkos#5502
opt-set-cmake-var Kokkos_CoreUnitTest_Default_MPI_1_EXTRA_ARGS STRING : --gtest_filter=-*defaultdevicetype.shared_space
opt-set-cmake-var Kokkos_CoreUnitTest_Default_EXTRA_ARGS STRING : --gtest_filter=-*defaultdevicetype.shared_space

# Options from SEMSDevEnv.cmake
opt-set-cmake-var Trilinos_ENABLE_PyTrilinos BOOL : OFF
opt-set-cmake-var Boost_INCLUDE_DIRS PATH : ${SEMS_BOOST_INCLUDE_PATH|ENV}
opt-set-cmake-var Boost_LIBRARY_DIRS PATH : ${SEMS_BOOST_LIBRARY_PATH|ENV}
opt-set-cmake-var BoostLib_INCLUDE_DIRS PATH : ${SEMS_BOOST_INCLUDE_PATH|ENV}
opt-set-cmake-var BoostLib_LIBRARY_DIRS PATH : ${SEMS_BOOST_LIBRARY_PATH|ENV}
opt-set-cmake-var ParMETIS_INCLUDE_DIRS PATH : ${SEMS_PARMETIS_INCLUDE_PATH|ENV}
opt-set-cmake-var ParMETIS_LIBRARY_DIRS PATH : ${SEMS_PARMETIS_LIBRARY_PATH|ENV}
opt-set-cmake-var Zlib_INCLUDE_DIRS PATH : ${SEMS_ZLIB_INCLUDE_PATH|ENV}
opt-set-cmake-var Zlib_LIBRARY_DIRS PATH : ${SEMS_ZLIB_LIBRARY_PATH|ENV}
opt-set-cmake-var HDF5_INCLUDE_DIRS PATH : ${SEMS_HDF5_INCLUDE_PATH|ENV}
opt-set-cmake-var HDF5_LIBRARY_DIRS PATH : ${SEMS_HDF5_LIBRARY_PATH|ENV}
opt-set-cmake-var Netcdf_INCLUDE_DIRS PATH : ${SEMS_NETCDF_INCLUDE_PATH|ENV}
opt-set-cmake-var Netcdf_LIBRARY_DIRS PATH : ${SEMS_NETCDF_LIBRARY_PATH|ENV}
opt-set-cmake-var SuperLU_INCLUDE_DIRS PATH : ${SEMS_SUPERLU_INCLUDE_PATH|ENV}
opt-set-cmake-var SuperLU_LIBRARY_DIRS PATH : ${SEMS_SUPERLU_LIBRARY_PATH|ENV}
opt-set-cmake-var TPL_Scotch_INCLUDE_DIRS PATH : ${SEMS_SCOTCH_INCLUDE_PATH|ENV}
opt-set-cmake-var Scotch_LIBRARY_DIRS PATH : ${SEMS_SCOTCH_LIBRARY_PATH|ENV}

# Build stats compiler wrappers (#7376)
# Commented out due to: "make[2]: execvp: /bin/sh: Argument list too long" when compiling packages/panzer/adapters-stk
#    opt-set-cmake-var Trilinos_REMOVE_BUILD_STATS_TIMING_FILES_ON_FRESH_CONFIGURE BOOL : OFF

# Explicit libraries
opt-set-cmake-var TPL_DLlib_LIBRARIES PATH : ${DL_LIBRARIES|ENV}
opt-set-cmake-var TPL_Netcdf_LIBRARIES STRING : ${SEMS_NETCDF_LIBRARY_PATH|ENV}/libnetcdf.so;${SEMS_NETCDF_LIBRARY_PATH|ENV}/libpnetcdf.a
opt-set-cmake-var TPL_BLAS_LIBRARIES STRING : ${BLAS_LIBRARIES|ENV}
opt-set-cmake-var TPL_LAPACK_LIBRARIES STRING : ${LAPACK_LIBRARIES|ENV}

[COMMON_SPACK_TPLS]
use COMMON

# BLAS & LAPACK
opt-set-cmake-var TPL_BLAS_LIBRARIES STRING FORCE : -L${BLAS_ROOT|ENV}/lib;-lblas;-lgfortran;-lgomp
opt-set-cmake-var TPL_BLAS_LIBRARY_DIRS STRING FORCE : ${BLAS_ROOT|ENV}/lib
opt-set-cmake-var TPL_LAPACK_LIBRARIES STRING FORCE : -L${BLAS_ROOT|ENV}/lib;-llapack;-lgfortran;-lgomp
opt-set-cmake-var TPL_LAPACK_LIBRARY_DIRS STRING FORCE : ${BLAS_ROOT|ENV}/lib

# Boost
opt-set-cmake-var BoostLib_INCLUDE_DIRS PATH FORCE : ${BOOST_INC|ENV}
opt-set-cmake-var BoostLib_LIBRARY_DIRS PATH FORCE : ${BOOST_LIB|ENV}
opt-set-cmake-var Boost_INCLUDE_DIRS PATH FORCE : ${BOOST_INC|ENV}
opt-set-cmake-var Boost_LIBRARY_DIRS PATH FORCE : ${BOOST_LIB|ENV}
opt-set-cmake-var TPL_BoostLib_LIBRARIES STRING FORCE : ${BOOST_LIB|ENV}/libboost_program_options.a;${BOOST_LIB|ENV}/libboost_system.a
opt-set-cmake-var TPL_Boost_LIBRARIES STRING FORCE : ${BOOST_LIB|ENV}/libboost_program_options.a;${BOOST_LIB|ENV}/libboost_system.a

# HDF5
opt-set-cmake-var HDF5_INCLUDE_DIRS PATH FORCE : ${HDF5_INC|ENV}
opt-set-cmake-var HDF5_LIBRARY_DIRS PATH FORCE : ${HDF5_LIB|ENV}

# Netcdf-c
opt-set-cmake-var Netcdf_INCLUDE_DIRS PATH FORCE : ${NETCDF_C_INC|ENV}
opt-set-cmake-var Netcdf_LIBRARY_DIRS PATH FORCE : ${NETCDF_C_LIB|ENV}
opt-set-cmake-var TPL_Netcdf_LIBRARIES STRING FORCE : -L${NETCDF_C_LIB|ENV};${NETCDF_C_LIB|ENV}/libnetcdf.a;${PARALLEL_NETCDF_LIB|ENV}/libpnetcdf.a

# ParMETIS
opt-set-cmake-var TPL_ENABLE_ParMETIS BOOL FORCE : OFF
opt-set-cmake-var ParMETIS_INCLUDE_DIRS PATH FORCE : ${PARMETIS_INC|ENV}
opt-set-cmake-var ParMETIS_INCLUDE_DIRS STRING FORCE : ${PARMETIS_INC|ENV}
opt-set-cmake-var ParMETIS_LIBRARY_DIRS PATH FORCE : ${PARMETIS_LIB|ENV}
opt-set-cmake-var ParMETIS_LIBRARY_DIRS STRING FORCE : ${PARMETIS_LIB|ENV}
opt-set-cmake-var TPL_ParMETIS_LIBRARIES STRING FORCE : ${PARMETIS_LIB|ENV}/libparmetis.so

# Scotch
opt-set-cmake-var TPL_ENABLE_Scotch BOOL FORCE : OFF
opt-set-cmake-var Scotch_INCLUDE_DIRS STRING FORCE : ${SCOTCH_INC|ENV}
opt-set-cmake-var Scotch_LIBRARY_DIRS PATH FORCE : ${SCOTCH_LIB|ENV}
opt-set-cmake-var Scotch_LIBRARY_DIRS STRING FORCE : ${SCOTCH_LIB|ENV}
opt-set-cmake-var TPL_Scotch_INCLUDE_DIRS PATH FORCE : ${SCOTCH_INC|ENV}
opt-set-cmake-var TPL_Scotch_LIBRARIES STRING FORCE : ${SCOTCH_LIB|ENV}/libscotch.so

# SuperLU
opt-set-cmake-var SuperLU_INCLUDE_DIRS PATH FORCE : ${SUPERLU_INC|ENV}
opt-set-cmake-var SuperLU_INCLUDE_DIRS STRING FORCE : ${SUPERLU_INC|ENV}
opt-set-cmake-var SuperLU_LIBRARY_DIRS PATH FORCE : ${SUPERLU_LIB|ENV}
opt-set-cmake-var SuperLU_LIBRARY_DIRS STRING FORCE : ${SUPERLU_LIB|ENV}

# Metis
opt-set-cmake-var TPL_METIS_LIBRARIES STRING FORCE : ${METIS_LIB|ENV}/libmetis.so

# Zlib
opt-set-cmake-var Zlib_INCLUDE_DIRS PATH FORCE : ${ZLIB_INC|ENV}
opt-set-cmake-var Zlib_LIBRARY_DIRS PATH FORCE : ${ZLIB_LIB|ENV}


[COMMON_USE-MPI|NO]
use COMMON
opt-set-cmake-var TPL_ENABLE_ParMETIS BOOL FORCE : OFF
opt-set-cmake-var TPL_ENABLE_Scotch   BOOL FORCE : OFF
opt-set-cmake-var TPL_Netcdf_LIBRARIES STRING FORCE : ${SEMS_NETCDF_LIBRARY_PATH|ENV}/libnetcdf.so

[COMMON_INTEL]
use COMMON
opt-set-cmake-var SuperLUDist_INCLUDE_DIRS PATH : ${SEMS_SUPERLU_DIST_INCLUDE_PATH|ENV}
opt-set-cmake-var SuperLUDist_LIBRARY_DIRS PATH : ${SEMS_SUPERLU_DIST_LIBRARY_PATH|ENV}
opt-set-cmake-var TPL_ENABLE_SuperLUDist BOOL : ON
# Override TPL_ENABLE_SuperLU=ON from [COMMON]
opt-set-cmake-var TPL_ENABLE_SuperLU BOOL FORCE : OFF

opt-set-cmake-var Tpetra_INST_INT_INT BOOL : ON
opt-set-cmake-var Trilinos_ENABLE_STKBalance BOOL FORCE : OFF
#STK-TODO: try to remember to come back and remove this when stk-balance
#is able to tolerate int as a global-index.


#------------------------------------------------------------------------------
# 2. Tweaks corresponding to flag-option pairs from
#    `supported-config-flags.ini`.
#------------------------------------------------------------------------------

#
# COVERAGE
#

[COVERAGE]
opt-set-cmake-var CMAKE_CXX_FLAGS STRING FORCE : ${CMAKE_CXX_FLAGS|CMAKE} --coverage -O0


#
# BUILD-TYPE
#

[BUILD-TYPE|DEBUG]
opt-set-cmake-var CMAKE_BUILD_TYPE                 STRING : DEBUG
opt-set-cmake-var Trilinos_ENABLE_DEBUG            BOOL   : ON
# Intrepid2 will not build with bounds check enabled:
# coreKokkos_Array.hpp:152:57: error: array subscript is below array bounds [-Werror=array-bounds]
opt-set-cmake-var Kokkos_ENABLE_DEBUG_BOUNDS_CHECK BOOL   : OFF
opt-set-cmake-var Kokkos_ENABLE_DEBUG              BOOL   : ON

[BUILD-TYPE|DEBUG-COVERAGE-GNU]
use BUILD-TYPE|DEBUG
use COVERAGE

[BUILD-TYPE|RELEASE]
opt-set-cmake-var CMAKE_BUILD_TYPE                 STRING : RELEASE
opt-set-cmake-var Trilinos_ENABLE_DEBUG            BOOL   : OFF
opt-set-cmake-var Kokkos_ENABLE_DEBUG_BOUNDS_CHECK BOOL   : OFF
opt-set-cmake-var Kokkos_ENABLE_DEBUG              BOOL   : OFF

[BUILD-TYPE|RELEASE-DEBUG]
opt-set-cmake-var CMAKE_BUILD_TYPE                 STRING : RELEASE
opt-set-cmake-var Trilinos_ENABLE_DEBUG            BOOL   : ON
# Intrepid2 will not build with bounds check enabled:
# coreKokkos_Array.hpp:152:57: error: array subscript is below array bounds [-Werror=array-bounds]
opt-set-cmake-var Kokkos_ENABLE_DEBUG_BOUNDS_CHECK BOOL   : OFF
opt-set-cmake-var Kokkos_ENABLE_DEBUG              BOOL   : ON



#
# LIB-TYPE
#

[LIB-TYPE|STATIC]
opt-set-cmake-var BUILD_SHARED_LIBS      BOOL   : OFF
opt-set-cmake-var TPL_FIND_SHARED_LIBS   BOOL   : OFF
opt-set-cmake-var TPL_Boost_LIBRARIES    STRING : ${SEMS_BOOST_LIBRARY_PATH|ENV}/libboost_program_options.a;${SEMS_BOOST_LIBRARY_PATH|ENV}/libboost_system.a
opt-set-cmake-var TPL_BoostLib_LIBRARIES STRING : ${SEMS_BOOST_LIBRARY_PATH|ENV}/libboost_program_options.a;${SEMS_BOOST_LIBRARY_PATH|ENV}/libboost_system.a

[LIB-TYPE|SHARED]
opt-set-cmake-var BUILD_SHARED_LIBS      BOOL   : ON
opt-set-cmake-var TPL_FIND_SHARED_LIBS   BOOL   : ON
opt-set-cmake-var TPL_Boost_LIBRARIES    STRING : ${SEMS_BOOST_LIBRARY_PATH|ENV}/libboost_program_options.so;${SEMS_BOOST_LIBRARY_PATH|ENV}/libboost_system.so
opt-set-cmake-var TPL_BoostLib_LIBRARIES STRING : ${SEMS_BOOST_LIBRARY_PATH|ENV}/libboost_program_options.so;${SEMS_BOOST_LIBRARY_PATH|ENV}/libboost_system.so



#
# KOKKOS-ARCH
#

[KOKKOS-ARCH|NO-KOKKOS-ARCH]
# Nothing to do here.

[KOKKOS-ARCH|KNC]
opt-set-cmake-var Kokkos_ARCH_KNC BOOL : ON

[KOKKOS-ARCH|KNL]
opt-set-cmake-var Kokkos_ARCH_KNL BOOL : ON

[KOKKOS-ARCH|SNB]
opt-set-cmake-var Kokkos_ARCH_SNB BOOL : ON

[KOKKOS-ARCH|HSW]
opt-set-cmake-var Kokkos_ARCH_HSW BOOL : ON

[KOKKOS-ARCH|BDW]
opt-set-cmake-var Kokkos_ARCH_BDW BOOL : ON

[KOKKOS-ARCH|SKX]
opt-set-cmake-var Kokkos_ARCH_SKX BOOL : ON

[KOKKOS-ARCH|KEPLER]
opt-set-cmake-var Kokkos_ARCH_KEPLER BOOL : ON

[KOKKOS-ARCH|KEPLER30]
opt-set-cmake-var Kokkos_ARCH_KEPLER30 BOOL : ON

[KOKKOS-ARCH|KEPLER32]
opt-set-cmake-var Kokkos_ARCH_KEPLER32 BOOL : ON

[KOKKOS-ARCH|KEPLER35]
opt-set-cmake-var Kokkos_ARCH_KEPLER35 BOOL : ON

[KOKKOS-ARCH|KEPLER37]
opt-set-cmake-var Kokkos_ARCH_KEPLER37 BOOL : ON

[KOKKOS-ARCH|MAXWELL]
opt-set-cmake-var Kokkos_ARCH_MAXWELL BOOL : ON

[KOKKOS-ARCH|MAXWELL50]
opt-set-cmake-var Kokkos_ARCH_MAXWELL50 BOOL : ON

[KOKKOS-ARCH|MAXWELL52]
opt-set-cmake-var Kokkos_ARCH_MAXWELL52 BOOL : ON

[KOKKOS-ARCH|MAXWELL53]
opt-set-cmake-var Kokkos_ARCH_MAXWELL53 BOOL : ON

[KOKKOS-ARCH|PASCAL60]
opt-set-cmake-var Kokkos_ARCH_PASCAL60 BOOL : ON

[KOKKOS-ARCH|PASCAL61]
opt-set-cmake-var Kokkos_ARCH_PASCAL61 BOOL : ON

[KOKKOS-ARCH|VOLTA70]
opt-set-cmake-var Kokkos_ARCH_VOLTA70 BOOL : ON

[KOKKOS-ARCH|VOLTA72]
opt-set-cmake-var Kokkos_ARCH_VOLTA72 BOOL : ON

[KOKKOS-ARCH|TURING75]
opt-set-cmake-var Kokkos_ARCH_TURING75 BOOL : ON

[KOKKOS-ARCH|AMPERE80]
opt-set-cmake-var Kokkos_ARCH_AMPERE80 BOOL : ON

[KOKKOS-ARCH|AMPERE86]
opt-set-cmake-var Kokkos_ARCH_AMPERE86 BOOL : ON

[KOKKOS-ARCH|ARMV80]
opt-set-cmake-var Kokkos_ARCH_ARMV80 BOOL : ON

[KOKKOS-ARCH|ARMV81]
opt-set-cmake-var Kokkos_ARCH_ARMV81 BOOL : ON

[KOKKOS-ARCH|ARMV8-THUNDERX]
opt-set-cmake-var Kokkos_ARCH_ARMV8-THUNDERX BOOL : ON

[KOKKOS-ARCH|ARMV8-TX2]
opt-set-cmake-var Kokkos_ARCH_ARMV8-TX2 BOOL : ON

[KOKKOS-ARCH|A64FX]
opt-set-cmake-var Kokkos_ARCH_A64FX BOOL : ON

[KOKKOS-ARCH|BGQ]
opt-set-cmake-var Kokkos_ARCH_BGQ BOOL : ON

[KOKKOS-ARCH|POWER7]
opt-set-cmake-var Kokkos_ARCH_POWER7 BOOL : ON

[KOKKOS-ARCH|POWER8]
opt-set-cmake-var Kokkos_ARCH_POWER8 BOOL : ON

[KOKKOS-ARCH|POWER9]
opt-set-cmake-var Kokkos_ARCH_POWER9 BOOL : ON

[KOKKOS-ARCH|VEGA900]
opt-set-cmake-var Kokkos_ARCH_VEGA900 BOOL : ON

[KOKKOS-ARCH|VEGA906]
opt-set-cmake-var Kokkos_ARCH_VEGA906 BOOL : ON

[KOKKOS-ARCH|VEGA908]
opt-set-cmake-var Kokkos_ARCH_VEGA908 BOOL : ON

[KOKKOS-ARCH|AMDAVX]
opt-set-cmake-var Kokkos_ARCH_AMDAVX BOOL : ON

[KOKKOS-ARCH|ZEN]
opt-set-cmake-var Kokkos_ARCH_ZEN BOOL : ON

[KOKKOS-ARCH|ZEN2]
opt-set-cmake-var Kokkos_ARCH_ZEN2 BOOL : ON



#
# NODE-TYPE
#
# note: mortar uses serial mode no matter what so we need to instantiate
# Tpetra_INST_SERIAL  BOOL   : ON in all cases to get it's examples to work

[NODE-TYPE|SERIAL]
opt-set-cmake-var Trilinos_ENABLE_OpenMP          BOOL   : OFF
opt-set-cmake-var Kokkos_ENABLE_OPENMP            BOOL   : OFF
opt-set-cmake-var Phalanx_KOKKOS_DEVICE_TYPE      STRING : SERIAL
opt-set-cmake-var Tpetra_INST_SERIAL              BOOL   : ON
opt-set-cmake-var Kokkos_ENABLE_CUDA              BOOL   : OFF
opt-set-cmake-var Kokkos_ENABLE_CUDA_LAMBDA       BOOL   : OFF
opt-set-cmake-var Tpetra_INST_CUDA                BOOL   : OFF
opt-set-cmake-var Sacado_ENABLE_HIERARCHICAL_DFAD BOOL   : OFF
opt-set-cmake-var TPL_ENABLE_CUDA                 BOOL   : OFF
opt-set-cmake-var TPL_ENABLE_CUSPARSE             BOOL   : OFF

[NODE-TYPE|CUDA]
opt-set-cmake-var Trilinos_ENABLE_OpenMP          BOOL   : OFF
opt-set-cmake-var Kokkos_ENABLE_OPENMP            BOOL   : OFF
opt-set-cmake-var Phalanx_KOKKOS_DEVICE_TYPE      STRING : CUDA
opt-set-cmake-var Tpetra_INST_SERIAL              BOOL   : ON
opt-set-cmake-var Kokkos_ENABLE_CUDA              BOOL   : ON
opt-set-cmake-var Kokkos_ENABLE_CUDA_LAMBDA       BOOL   : ON
opt-set-cmake-var Tpetra_INST_CUDA                BOOL   : ON
opt-set-cmake-var Sacado_ENABLE_HIERARCHICAL_DFAD BOOL   : ON
opt-set-cmake-var TPL_ENABLE_CUDA                 BOOL   : ON
opt-set-cmake-var TPL_ENABLE_CUSPARSE             BOOL   : ON

[NODE-TYPE|OPENMP]
opt-set-cmake-var Trilinos_ENABLE_OpenMP          BOOL   : ON
opt-set-cmake-var Kokkos_ENABLE_OPENMP            BOOL   : ON
opt-set-cmake-var Phalanx_KOKKOS_DEVICE_TYPE      STRING : OPENMP
opt-set-cmake-var Tpetra_INST_SERIAL              BOOL   : ON
opt-set-cmake-var Kokkos_ENABLE_CUDA              BOOL   : OFF
opt-set-cmake-var Kokkos_ENABLE_CUDA_LAMBDA       BOOL   : OFF
opt-set-cmake-var Tpetra_INST_CUDA                BOOL   : OFF
opt-set-cmake-var Sacado_ENABLE_HIERARCHICAL_DFAD BOOL   : OFF
opt-set-cmake-var TPL_ENABLE_CUDA                 BOOL   : OFF
opt-set-cmake-var TPL_ENABLE_CUSPARSE             BOOL   : OFF

[NODE-TYPE|OPENMP-NO-SERIAL]
use NODE-TYPE|OPENMP
opt-set-cmake-var Tpetra_INST_SERIAL   BOOL FORCE : OFF
opt-set-cmake-var Kokkos_ENABLE_SERIAL BOOL       : OFF



#
# USE-ASAN
#

[USE-ASAN|YES]
opt-set-cmake-var Trilinos_ENABLE_Fortran     BOOL FORCE : OFF
# Unfortunately turning off Fortran turns off the mangling detection, so hardcode it here
opt-set-cmake-var FC_FN_UNDERSCORE          STRING FORCE : UNDER
opt-set-cmake-var CMAKE_C_FLAGS             STRING FORCE : -Wno-all -Wno-deprecated -g -O1 -fsanitize=address -fno-omit-frame-pointer
opt-set-cmake-var CMAKE_CXX_FLAGS           STRING FORCE : -Wno-all -Wno-deprecated -g -O1 -fsanitize=address -fno-omit-frame-pointer
opt-set-cmake-var CMAKE_EXE_LINKER_FLAGS    STRING FORCE : -ldl -fsanitize=address -fuse-ld=lld
opt-set-cmake-var Trilinos_EXTRA_LINK_FLAGS STRING FORCE : -ldl -fsanitize=address -fuse-ld=lld


[USE-ASAN|NO]
# Nothing to do here.



#
# USE-COMPLEX
#

[USE-COMPLEX|YES]
opt-set-cmake-var Trilinos_ENABLE_COMPLEX BOOL : ON

[USE-COMPLEX|NO]
opt-set-cmake-var Trilinos_ENABLE_COMPLEX BOOL : OFF



#
# USE-FPIC
#

[USE-FPIC|YES]
opt-set-cmake-var CMAKE_POSITION_INDEPENDENT_CODE BOOL : ON

[USE-FPIC|NO]
# Nothing to do here.



#
# USE-MPI
#

[USE-MPI|YES]
opt-set-cmake-var CMAKE_C_COMPILER       FILEPATH : ${MPICC|ENV}
opt-set-cmake-var CMAKE_CXX_COMPILER     FILEPATH : ${MPICXX|ENV}
opt-set-cmake-var CMAKE_Fortran_COMPILER FILEPATH : ${MPIF90|ENV}
opt-set-cmake-var MPI_BASE_DIR PATH               : ${SEMS_MPI_ROOT|ENV}
opt-set-cmake-var TPL_ENABLE_MPI         BOOL     : ON

[USE-MPI|NO]
opt-set-cmake-var CMAKE_C_COMPILER       FILEPATH : ${SERIAL_CC|ENV}
opt-set-cmake-var CMAKE_CXX_COMPILER     FILEPATH : ${SERIAL_CXX|ENV}
opt-set-cmake-var CMAKE_Fortran_COMPILER FILEPATH : ${SERIAL_FC|ENV}
opt-set-cmake-var TPL_ENABLE_MPI         BOOL     : OFF



#
# USE-PT
#

[USE-PT|YES]
opt-set-cmake-var Trilinos_ENABLE_SECONDARY_TESTED_CODE BOOL : OFF

[USE-PT|NO]
opt-set-cmake-var Trilinos_ENABLE_SECONDARY_TESTED_CODE BOOL : ON



#
# USE-RDC
#

[USE-RDC|YES]
opt-set-cmake-var CMAKE_CXX_FLAGS                      STRING FORCE : ${CMAKE_CXX_FLAGS|CMAKE} --remove-duplicate-link-files
opt-set-cmake-var Kokkos_ENABLE_CUDA_RELOCATABLE_DEVICE_CODE BOOL FORCE   : ON
opt-set-cmake-var Stokhos_ENABLE_MueLu BOOL FORCE : OFF

[USE-RDC|NO]
opt-set-cmake-var Kokkos_ENABLE_CUDA_RELOCATABLE_DEVICE_CODE BOOL : OFF



#
# USE-UVM
#

[USE-UVM|YES]
opt-set-cmake-var Tpetra_ALLOCATE_IN_SHARED_SPACE BOOL : ON
opt-set-cmake-var KokkosKernels_INST_MEMSPACE_CUDAUVMSPACE BOOL : ON

[USE-UVM|NO]
opt-set-cmake-var Tpetra_ALLOCATE_IN_SHARED_SPACE BOOL : OFF
opt-set-cmake-var KokkosKernels_INST_MEMSPACE_CUDAUVMSPACE BOOL : OFF



#
# USE-DEPRECATED
#

[USE-DEPRECATED|NO]
opt-set-cmake-var KOKKOS_ENABLE_DEPRECATED_CODE  BOOL : OFF
opt-set-cmake-var Tpetra_ENABLE_DEPRECATED_CODE  BOOL : OFF
opt-set-cmake-var Belos_HIDE_DEPRECATED_CODE     BOOL : ON
opt-set-cmake-var Epetra_HIDE_DEPRECATED_CODE    BOOL : ON
opt-set-cmake-var Ifpack2_HIDE_DEPRECATED_CODE   BOOL : ON
opt-set-cmake-var Ifpack2_ENABLE_DEPRECATED_CODE BOOL : OFF
opt-set-cmake-var MueLu_ENABLE_DEPRECATED_CODE   BOOL : OFF
opt-set-cmake-var Panzer_HIDE_DEPRECATED_CODE    BOOL : ON
opt-set-cmake-var Phalanx_HIDE_DEPRECATED_CODE   BOOL : ON
opt-set-cmake-var RTop_HIDE_DEPRECATED_CODE      BOOL : ON
opt-set-cmake-var STK_HIDE_DEPRECATED_CODE       BOOL : ON
opt-set-cmake-var Teuchos_HIDE_DEPRECATED_CODE   BOOL : ON
opt-set-cmake-var Thyra_HIDE_DEPRECATED_CODE     BOOL : ON
opt-set-cmake-var Claps_HIDE_DEPRECATED_CODE     BOOL : ON
opt-set-cmake-var GlobiPack_HIDE_DEPRECATED_CODE BOOL : ON
opt-set-cmake-var OptiPack_HIDE_DEPRECATED_CODE  BOOL : ON
opt-set-cmake-var Trios_HIDE_DEPRECATED_CODE     BOOL : ON
opt-set-cmake-var Xpetra_ENABLE_DEPRECATED_CODE  BOOL : OFF

[USE-DEPRECATED|YES]
# Nothing to do here


#
# PACKAGE-ENABLES
#

[PACKAGE-ENABLES|ALL]
opt-set-cmake-var Trilinos_ENABLE_ALL_PACKAGES BOOL : ON

[PACKAGE-ENABLES|PR-FRAMEWORK]
opt-set-cmake-var Trilinos_ENABLE_TrilinosFrameworkTests BOOL : ON

[PACKAGE-ENABLES|RDC-MINIMAL]
opt-set-cmake-var Trilinos_ENABLE_Amesos BOOL : ON
opt-set-cmake-var Trilinos_ENABLE_Amesos2 BOOL : ON
opt-set-cmake-var Trilinos_ENABLE_Anasazi BOOL : ON
opt-set-cmake-var Trilinos_ENABLE_AztecOO BOOL : ON
opt-set-cmake-var Trilinos_ENABLE_Belos BOOL : ON
opt-set-cmake-var Trilinos_ENABLE_Epetra BOOL : ON
opt-set-cmake-var Trilinos_ENABLE_EpetraExt BOOL : ON
opt-set-cmake-var Trilinos_ENABLE_FEI BOOL : ON
opt-set-cmake-var Trilinos_ENABLE_Galeri BOOL : ON
opt-set-cmake-var Trilinos_ENABLE_Ifpack BOOL : ON
opt-set-cmake-var Trilinos_ENABLE_Ifpack2 BOOL : ON
opt-set-cmake-var Trilinos_ENABLE_Intrepid BOOL : ON
opt-set-cmake-var Trilinos_ENABLE_Intrepid2 BOOL : ON
opt-set-cmake-var Trilinos_ENABLE_Kokkos BOOL : ON
opt-set-cmake-var Trilinos_ENABLE_KokkosKernels BOOL : ON
opt-set-cmake-var Trilinos_ENABLE_MiniTensor BOOL : ON
opt-set-cmake-var Trilinos_ENABLE_ML BOOL : ON
opt-set-cmake-var Trilinos_ENABLE_MueLu BOOL : ON
opt-set-cmake-var Trilinos_ENABLE_NOX BOOL : ON
opt-set-cmake-var Trilinos_ENABLE_Pamgen BOOL : ON
opt-set-cmake-var Trilinos_ENABLE_Panzer BOOL : ON
opt-set-cmake-var Trilinos_ENABLE_PanzerExprEval BOOL : ON
opt-set-cmake-var Trilinos_ENABLE_Percept BOOL : ON
opt-set-cmake-var Trilinos_ENABLE_Phalanx BOOL : ON
opt-set-cmake-var Trilinos_ENABLE_Piro BOOL : ON
opt-set-cmake-var Trilinos_ENABLE_ROL BOOL : ON
opt-set-cmake-var Trilinos_ENABLE_RTOp BOOL : ON
opt-set-cmake-var Trilinos_ENABLE_Rythmos BOOL : ON
opt-set-cmake-var Trilinos_ENABLE_Sacado BOOL : ON
opt-set-cmake-var Trilinos_ENABLE_SEACAS BOOL : ON
opt-set-cmake-var Trilinos_ENABLE_Shards BOOL : ON
opt-set-cmake-var Trilinos_ENABLE_ShyLU_NodeHTS BOOL : ON
opt-set-cmake-var Trilinos_ENABLE_ShyLU_NodeTacho BOOL : ON
opt-set-cmake-var Trilinos_ENABLE_STK BOOL : ON
opt-set-cmake-var Trilinos_ENABLE_Stratimikos BOOL : ON
opt-set-cmake-var Trilinos_ENABLE_SuperLU5_API BOOL : ON
opt-set-cmake-var Trilinos_ENABLE_Teko BOOL : ON
opt-set-cmake-var Trilinos_ENABLE_Teuchos BOOL : ON
opt-set-cmake-var Trilinos_ENABLE_ThreadPool BOOL : ON
opt-set-cmake-var Trilinos_ENABLE_Thyra BOOL : ON
opt-set-cmake-var Trilinos_ENABLE_ThyraEpetraExtAdapters BOOL : ON
opt-set-cmake-var Trilinos_ENABLE_Tpetra BOOL : ON
opt-set-cmake-var Trilinos_ENABLE_TrilinosSS BOOL : ON
opt-set-cmake-var Trilinos_ENABLE_Triutils BOOL : ON
opt-set-cmake-var Trilinos_ENABLE_Xpetra BOOL : ON
opt-set-cmake-var Trilinos_ENABLE_Zoltan BOOL : ON
opt-set-cmake-var Trilinos_ENABLE_Zoltan2 BOOL : ON
opt-set-cmake-var Trilinos_ENABLE_Zoltan2Core BOOL : ON


[PACKAGE-ENABLES|ALL-NO-EPETRA]
opt-set-cmake-var Trilinos_ENABLE_ALL_PACKAGES BOOL FORCE : ON
opt-set-cmake-var Trilinos_ENABLE_Amesos BOOL FORCE : OFF
opt-set-cmake-var Trilinos_ENABLE_Domi BOOL FORCE : OFF
opt-set-cmake-var Trilinos_ENABLE_Epetra BOOL FORCE : OFF
opt-set-cmake-var Trilinos_ENABLE_EpetraExt BOOL FORCE : OFF
opt-set-cmake-var Trilinos_ENABLE_FEI BOOL FORCE : OFF
opt-set-cmake-var Trilinos_ENABLE_Ifpack BOOL FORCE : OFF
opt-set-cmake-var Trilinos_ENABLE_Intrepid BOOL FORCE : OFF
opt-set-cmake-var Trilinos_ENABLE_Komplex BOOL FORCE : OFF
opt-set-cmake-var Trilinos_ENABLE_Moertel BOOL FORCE : OFF
opt-set-cmake-var Trilinos_ENABLE_ML BOOL FORCE : OFF
opt-set-cmake-var Trilinos_ENABLE_Rythmos BOOL FORCE : OFF
opt-set-cmake-var Trilinos_ENABLE_TriKota BOOL FORCE : OFF

[PACKAGE-ENABLES|NO-EPETRA]
# Identical from ALL-NO-EPETRA directive, but without enabling all of the
# packages first. This directive can be used in builds that may be enabling
# certain packages directly without any of the directives pre-defined above.
opt-set-cmake-var Trilinos_ENABLE_Amesos BOOL FORCE : OFF
opt-set-cmake-var Trilinos_ENABLE_Domi BOOL FORCE : OFF
opt-set-cmake-var Trilinos_ENABLE_Epetra BOOL FORCE : OFF
opt-set-cmake-var Trilinos_ENABLE_EpetraExt BOOL FORCE : OFF
opt-set-cmake-var Trilinos_ENABLE_FEI BOOL FORCE : OFF
opt-set-cmake-var Trilinos_ENABLE_Ifpack BOOL FORCE : OFF
opt-set-cmake-var Trilinos_ENABLE_Intrepid BOOL FORCE : OFF
opt-set-cmake-var Trilinos_ENABLE_Komplex BOOL FORCE : OFF
opt-set-cmake-var Trilinos_ENABLE_Moertel BOOL FORCE : OFF
opt-set-cmake-var Trilinos_ENABLE_ML BOOL FORCE : OFF
opt-set-cmake-var Trilinos_ENABLE_Rythmos BOOL FORCE : OFF
opt-set-cmake-var Trilinos_ENABLE_TriKota BOOL FORCE : OFF

[PACKAGE-ENABLES|NO-PACKAGE-ENABLES]
# Nothing to do here.


#------------------------------------------------------------------------------
# 3. Tweaks corresponding to particular combinations of flag-option pairs from
#    `supported-config-flags.ini`.
#------------------------------------------------------------------------------



[NODE-TYPE|CUDA_USE-RDC|YES_USE-PT|YES]
# LINK_JOBS_LIMIT only has an affect when CMAKE_GENERATOR=Ninja
opt-set-cmake-var Trilinos_PARALLEL_LINK_JOBS_LIMIT STRING FORCE : 32

[NODE-TYPE|CUDA_USE-RDC|YES_USE-PT|NO]
# LINK_JOBS_LIMIT only has an affect when CMAKE_GENERATOR=Ninja
opt-set-cmake-var Trilinos_PARALLEL_LINK_JOBS_LIMIT STRING FORCE : 16



#------------------------------------------------------------------------------
# 4. Tweaks corresponding to particular systems.
#------------------------------------------------------------------------------

#
# ATS2
#
[ATS2]
use COMMON
opt-set-cmake-var MPI_EXEC STRING FORCE : ${TRILINOS_DIR|ENV}/cmake/std/sems/trilinos_jsrun
opt-set-cmake-var CTEST_USE_LAUNCHERS BOOL FORCE : ON
opt-set-cmake-var Trilinos_CUDA_NUM_GPUS STRING : ${KOKKOS_NUM_DEVICES|ENV}
opt-set-cmake-var Trilinos_CUDA_SLOTS_PER_GPU STRING : 2
# See https://tribits.org/doc/TribitsBuildReference.html#spreading-out-and-limiting-tests-running-on-gpus
opt-set-cmake-var Trilinos_AUTOGENERATE_TEST_RESOURCE_FILE BOOL FORCE : ON
opt-set-cmake-var Trilinos_ENABLE_Pliris BOOL FORCE : OFF
# NOTE: Above, FORCE is needed for Trilinos_ENABLE_Pliris=OFF in case somemoe
# changes a file under packages/pliris/ and results in adding
# set(Trilinos_ENABLE_Pliris ON CACHE BOOL "") in the packageEnables.cmake
# file.  For more details on the complexity of this, see Trilinos GitHub Issue
# #10931.

[ATS2-COMMON-OVERRIDES]
# Override TPL enables from [COMMON]
opt-set-cmake-var TPL_ENABLE_Scotch   BOOL FORCE : OFF
opt-set-cmake-var TPL_ENABLE_ParMETIS BOOL FORCE : OFF
opt-set-cmake-var TPL_ENABLE_Pthread  BOOL FORCE : OFF
opt-set-cmake-var TPL_ENABLE_SuperLU  BOOL FORCE : OFF
opt-set-cmake-var TPL_ENABLE_Zlib     BOOL FORCE : OFF
opt-set-cmake-var TPL_HDF5_LIBRARIES   STRING FORCE : -L${HDF5_ROOT|ENV}/lib;${HDF5_ROOT|ENV}/lib/libhdf5_hl.a;${HDF5_ROOT|ENV}/lib/libhdf5.a;-lz;-ldl
opt-set-cmake-var TPL_Netcdf_LIBRARIES STRING FORCE : -L${NETCDF_ROOT|ENV}/lib64;${NETCDF_ROOT|ENV}/lib64/libnetcdf.a;${PNETCDF_ROOT|ENV}/lib/libpnetcdf.a;${TPL_HDF5_LIBRARIES|CMAKE}
opt-set-cmake-var TPL_DLlib_LIBRARIES  STRING FORCE : -ldl

[ATS2-RUN-SERIAL-TESTS]
# Mark these tests as run serial due to https://github.com/trilinos/Trilinos/pull/10253#issuecomment-1085034993
opt-set-cmake-var PanzerAdaptersSTK_PoissonInterfaceTpetra_2d_diffsideids_MPI_1_RUN_SERIAL BOOL FORCE : ON
opt-set-cmake-var TpetraCore_gemm_m_eq_1_MPI_1_RUN_SERIAL BOOL FORCE : ON
opt-set-cmake-var TpetraCore_gemm_m_eq_2_MPI_1_RUN_SERIAL BOOL FORCE : ON
opt-set-cmake-var TpetraCore_gemm_m_eq_5_MPI_1_RUN_SERIAL BOOL FORCE : ON
opt-set-cmake-var TpetraCore_gemm_m_eq_13_MPI_1_RUN_SERIAL BOOL FORCE : ON
opt-set-cmake-var Belos_Tpetra_gcrodr_hb_test_MPI_4_RUN_SERIAL BOOL FORCE : ON
opt-set-cmake-var Belos_Tpetra_rcg_hb_test_MPI_4_RUN_SERIAL BOOL FORCE : ON
opt-set-cmake-var Ifpack2_BlockTriDiContainerUnitAndPerfTests_MPI_4_RUN_SERIAL BOOL FORCE : ON
opt-set-cmake-var Ifpack2_LocalSparseTriangularSolver_MPI_4_RUN_SERIAL BOOL FORCE : ON
opt-set-cmake-var Intrepid2_unit-test_Discretization_Integration_test_01_CUDA_DOUBLE_MPI_1_RUN_SERIAL BOOL FORCE : ON
opt-set-cmake-var Intrepid2_unit-test_Discretization_Integration_test_03_CUDA_DOUBLE_MPI_1_RUN_SERIAL BOOL FORCE : ON
opt-set-cmake-var Intrepid2_unit-test_Discretization_Integration_test_04_CUDA_DOUBLE_MPI_1_RUN_SERIAL BOOL FORCE : ON
opt-set-cmake-var Intrepid2_unit-test_Discretization_Integration_test_06_CUDA_DOUBLE_MPI_1_RUN_SERIAL BOOL FORCE : ON
opt-set-cmake-var Intrepid2_unit-test_Discretization_Integration_test_07_CUDA_DOUBLE_MPI_1_RUN_SERIAL BOOL FORCE : ON
opt-set-cmake-var Intrepid2_unit-test_Projection_test_convergence_HEX_CUDA_DOUBLE_MPI_1_RUN_SERIAL BOOL FORCE : ON
opt-set-cmake-var Intrepid2_unit-test_Projection_test_interpolation_projection_QUAD_CUDA_DOUBLE_MPI_1_RUN_SERIAL BOOL FORCE : ON
opt-set-cmake-var Intrepid2_unit-test_Projection_test_interpolation_projection_TRI_CUDA_DOUBLE_MPI_1_RUN_SERIAL BOOL FORCE : ON
opt-set-cmake-var PanzerAdaptersSTK_main_driver_meshmotion_RUN_SERIAL BOOL FORCE : ON
opt-set-cmake-var PanzerMiniEM_MiniEM-BlockPrec_Augmentation_MPI_1_RUN_SERIAL BOOL FORCE : ON
opt-set-cmake-var PanzerMiniEM_MiniEM-BlockPrec_RefMaxwell_MPI_1_RUN_SERIAL BOOL FORCE : ON
opt-set-cmake-var PanzerMiniEM_MiniEM-BlockPrec_RefMaxwell_reuse_MPI_1_RUN_SERIAL BOOL FORCE : ON
opt-set-cmake-var Teko_testdriver_tpetra_MPI_4_RUN_SERIAL BOOL FORCE : ON
opt-set-cmake-var TpetraCore_CrsMatrix_2DRandomDist_MPI_4_RUN_SERIAL BOOL FORCE : ON
opt-set-cmake-var TpetraCore_MatrixMatrix_UnitTests_MPI_4_RUN_SERIAL BOOL FORCE : ON
opt-set-cmake-var Zoltan2_TaskMappingTest3_MPI_1_RUN_SERIAL BOOL FORCE : ON
opt-set-cmake-var KokkosKernels_batched_dla_cuda_MPI_1_SET_RUN_SERIAL BOOL FORCE : ON

[ATS2-ENABLE-OVERRIDES]
opt-set-cmake-var TPL_ENABLE_DLlib BOOL FORCE : ON
opt-set-cmake-var TPL_FIND_SHARED_LIBS BOOL FORCE : ON
opt-set-cmake-var Trilinos_ENABLE_STKIO BOOL FORCE : ON
opt-set-cmake-var Trilinos_ENABLE_STKMesh BOOL FORCE : ON
opt-set-cmake-var Trilinos_ENABLE_STKSearch BOOL FORCE : ON
opt-set-cmake-var Trilinos_ENABLE_STKSimd BOOL FORCE : ON
opt-set-cmake-var Trilinos_ENABLE_STKTopology BOOL FORCE : ON
opt-set-cmake-var Trilinos_ENABLE_STKTransfer BOOL FORCE : ON
opt-set-cmake-var Trilinos_ENABLE_STKUnit_tests BOOL FORCE : ON
opt-set-cmake-var Trilinos_ENABLE_STKUtil BOOL FORCE : ON
opt-set-cmake-var Trilinos_ENABLE_ShyLU_NodeTacho BOOL FORCE : OFF
opt-set-cmake-var Trilinos_ENABLE_ShyLU BOOL FORCE : OFF
opt-set-cmake-var Trilinos_ENABLE_Xpetra BOOL FORCE :
opt-set-cmake-var Trilinos_ENABLE_Zoltan2 BOOL FORCE :
opt-set-cmake-var Trilinos_ENABLE_Zoltan2Core BOOL FORCE :
opt-set-cmake-var Trilinos_ENABLE_Zoltan2Sphynx BOOL FORCE :
opt-set-cmake-var EpetraExt_USING_HDF5 BOOL FORCE : OFF
opt-set-cmake-var EpetraExt_ENABLE_HDF5 BOOL FORCE : OFF
opt-set-cmake-var NOX_ENABLE_KOKKOS_SOLVER_STACK BOOL FORCE : ON

opt-set-cmake-var MPI_EXEC_NUMPROCS_FLAG STRING : -p
opt-set-cmake-var MPI_EXEC_POST_NUMPROCS_FLAGS STRING : --rs_per_socket;4

opt-set-cmake-var Kokkos_ENABLE_CXX11_DISPATCH_LAMBDA BOOL FORCE : ON
opt-set-cmake-var MueLu_ENABLE_EXPLICIT_INSTANTIATION BOOL FORCE : ON
opt-set-cmake-var MueLu_ENABLE_Kokkos_Refactor BOOL FORCE : ON
opt-set-cmake-var TPL_TENTATIVE_ENABLE_DLlib BOOL FORCE : ON
opt-set-cmake-var Xpetra_ENABLE_DEPRECATED_CODE BOOL FORCE : ON
opt-set-cmake-var Xpetra_ENABLE_EXPLICIT_INSTANTIATION BOOL FORCE : ON
opt-set-cmake-var Xpetra_ENABLE_Kokkos_Refactor BOOL FORCE : ON

opt-set-cmake-var Kokkos_CoreUnitTest_CudaInterOpStreams_MPI_1_SET_RUN_SERIAL BOOL FORCE : ON
opt-set-cmake-var Kokkos_CoreUnitTest_CudaInterOpInit_MPI_1_SET_RUN_SERIAL BOOL FORCE : ON

[ATS2-TEST-DISABLES]
opt-set-cmake-var Adelus_vector_random_MPI_1_DISABLE BOOL : ON
opt-set-cmake-var Kokkos_CoreUnitTest_CudaTimingBased_MPI_1_DISABLE BOOL : ON
opt-set-cmake-var MueLu_ParameterListInterpreterTpetraHeavy_MPI_1_DISABLE BOOL : ON
opt-set-cmake-var MueLu_ParameterListInterpreterTpetra_MPI_1_DISABLE BOOL : ON
opt-set-cmake-var MueLu_UnitTestsIntrepid2Tpetra_MPI_4_DISABLE BOOL : ON
opt-set-cmake-var PanzerAdaptersSTK_CurlLaplacianExample-ConvTest-Quad-Order-4_DISABLE BOOL : ON
opt-set-cmake-var PanzerAdaptersSTK_MixedCurlLaplacianExample-ConvTest-Tri-Order-1_DISABLE BOOL : ON
opt-set-cmake-var PanzerAdaptersSTK_MixedPoissonExample-ConvTest-Hex-Order-3_DISABLE BOOL : ON
opt-set-cmake-var PanzerAdaptersSTK_PoissonInterfaceExample_3d_MPI_4_DISABLE BOOL : ON
opt-set-cmake-var PanzerAdaptersSTK_main_driver_energy-ss-blocked-tp_DISABLE BOOL : ON
opt-set-cmake-var PanzerDiscFE_integration_values2_MPI_1_DISABLE BOOL : ON
opt-set-cmake-var PanzerMiniEM_MiniEM-BlockPrec_Augmentation_MPI_4_DISABLE BOOL : ON
opt-set-cmake-var PanzerMiniEM_MiniEM-BlockPrec_RefMaxwell_MPI_4_DISABLE BOOL : ON
opt-set-cmake-var Pliris_vector_random_MPI_3_DISABLE BOOL : ON
opt-set-cmake-var Pliris_vector_random_MPI_4_DISABLE BOOL : ON
opt-set-cmake-var ROL_NonlinearProblemTest_MPI_4_DISABLE BOOL : ON
opt-set-cmake-var ROL_adapters_minitensor_test_function_test_01_MPI_4_DISABLE BOOL : ON
opt-set-cmake-var ROL_adapters_minitensor_test_function_test_02_MPI_4_DISABLE BOOL : ON
opt-set-cmake-var ROL_adapters_minitensor_test_sol_test_01_MPI_4_DISABLE BOOL : ON
opt-set-cmake-var ROL_adapters_minitensor_test_vector_test_01_MPI_4_DISABLE BOOL : ON
opt-set-cmake-var ROL_example_PDE-OPT_0ld_adv-diff-react_example_01_MPI_4_DISABLE BOOL : ON
opt-set-cmake-var ROL_example_PDE-OPT_0ld_adv-diff-react_example_02_MPI_4_DISABLE BOOL : ON
opt-set-cmake-var ROL_example_PDE-OPT_0ld_poisson_example_01_MPI_4_DISABLE BOOL : ON
opt-set-cmake-var ROL_example_PDE-OPT_0ld_stefan-boltzmann_example_03_MPI_4_DISABLE BOOL : ON
opt-set-cmake-var ROL_example_PDE-OPT_navier-stokes_example_01_MPI_4_DISABLE BOOL : ON
opt-set-cmake-var ROL_example_PDE-OPT_navier-stokes_example_02_MPI_4_DISABLE BOOL : ON
opt-set-cmake-var ROL_example_PDE-OPT_nonlinear-elliptic_example_01_MPI_4_DISABLE BOOL : ON
opt-set-cmake-var ROL_example_PDE-OPT_nonlinear-elliptic_example_02_MPI_4_DISABLE BOOL : ON
opt-set-cmake-var ROL_example_PDE-OPT_obstacle_example_01_MPI_4_DISABLE BOOL : ON
opt-set-cmake-var ROL_example_PDE-OPT_poisson-boltzmann_example_01_MPI_4_DISABLE BOOL : ON
opt-set-cmake-var ROL_example_PDE-OPT_topo-opt_poisson_example_01_MPI_4_DISABLE BOOL : ON
opt-set-cmake-var ROL_test_algorithm_TypeB_TrustRegionSPG_MPI_1_DISABLE BOOL : ON
opt-set-cmake-var ROL_test_elementwise_TpetraMultiVector_MPI_4_DISABLE BOOL : ON
opt-set-cmake-var SEACASAprepro_aprepro_array_test_DISABLE BOOL : ON
opt-set-cmake-var SEACASAprepro_aprepro_command_line_include_test_DISABLE BOOL : ON
opt-set-cmake-var SEACASAprepro_aprepro_command_line_vars_test_DISABLE BOOL : ON
opt-set-cmake-var SEACASAprepro_aprepro_test_dump_reread_DISABLE BOOL : ON
opt-set-cmake-var SEACASAprepro_aprepro_unit_test_DISABLE BOOL : ON
opt-set-cmake-var SEACASAprepro_lib_aprepro_lib_array_test_DISABLE BOOL : ON
opt-set-cmake-var SEACASAprepro_lib_aprepro_lib_unit_test_DISABLE BOOL : ON
opt-set-cmake-var SEACASIoss_create_path_fpp_DISABLE BOOL : ON
opt-set-cmake-var STKUnit_tests_stk_ngp_test_utest_MPI_4_DISABLE BOOL : ON
opt-set-cmake-var STKUnit_tests_stk_mesh_unit_tests_MPI_4_DISABLE BOOL : ON
opt-set-cmake-var Stokhos_TpetraCrsMatrixMPVectorUnitTest_Cuda_MPI_4_DISABLE BOOL : ON
opt-set-cmake-var Teko_ModALPreconditioner_MPI_1_DISABLE BOOL : ON
opt-set-cmake-var TrilinosCouplings_Example_Maxwell_MueLu_MPI_1_DISABLE BOOL : ON
opt-set-cmake-var TrilinosCouplings_Example_Maxwell_MueLu_MPI_4_DISABLE BOOL : ON
opt-set-cmake-var Zoltan_ch_simple_zoltan_parallel_DISABLE BOOL : ON
opt-set-cmake-var Zoltan_hg_simple_zoltan_parallel_DISABLE BOOL : ON
opt-set-cmake-var Zoltan_mpiMinLoc_MPI_4_DISABLE BOOL : ON
# These disables are due to the problem described in: https://github.com/trilinos/Trilinos/pull/10253#issuecomment-1088066182
opt-set-cmake-var Compadre_GMLS_Staggered_Dim2_QR_MPI_1_DISABLE BOOL : ON
opt-set-cmake-var Compadre_GMLS_Staggered_Dim3_QR_MPI_1_DISABLE BOOL : ON
opt-set-cmake-var Compadre_GMLS_Staggered_Manifold_Refinement_Study_DISABLE BOOL : ON


[ats2_cuda-11.2.152-gnu-8.3.1-spmpi-rolling_release_static_Volta70_Power9_no-asan_no-complex_no-fpic_mpi_pt_no-rdc_no-uvm_deprecated-on_all]
use ATS2
use ATS2-COMMON-OVERRIDES

use NODE-TYPE|CUDA
use BUILD-TYPE|RELEASE
# Override settings from [BUILD-TYPE|RELEASE]
opt-set-cmake-var Kokkos_ENABLE_DEBUG_BOUNDS_CHECK BOOL FORCE : ON
opt-set-cmake-var Kokkos_ENABLE_DEBUG              BOOL FORCE : ON
opt-set-cmake-var Kokkos_ENABLE_LIBDL              BOOL FORCE : ON

use LIB-TYPE|STATIC
use KOKKOS-ARCH|POWER9
use KOKKOS-ARCH|VOLTA70
use USE-ASAN|NO
use USE-COMPLEX|NO
use USE-FPIC|NO
use USE-MPI|YES
use USE-PT|YES
use USE-RDC|NO
use USE-UVM|NO
use USE-DEPRECATED|YES
use PACKAGE-ENABLES|ALL
use ATS2-ENABLE-OVERRIDES
use ATS2-TEST-DISABLES
use ATS2-RUN-SERIAL-TESTS


#
# RHEL7
#

# Partial configurations intended to be `use`d within others.

[RHEL7]
use COMMON
opt-set-cmake-var SEACASAprepro_lib_aprepro_lib_array_test_DISABLE BOOL : ON

[RHEL8]
use COMMON

[RHEL7_POST]

[RHEL8_POST]

[RHEL7_TEST_DISABLES|INTEL]
#Failing tests under C++14
#Remove line if test has been fixed
opt-set-cmake-var Piro_AnalysisDriver_MPI_4_DISABLE BOOL : ON
opt-set-cmake-var Piro_AnalysisDriverTpetra_MPI_4_DISABLE BOOL : ON
opt-set-cmake-var ROL_adapters_epetra_test_sol_EpetraSROMSampleGenerator_MPI_4_DISABLE BOOL : ON
opt-set-cmake-var ROL_adapters_minitensor_test_function_test_01_MPI_4_DISABLE BOOL : ON
opt-set-cmake-var ROL_adapters_minitensor_test_sol_test_01_MPI_4_DISABLE BOOL : ON
opt-set-cmake-var ROL_adapters_teuchos_test_sol_solSROMGenerator_MPI_1_DISABLE BOOL : ON
opt-set-cmake-var ROL_example_burgers-control_example_01_MPI_1_DISABLE BOOL : ON
opt-set-cmake-var ROL_example_diode-circuit_example_01_MPI_4_DISABLE BOOL : ON
opt-set-cmake-var ROL_example_parabolic-control_example_01_MPI_1_DISABLE BOOL : ON
opt-set-cmake-var ROL_example_parabolic-control_example_02_MPI_1_DISABLE BOOL : ON
opt-set-cmake-var ROL_example_parabolic-control_example_03_MPI_1_DISABLE BOOL : ON
opt-set-cmake-var ROL_example_parabolic-control_example_04_MPI_1_DISABLE BOOL : ON
opt-set-cmake-var ROL_example_parabolic-control_example_05_MPI_1_DISABLE BOOL : ON
opt-set-cmake-var ROL_example_PDE-OPT_0ld_adv-diff-react_example_02_MPI_4_DISABLE BOOL : ON
opt-set-cmake-var ROL_example_PDE-OPT_0ld_poisson_example_01_MPI_4_DISABLE BOOL : ON
opt-set-cmake-var ROL_example_PDE-OPT_0ld_stoch-adv-diff_example_01_MPI_4_DISABLE BOOL : ON
opt-set-cmake-var ROL_example_PDE-OPT_adv-diff-react_example_02_MPI_4_DISABLE BOOL : ON
opt-set-cmake-var ROL_example_PDE-OPT_navier-stokes_example_02_MPI_4_DISABLE BOOL : ON
opt-set-cmake-var ROL_example_PDE-OPT_nonlinear-elliptic_example_01_MPI_4_DISABLE BOOL : ON
opt-set-cmake-var ROL_example_PDE-OPT_nonlinear-elliptic_example_02_MPI_4_DISABLE BOOL : ON
opt-set-cmake-var ROL_example_PDE-OPT_obstacle_example_01_MPI_4_DISABLE BOOL : ON
opt-set-cmake-var ROL_example_PDE-OPT_topo-opt_poisson_example_01_MPI_4_DISABLE BOOL : ON
opt-set-cmake-var ROL_example_poisson-control_example_01_MPI_1_DISABLE BOOL : ON
opt-set-cmake-var ROL_example_poisson-control_example_02_MPI_1_DISABLE BOOL : ON
opt-set-cmake-var ROL_example_poisson-inversion_example_02_MPI_1_DISABLE BOOL : ON
opt-set-cmake-var ROL_example_tensor-opt_example_01_MPI_1_DISABLE BOOL : ON
opt-set-cmake-var ROL_NonlinearProblemTest_MPI_4_DISABLE BOOL : ON
opt-set-cmake-var ROL_test_algorithm_OptimizationSolverStatusTestInput_MPI_1_DISABLE BOOL : ON
opt-set-cmake-var ROL_test_elementwise_BoundConstraint_MPI_1_DISABLE BOOL : ON
opt-set-cmake-var ROL_test_function_BinaryConstraintCheck_MPI_4_DISABLE BOOL : ON
opt-set-cmake-var ROL_test_function_ExplicitLinearConstraintCheck_MPI_4_DISABLE BOOL : ON
opt-set-cmake-var ROL_test_step_AugmentedLagrangianStep_MPI_1_DISABLE BOOL : ON
opt-set-cmake-var ROL_test_step_BoxConstrained_LineSearch_MPI_1_DISABLE BOOL : ON
opt-set-cmake-var ROL_test_step_BoxConstrained_LM_TrustRegion_MPI_1_DISABLE BOOL : ON
opt-set-cmake-var ROL_test_step_BoxConstrained_PrimalDualActiveSet_MPI_1_DISABLE BOOL : ON
opt-set-cmake-var ROL_test_step_BoxConstrained_TrustRegion_MPI_1_DISABLE BOOL : ON
opt-set-cmake-var ROL_test_step_CubicTest_MPI_1_DISABLE BOOL : ON
opt-set-cmake-var ROL_test_step_fletcher_ALLPROBLEMS_MPI_1_DISABLE BOOL : ON
opt-set-cmake-var ROL_test_step_fletcher_BOUNDFLETCHER_MPI_1_DISABLE BOOL : ON
opt-set-cmake-var ROL_test_step_FletcherStep_MPI_1_DISABLE BOOL : ON
opt-set-cmake-var ROL_test_step_interiorpoint_PrimalDualNewtonKrylov_MPI_1_DISABLE BOOL : ON
opt-set-cmake-var ROL_test_step_InteriorPointStep_MPI_1_DISABLE BOOL : ON
opt-set-cmake-var ROL_test_step_LineSearch_MPI_1_DISABLE BOOL : ON
opt-set-cmake-var ROL_test_step_MoreauYosidaPenaltyStep_MPI_1_DISABLE BOOL : ON
opt-set-cmake-var ROL_test_step_TrustRegion_MPI_1_DISABLE BOOL : ON
opt-set-cmake-var ROL_tutorial_BoundAndInequality_MPI_1_DISABLE BOOL : ON

# Misc options typically added by CI testing mode in TriBITS

# Use the below option only when submitting to the dashboard
#opt-set-cmake-var CTEST_USE_LAUNCHERS ON CACHE BOOL "Set by default for PR testing")

opt-set-cmake-var MueLu_UnitTestsEpetra_MPI_1_DISABLE BOOL : ON
opt-set-cmake-var MueLu_UnitTestsEpetra_MPI_4_DISABLE BOOL : ON
opt-set-cmake-var MueLu_UnitTestsTpetra_MPI_1_DISABLE BOOL : ON

# (Temporarily) Disable randomly failing ROL test (#3103)
opt-set-cmake-var ROL_example_poisson-inversion_example_01_MPI_1_DISABLE BOOL : ON

# These three tests are disabled due to a similar error during testing
# see issue #9077
opt-set-cmake-var Amesos2_SolverFactory_UnitTests_MPI_4_DISABLE BOOL : ON
opt-set-cmake-var Amesos2_SuperLU_DIST_Solver_Test_MPI_4_DISABLE BOOL : ON
opt-set-cmake-var Stratimikos_test_single_amesos2_tpetra_solver_driver_SuperLU_DIST_MPI_1_DISABLE BOOL : ON

#opt-set-cmake-var Anasazi_CXX_FLAGS STRING FORCE : ${CMAKE_CXX_FLAGS|CMAKE} -Werror
#opt-set-cmake-var Belos_CXX_FLAGS STRING FORCE : ${CMAKE_CXX_FLAGS|CMAKE} -Werror
#opt-set-cmake-var Domi_CXX_FLAGS STRING FORCE : ${CMAKE_CXX_FLAGS|CMAKE} -Werror
#opt-set-cmake-var Epetra_CXX_FLAGS STRING FORCE : ${CMAKE_CXX_FLAGS|CMAKE} -Werror
#opt-set-cmake-var EpetraExt_CXX_FLAGS STRING FORCE : ${CMAKE_CXX_FLAGS|CMAKE} -Werror
#opt-set-cmake-var FEI_CXX_FLAGS STRING FORCE : ${CMAKE_CXX_FLAGS|CMAKE} -Werror
#opt-set-cmake-var Ifpack_CXX_FLAGS STRING FORCE : ${CMAKE_CXX_FLAGS|CMAKE} -Werror
#opt-set-cmake-var Ifpack2_CXX_FLAGS STRING FORCE : ${CMAKE_CXX_FLAGS|CMAKE} -Werror
opt-set-cmake-var Intrepid2_CXX_FLAGS STRING FORCE : ${CMAKE_CXX_FLAGS|CMAKE} -Werror
#opt-set-cmake-var Kokkos_CXX_FLAGS STRING FORCE : ${CMAKE_CXX_FLAGS|CMAKE} -Werror
#opt-set-cmake-var KokkosKernels_CXX_FLAGS STRING FORCE : ${CMAKE_CXX_FLAGS|CMAKE} -Werror
#opt-set-cmake-var ML_CXX_FLAGS STRING FORCE : ${CMAKE_CXX_FLAGS|CMAKE} -Werror
#opt-set-cmake-var MueLu_CXX_FLAGS STRING FORCE : ${CMAKE_CXX_FLAGS|CMAKE} -Werror
#opt-set-cmake-var NOX_CXX_FLAGS STRING FORCE : ${CMAKE_CXX_FLAGS|CMAKE} -Werror
#opt-set-cmake-var Panzer_CXX_FLAGS STRING FORCE : ${CMAKE_CXX_FLAGS|CMAKE} -Werror
#opt-set-cmake-var Phalanx_CXX_FLAGS STRING FORCE : ${CMAKE_CXX_FLAGS|CMAKE} -Werror
opt-set-cmake-var Pike_CXX_FLAGS STRING FORCE : ${CMAKE_CXX_FLAGS|CMAKE} -Werror
#opt-set-cmake-var Piro_CXX_FLAGS STRING FORCE : ${CMAKE_CXX_FLAGS|CMAKE} -Werror
#opt-set-cmake-var ROL_CXX_FLAGS STRING FORCE : ${CMAKE_CXX_FLAGS|CMAKE} -Werror
#opt-set-cmake-var Sacado_CXX_FLAGS STRING FORCE : ${CMAKE_CXX_FLAGS|CMAKE} -Werror
#opt-set-cmake-var SEACAS_CXX_FLAGS STRING FORCE : ${CMAKE_CXX_FLAGS|CMAKE} -Werror
#opt-set-cmake-var Shards_CXX_FLAGS STRING FORCE : ${CMAKE_CXX_FLAGS|CMAKE} -Werror
#opt-set-cmake-var Stokhos_CXX_FLAGS STRING FORCE : ${CMAKE_CXX_FLAGS|CMAKE} -Werror
opt-set-cmake-var Tempus_CXX_FLAGS STRING FORCE : ${CMAKE_CXX_FLAGS|CMAKE} -Werror
#opt-set-cmake-var Teuchos_CXX_FLAGS STRING FORCE : ${CMAKE_CXX_FLAGS|CMAKE} -Werror
#opt-set-cmake-var Tpetra_CXX_FLAGS STRING FORCE : ${CMAKE_CXX_FLAGS|CMAKE} -Werror
#opt-set-cmake-var Triutils_CXX_FLAGS STRING FORCE : ${CMAKE_CXX_FLAGS|CMAKE} -Werror
#opt-set-cmake-var Zoltan2_CXX_FLAGS STRING FORCE : ${CMAKE_CXX_FLAGS|CMAKE} -Werror

[RHEL7_TEST_DISABLES|INTEL-19]
use RHEL7_TEST_DISABLES|INTEL
opt-set-cmake-var Zoltan2_scotch_example_MPI_4_DISABLE BOOL : ON
opt-set-cmake-var Zoltan2_Partitioning1_VWeights_MPI_4_DISABLE BOOL : ON
opt-set-cmake-var Zoltan2_Partitioning1_OneProc_VWeights_MPI_4_DISABLE BOOL : ON
opt-set-cmake-var Zoltan2_Partitioning1_OneProc_MPI_4_DISABLE BOOL : ON
opt-set-cmake-var Zoltan2_Partitioning1_OneProc_EWeights_MPI_4_DISABLE BOOL : ON
opt-set-cmake-var Zoltan2_Partitioning1_MPI_4_DISABLE BOOL : ON
opt-set-cmake-var Zoltan2_Partitioning1_EWeights_MPI_4_DISABLE BOOL : ON
opt-set-cmake-var Zoltan2_pamgenMeshAdapterTest_scotch_MPI_4_DISABLE BOOL : ON
opt-set-cmake-var Phalanx_dynamic_data_layout_MPI_1_DISABLE BOOL : ON

[RHEL7_TEST_DISABLES|CLANG]
# Disable three ShyLu_DD tests - see #2691
opt-set-cmake-var ShyLU_DDFROSch_test_frosch_laplacian_epetra_2d_gdsw_MPI_4_DISABLE BOOL : ON
opt-set-cmake-var ShyLU_DDFROSch_test_frosch_laplacian_epetra_2d_rgdsw_MPI_4_DISABLE BOOL : ON
opt-set-cmake-var ShyLU_DDFROSch_test_frosch_interfacesets_2D_MPI_4_DISABLE BOOL : ON
# Disable for clang
opt-set-cmake-var FEI_elemDOF_Aztec_MPI_2_DISABLE BOOL : ON
opt-set-cmake-var FEI_lagrange_20quad_old_MPI_2_DISABLE BOOL : ON
opt-set-cmake-var FEI_lagrange_20quad_old_MPI_4_DISABLE BOOL : ON
opt-set-cmake-var FEI_multifield_vbr_az_MPI_2_DISABLE BOOL : ON
opt-set-cmake-var FEI_multifield_vbr_az_MPI_3_DISABLE BOOL : ON
opt-set-cmake-var ROL_example_PinT_parabolic-control_example_01_MPI_1_DISABLE BOOL : ON
opt-set-cmake-var Rythmos_StepperBuilder_UnitTest_MPI_1_DISABLE BOOL : ON

[WEAVER_TEST_DISABLES|CUDA]
opt-set-cmake-var MueLu_ParameterListInterpreterTpetra_MPI_1_DISABLE BOOL : ON
opt-set-cmake-var MueLu_ParameterListInterpreterTpetraHeavy_MPI_1_DISABLE BOOL : ON
opt-set-cmake-var STKUnit_tests_stk_ngp_test_utest_MPI_4_DISABLE BOOL : ON
opt-set-cmake-var ROL_example_PDE-OPT_0ld_adv-diff-react_example_01_MPI_4_DISABLE BOOL : ON
opt-set-cmake-var ROL_example_PDE-OPT_0ld_adv-diff-react_example_02_MPI_4_DISABLE BOOL : ON
opt-set-cmake-var ROL_example_PDE-OPT_0ld_poisson_example_01_MPI_4_DISABLE BOOL : ON
opt-set-cmake-var ROL_example_PDE-OPT_0ld_stefan-boltzmann_example_03_MPI_4_DISABLE BOOL : ON
opt-set-cmake-var ROL_example_PDE-OPT_navier-stokes_example_01_MPI_4_DISABLE BOOL : ON
opt-set-cmake-var ROL_example_PDE-OPT_navier-stokes_example_02_MPI_4_DISABLE BOOL : ON
opt-set-cmake-var ROL_example_PDE-OPT_nonlinear-elliptic_example_01_MPI_4_DISABLE BOOL : ON
opt-set-cmake-var ROL_example_PDE-OPT_nonlinear-elliptic_example_02_MPI_4_DISABLE BOOL : ON
opt-set-cmake-var ROL_example_PDE-OPT_obstacle_example_01_MPI_4_DISABLE BOOL : ON
opt-set-cmake-var ROL_example_PDE-OPT_topo-opt_poisson_example_01_MPI_4_DISABLE BOOL : ON
opt-set-cmake-var ROL_test_elementwise_TpetraMultiVector_MPI_4_DISABLE BOOL : ON
opt-set-cmake-var ROL_NonlinearProblemTest_MPI_4_DISABLE BOOL : ON
opt-set-cmake-var PanzerAdaptersSTK_CurlLaplacianExample-ConvTest-Quad-Order-4_DISABLE BOOL : ON
opt-set-cmake-var PanzerAdaptersSTK_MixedPoissonExample-ConvTest-Hex-Order-3_DISABLE BOOL : ON
opt-set-cmake-var TrilinosCouplings_Example_Maxwell_MueLu_MPI_1_DISABLE BOOL : ON
opt-set-cmake-var TrilinosCouplings_Example_Maxwell_MueLu_MPI_4_DISABLE BOOL : ON

# Disable some tests that should not need to be disabled but do because the
# Trilinos PR tester is using too high a parallel level for ctest. (If the
# ctest parallel test level is dropped from 29 to 8, all of these will pass.)
opt-set-cmake-var MueLu_UnitTestsIntrepid2Tpetra_MPI_4_DISABLE BOOL : ON
opt-set-cmake-var PanzerAdaptersSTK_main_driver_energy-ss-blocked-tp_DISABLE BOOL : ON
opt-set-cmake-var PanzerAdaptersSTK_MixedCurlLaplacianExample-ConvTest-Tri-Order-1_DISABLE BOOL : ON
opt-set-cmake-var PanzerAdaptersSTK_PoissonInterfaceExample_3d_MPI_4_DISABLE BOOL : ON
opt-set-cmake-var PanzerMiniEM_MiniEM-BlockPrec_Augmentation_MPI_4_DISABLE BOOL : ON
opt-set-cmake-var PanzerMiniEM_MiniEM-BlockPrec_RefMaxwell_MPI_4_DISABLE BOOL : ON
opt-set-cmake-var ROL_example_PDE-OPT_poisson-boltzmann_example_01_MPI_4_DISABLE BOOL : ON

# Disable a couple of unit tests in test Kokkos_CoreUnitTest_Cuda_MPI_1 that
# are randomly failing in PR test iterations (#6799)
opt-set-cmake-var Kokkos_CoreUnitTest_Cuda_MPI_1_EXTRA_ARGS STRING : "--gtest_filter=-cuda.debug_pin_um_to_host:cuda.debug_serial_execution"

# Disable a few failing tests for initial release of Cuda 10.1.105 PR build
opt-set-cmake-var EpetraExt_inout_test_LL_MPI_4_DISABLE BOOL : ON
opt-set-cmake-var EpetraExt_inout_test_MPI_4_DISABLE BOOL : ON
opt-set-cmake-var Teko_testdriver_MPI_4_DISABLE BOOL : ON
opt-set-cmake-var Zoltan2_fix4785_MPI_4_DISABLE BOOL : ON
opt-set-cmake-var Intrepid2_unit-test_Discretization_Basis_HierarchicalBases_Hierarchical_Basis_Tests_MPI_1_DISABLE BOOL : ON

# Tests turned off to be able to move the CUDA PR build to weaver
opt-set-cmake-var Kokkos_ENABLE_HEADER_SELF_CONTAINMENT_TESTS BOOL : OFF
opt-set-cmake-var Anasazi_BlockDavidson_complex_test_0_MPI_4_DISABLE BOOL : ON
opt-set-cmake-var Anasazi_BlockDavidson_complex_test_2_MPI_4_DISABLE BOOL : ON
opt-set-cmake-var Anasazi_BlockDavidsonThyra_test_MPI_4_DISABLE BOOL : ON
opt-set-cmake-var Anasazi_BlockKrylovSchur_complex_test_0_MPI_4_DISABLE BOOL : ON
opt-set-cmake-var Anasazi_BlockKrylovSchur_complex_test_1_MPI_4_DISABLE BOOL : ON
opt-set-cmake-var Anasazi_BlockKrylovSchur_complex_test_2_MPI_4_DISABLE BOOL : ON
opt-set-cmake-var Anasazi_BlockKrylovSchur_complex_test_3_MPI_4_DISABLE BOOL : ON
opt-set-cmake-var Anasazi_BlockKrylovSchurThyra_test_MPI_4_DISABLE BOOL : ON
opt-set-cmake-var Anasazi_Epetra_BKS_nh_test_0_MPI_4_DISABLE BOOL : ON
opt-set-cmake-var Anasazi_Epetra_BKS_nh_test_1_MPI_4_DISABLE BOOL : ON
opt-set-cmake-var Anasazi_Epetra_BKS_norestart_test_MPI_4_DISABLE BOOL : ON
opt-set-cmake-var Anasazi_Epetra_BKS_solvertest_0_MPI_4_DISABLE BOOL : ON
opt-set-cmake-var Anasazi_Epetra_BKS_solvertest_1_MPI_4_DISABLE BOOL : ON
opt-set-cmake-var Anasazi_Epetra_BKS_sym_test_MPI_4_DISABLE BOOL : ON
opt-set-cmake-var Anasazi_Epetra_BKS_test_0_MPI_4_DISABLE BOOL : ON
opt-set-cmake-var Anasazi_Epetra_BKS_test_1_MPI_4_DISABLE BOOL : ON
opt-set-cmake-var Anasazi_Epetra_BlockDavidson_auxtest_MPI_4_DISABLE BOOL : ON
opt-set-cmake-var Anasazi_Epetra_BlockDavidson_solvertest_MPI_4_DISABLE BOOL : ON
opt-set-cmake-var Anasazi_Epetra_BlockDavidson_test_0_MPI_4_DISABLE BOOL : ON
opt-set-cmake-var Anasazi_Epetra_BlockDavidson_test_1_MPI_4_DISABLE BOOL : ON
opt-set-cmake-var Anasazi_Epetra_BlockDavidson_test_2_MPI_4_DISABLE BOOL : ON
opt-set-cmake-var Anasazi_Epetra_BlockDavidson_test_3_MPI_4_DISABLE BOOL : ON
opt-set-cmake-var Anasazi_Epetra_BlockDavidson_test_4_MPI_4_DISABLE BOOL : ON
opt-set-cmake-var Anasazi_Epetra_BlockDavidson_test_5_MPI_4_DISABLE BOOL : ON
opt-set-cmake-var Anasazi_Epetra_BlockDavidson_test_6_MPI_4_DISABLE BOOL : ON
opt-set-cmake-var Anasazi_Epetra_BlockDavidson_test_7_MPI_4_DISABLE BOOL : ON
opt-set-cmake-var Anasazi_Epetra_BlockDavidson_test_8_MPI_4_DISABLE BOOL : ON
opt-set-cmake-var Anasazi_Epetra_GeneralizedDavidson_nh_test_MPI_4_DISABLE BOOL : ON
opt-set-cmake-var Anasazi_Epetra_GeneralizedDavidson_solvertest_MPI_4_DISABLE BOOL : ON
opt-set-cmake-var Anasazi_Epetra_IRTR_auxtest_0_MPI_4_DISABLE BOOL : ON
opt-set-cmake-var Anasazi_Epetra_IRTR_auxtest_1_MPI_4_DISABLE BOOL : ON
opt-set-cmake-var Anasazi_Epetra_IRTR_auxtest_2_MPI_4_DISABLE BOOL : ON
opt-set-cmake-var Anasazi_Epetra_IRTR_auxtest_3_MPI_4_DISABLE BOOL : ON
opt-set-cmake-var Anasazi_Epetra_IRTR_auxtest_4_MPI_4_DISABLE BOOL : ON
opt-set-cmake-var Anasazi_Epetra_IRTR_test_0_MPI_4_DISABLE BOOL : ON
opt-set-cmake-var Anasazi_Epetra_IRTR_test_1_MPI_4_DISABLE BOOL : ON
opt-set-cmake-var Anasazi_Epetra_IRTR_test_2_MPI_4_DISABLE BOOL : ON
opt-set-cmake-var Anasazi_Epetra_IRTR_test_3_MPI_4_DISABLE BOOL : ON
opt-set-cmake-var Anasazi_Epetra_LOBPCG_auxtest_MPI_4_DISABLE BOOL : ON
opt-set-cmake-var Anasazi_Epetra_LOBPCG_simpletest_MPI_4_DISABLE BOOL : ON
opt-set-cmake-var Anasazi_Epetra_LOBPCG_solvertest_MPI_4_DISABLE BOOL : ON
opt-set-cmake-var Anasazi_Epetra_LOBPCG_test_0_MPI_4_DISABLE BOOL : ON
opt-set-cmake-var Anasazi_Epetra_LOBPCG_test_1_MPI_4_DISABLE BOOL : ON
opt-set-cmake-var Anasazi_Epetra_OrthoManagerGenTester_1_MPI_4_DISABLE BOOL : ON
opt-set-cmake-var Anasazi_Epetra_OrthoManagerMatTester_0_MPI_4_DISABLE BOOL : ON
opt-set-cmake-var Anasazi_Epetra_OrthoManagerMatTester_1_MPI_4_DISABLE BOOL : ON
opt-set-cmake-var Anasazi_Epetra_OrthoManagerMatTester_2_MPI_4_DISABLE BOOL : ON
opt-set-cmake-var Anasazi_Epetra_OrthoManagerMatTester_3_MPI_4_DISABLE BOOL : ON
opt-set-cmake-var Anasazi_Epetra_OrthoManagerMatTester_4_MPI_4_DISABLE BOOL : ON
opt-set-cmake-var Anasazi_Epetra_OrthoManagerMatTester_5_MPI_4_DISABLE BOOL : ON
opt-set-cmake-var Anasazi_Epetra_OrthoManagerTester_0_MPI_4_DISABLE BOOL : ON
opt-set-cmake-var Anasazi_Epetra_OrthoManagerTester_1_MPI_4_DISABLE BOOL : ON
opt-set-cmake-var Anasazi_Epetra_OrthoManagerTester_2_MPI_4_DISABLE BOOL : ON
opt-set-cmake-var Anasazi_Epetra_OrthoManagerTester_3_MPI_4_DISABLE BOOL : ON
opt-set-cmake-var Anasazi_Epetra_OrthoManagerTester_4_MPI_4_DISABLE BOOL : ON
opt-set-cmake-var Anasazi_Epetra_OrthoManagerTester_5_MPI_4_DISABLE BOOL : ON
opt-set-cmake-var Anasazi_IRTRThyra_test_0_MPI_4_DISABLE BOOL : ON
opt-set-cmake-var Anasazi_IRTRThyra_test_1_MPI_4_DISABLE BOOL : ON
opt-set-cmake-var Anasazi_IRTRThyra_test_2_MPI_4_DISABLE BOOL : ON
opt-set-cmake-var Anasazi_IRTRThyra_test_3_MPI_4_DISABLE BOOL : ON
opt-set-cmake-var Anasazi_LOBPCG_complex_test_MPI_4_DISABLE BOOL : ON
opt-set-cmake-var Anasazi_LOBPCGThyra_test_MPI_4_DISABLE BOOL : ON
opt-set-cmake-var Anasazi_Tpetra_BlockDavidson_Complex_test_MPI_4_DISABLE BOOL : ON
opt-set-cmake-var Anasazi_Tpetra_BlockKrylovSchur_Complex_test_0_MPI_4_DISABLE BOOL : ON
opt-set-cmake-var Anasazi_Tpetra_BlockKrylovSchur_Complex_test_1_MPI_4_DISABLE BOOL : ON
opt-set-cmake-var Anasazi_Tpetra_BlockKrylovSchur_Lap_test_0_MPI_4_DISABLE BOOL : ON
opt-set-cmake-var Anasazi_Tpetra_BlockKrylovSchur_Lap_test_1_MPI_4_DISABLE BOOL : ON
opt-set-cmake-var Anasazi_Tpetra_LOBPCG_Complex_test_0_MPI_4_DISABLE BOOL : ON
opt-set-cmake-var Anasazi_Tpetra_LOBPCG_Complex_test_1_MPI_4_DISABLE BOOL : ON
opt-set-cmake-var Belos_bl_fgmres_hb_MPI_4_DISABLE BOOL : ON
opt-set-cmake-var Belos_bl_pgmres_hb_0_MPI_4_DISABLE BOOL : ON
opt-set-cmake-var Belos_bl_pgmres_hb_1_MPI_4_DISABLE BOOL : ON
opt-set-cmake-var Belos_bl_pgmres_hb_2_MPI_4_DISABLE BOOL : ON
opt-set-cmake-var Belos_bl_pgmres_hb_3_MPI_4_DISABLE BOOL : ON
opt-set-cmake-var Belos_bl_pgmres_hb_4_MPI_4_DISABLE BOOL : ON
opt-set-cmake-var Belos_bl_pgmres_hb_5_MPI_4_DISABLE BOOL : ON
opt-set-cmake-var Belos_BlockGmres_Galeri_Ex_0_MPI_4_DISABLE BOOL : ON
opt-set-cmake-var Belos_BlockGmresPoly_Epetra_File_Ex_0_MPI_4_DISABLE BOOL : ON
opt-set-cmake-var Belos_BlockPrecGmres_Galeri_Ex_0_MPI_4_DISABLE BOOL : ON
opt-set-cmake-var Belos_Epetra_OrthoManager_test_0_MPI_4_DISABLE BOOL : ON
opt-set-cmake-var Belos_Epetra_OrthoManager_test_1_MPI_4_DISABLE BOOL : ON
opt-set-cmake-var Belos_gcrodr_complex_hb_MPI_4_DISABLE BOOL : ON
opt-set-cmake-var Belos_gcrodr_hb_MPI_4_DISABLE BOOL : ON
opt-set-cmake-var Belos_prec_gcrodr_hb_0_MPI_4_DISABLE BOOL : ON
opt-set-cmake-var Belos_prec_gcrodr_hb_1_MPI_4_DISABLE BOOL : ON
opt-set-cmake-var Belos_pseudo_gmres_hb_MPI_4_DISABLE BOOL : ON
opt-set-cmake-var Belos_pseudo_gmres_multi_hb_MPI_4_DISABLE BOOL : ON
opt-set-cmake-var Belos_pseudo_pcg_hb_0_MPI_4_DISABLE BOOL : ON
opt-set-cmake-var Belos_pseudo_pcg_hb_1_MPI_4_DISABLE BOOL : ON
opt-set-cmake-var Belos_pseudo_pcg_hb_2_MPI_4_DISABLE BOOL : ON
opt-set-cmake-var Belos_pseudo_pgmres_hb_MPI_4_DISABLE BOOL : ON
opt-set-cmake-var Belos_pseudo_stochastic_pcg_hb_0_MPI_4_DISABLE BOOL : ON
opt-set-cmake-var Belos_pseudo_stochastic_pcg_hb_1_MPI_4_DISABLE BOOL : ON
opt-set-cmake-var Belos_resolve_gmres_hb_0_MPI_4_DISABLE BOOL : ON
opt-set-cmake-var Belos_resolve_gmres_hb_1_MPI_4_DISABLE BOOL : ON
opt-set-cmake-var Belos_SolverFactory_MPI_4_DISABLE BOOL : ON
opt-set-cmake-var Belos_Tpetra_gcrodr_complex_hb_MPI_4_DISABLE BOOL : ON
opt-set-cmake-var Belos_Tpetra_gcrodr_hb_test_MPI_4_DISABLE BOOL : ON
opt-set-cmake-var Ifpack2_Diagonal_gcrodr_belos_MPI_1_DISABLE BOOL : ON
opt-set-cmake-var Ifpack2_Jacobi_gcrodr_hb_belos_MPI_1_DISABLE BOOL : ON
opt-set-cmake-var Intrepid2_unit-test_Discretization_Basis_DeRHAM_TET_FEM_Serial_Test_01_MPI_1_DISABLE BOOL : ON
opt-set-cmake-var Intrepid2_unit-test_Discretization_Basis_DeRHAM_TRI_FEM_Serial_Test_01_MPI_1_DISABLE BOOL : ON
opt-set-cmake-var Intrepid2_unit-test_Discretization_Basis_HGRAD_TET_Cn_FEM_Cuda_Test_02_MPI_1_DISABLE BOOL : ON
opt-set-cmake-var Intrepid2_unit-test_Discretization_Basis_HGRAD_TET_Cn_FEM_Serial_Test_02_MPI_1_DISABLE BOOL : ON
opt-set-cmake-var Intrepid2_unit-test_Discretization_Basis_HGRAD_TRI_Cn_FEM_Cuda_Test_02_MPI_1_DISABLE BOOL : ON
opt-set-cmake-var Intrepid2_unit-test_Discretization_Basis_HGRAD_TRI_Cn_FEM_Serial_Test_02_MPI_1_DISABLE BOOL : ON
opt-set-cmake-var Intrepid2_unit-test_MonolithicExecutable_Intrepid2_Tests_MPI_1_DISABLE BOOL : ON
opt-set-cmake-var Intrepid2_unit-test_Orientation_Serial_Test_Orientation_TET_MPI_1_DISABLE BOOL : ON
opt-set-cmake-var Intrepid2_unit-test_Projection_Cuda_Test_Convergence_TET_MPI_1_DISABLE BOOL : ON
opt-set-cmake-var Intrepid2_unit-test_Projection_Cuda_Test_InterpolationProjection_TRI_MPI_1_DISABLE BOOL : ON
opt-set-cmake-var Intrepid2_unit-test_Projection_Serial_Test_Convergence_TET_MPI_1_DISABLE BOOL : ON
opt-set-cmake-var Intrepid2_unit-test_Projection_Serial_Test_DeRhamCommutativity_TET_MPI_1_DISABLE BOOL : ON
opt-set-cmake-var Intrepid2_unit-test_Projection_Serial_Test_InterpolationProjection_TRI_MPI_1_DISABLE BOOL : ON
opt-set-cmake-var Intrepid_test_Discretization_Basis_HCURL_HEX_In_FEM_Test_02_MPI_1_DISABLE BOOL : ON
opt-set-cmake-var Intrepid_test_Discretization_Basis_HCURL_TET_In_FEM_Test_02_MPI_1_DISABLE BOOL : ON
opt-set-cmake-var Intrepid_test_Discretization_Basis_HDIV_HEX_In_FEM_Test_02_MPI_1_DISABLE BOOL : ON
opt-set-cmake-var Intrepid_test_Discretization_Basis_HDIV_QUAD_In_FEM_Test_02_MPI_1_DISABLE BOOL : ON
opt-set-cmake-var Intrepid_test_Discretization_Basis_HDIV_TET_In_FEM_Test_02_MPI_1_DISABLE BOOL : ON
opt-set-cmake-var Intrepid_test_Discretization_Basis_HDIV_TRI_In_FEM_Test_02_MPI_1_DISABLE BOOL : ON
opt-set-cmake-var Intrepid_test_Discretization_Basis_HGRAD_HEX_C1_FEM_Test_02_MPI_1_DISABLE BOOL : ON
opt-set-cmake-var Intrepid_test_Discretization_Basis_HGRAD_HEX_C2_FEM_Test_02_MPI_1_DISABLE BOOL : ON
opt-set-cmake-var Intrepid_test_Discretization_Basis_HGRAD_HEX_Cn_FEM_Test_02_MPI_1_DISABLE BOOL : ON
opt-set-cmake-var Intrepid_test_Discretization_Basis_HGRAD_HEX_I2_FEM_Test_02_MPI_1_DISABLE BOOL : ON
opt-set-cmake-var Intrepid_test_Discretization_Basis_HGRAD_PYR_C1_FEM_Test_02_MPI_1_DISABLE BOOL : ON
opt-set-cmake-var Intrepid_test_Discretization_Basis_HGRAD_PYR_I2_FEM_Test_02_MPI_1_DISABLE BOOL : ON
opt-set-cmake-var Intrepid_test_Discretization_Basis_HGRAD_QUAD_C2_FEM_Test_02_MPI_1_DISABLE BOOL : ON
opt-set-cmake-var Intrepid_test_Discretization_Basis_HGRAD_QUAD_Cn_FEM_Test_02_MPI_1_DISABLE BOOL : ON
opt-set-cmake-var Intrepid_test_Discretization_Basis_HGRAD_TET_C2_FEM_Test_02_MPI_1_DISABLE BOOL : ON
opt-set-cmake-var Intrepid_test_Discretization_Basis_HGRAD_TET_Cn_FEM_Test_02_MPI_1_DISABLE BOOL : ON
opt-set-cmake-var Intrepid_test_Discretization_Basis_HGRAD_TRI_Cn_FEM_ORTH_Test_02_MPI_1_DISABLE BOOL : ON
opt-set-cmake-var Intrepid_test_Discretization_Basis_HGRAD_TRI_Cn_FEM_Test_02_MPI_1_DISABLE BOOL : ON
opt-set-cmake-var Intrepid_test_Discretization_Basis_HGRAD_WEDGE_C1_FEM_Test_02_MPI_1_DISABLE BOOL : ON
opt-set-cmake-var Intrepid_test_Discretization_Basis_HGRAD_WEDGE_I2_FEM_Test_02_MPI_1_DISABLE BOOL : ON
opt-set-cmake-var Kokkos_CoreUnitTest_CudaTimingBased_MPI_1_DISABLE BOOL : ON
opt-set-cmake-var MueLu_UnitTestsTpetra_MPI_1_DISABLE BOOL : ON
opt-set-cmake-var MueLu_UnitTestsTpetra_MPI_4_DISABLE BOOL : ON
opt-set-cmake-var NOX_LOCA_AnasaziJacobianInverse_MPI_1_DISABLE BOOL : ON
opt-set-cmake-var NOX_LOCA_AnasaziNotConverged_MPI_1_DISABLE BOOL : ON
opt-set-cmake-var NOX_LOCA_Brusselator_Cayley2Matrix_MPI_2_DISABLE BOOL : ON
opt-set-cmake-var NOX_LOCA_Brusselator_MPI_2_DISABLE BOOL : ON
opt-set-cmake-var NOX_LOCA_Brusselator_ShiftInvert2Matrix_MPI_2_DISABLE BOOL : ON
opt-set-cmake-var NOX_LOCA_MultiPointTcubed_MPI_2_DISABLE BOOL : ON
opt-set-cmake-var NOX_LOCA_Pitchfork_MPI_2_DISABLE BOOL : ON
opt-set-cmake-var NOX_LOCA_Tcubed_Continuation_Example_MPI_1_DISABLE BOOL : ON
opt-set-cmake-var NOX_LOCA_Tcubed_MPI_4_DISABLE BOOL : ON
opt-set-cmake-var NOX_Thyra_1DFEM_MPI_4_DISABLE BOOL : ON
opt-set-cmake-var PanzerAdaptersSTK_main_driver_energy-ss-loca-eigenvalue_DISABLE BOOL : ON
opt-set-cmake-var ROL_test_algorithm_TypeU_TrustRegion_MPI_1_DISABLE BOOL : ON
opt-set-cmake-var ROL_test_step_TrustRegion_MPI_1_DISABLE BOOL : ON
opt-set-cmake-var ShyLU_DDBDDC_bddc_simple_interface_test_MPI_2_DISABLE BOOL : ON
opt-set-cmake-var ShyLU_DDBDDC_bddc_standard_interface_test_MPI_2_DISABLE BOOL : ON
opt-set-cmake-var STKUnit_tests_stk_util_unit_tests_MPI_4_DISABLE BOOL : ON
opt-set-cmake-var Stokhos_DivisionOperatorUnitTest_MPI_1_DISABLE BOOL : ON
opt-set-cmake-var Stokhos_Linear2D_Diffusion_GMRES_KLR_MPI_2_DISABLE BOOL : ON
opt-set-cmake-var Stokhos_QuadraturePseudoSpectralExpansionUnitTest_MPI_1_DISABLE BOOL : ON
opt-set-cmake-var Stokhos_SacadoUQPCEUnitTest_MPI_1_DISABLE BOOL : ON
opt-set-cmake-var Stokhos_SDMUtilsUnitTest_MPI_1_DISABLE BOOL : ON
opt-set-cmake-var Stokhos_SmolyakPseudoSpectralExpansionUnitTest_MPI_1_DISABLE BOOL : ON
opt-set-cmake-var Stokhos_TensorProductPseudoSpectralOperatorUnitTest_MPI_1_DISABLE BOOL : ON
opt-set-cmake-var Stokhos_TpetraCrsMatrixUQPCEUnitTest_Serial_MPI_4_DISABLE BOOL : ON
opt-set-cmake-var Stratimikos_Belos_GCRODR_strattest_MPI_4_DISABLE BOOL : ON
opt-set-cmake-var Stratimikos_test_amesos_thyra_driver_MPI_1_DISABLE BOOL : ON
opt-set-cmake-var Stratimikos_Thyra_Belos_StatusTest_UnitTests_MPI_1_DISABLE BOOL : ON
opt-set-cmake-var ThyraCore_MultiVector_RowStatScaledOp_UnitTests_MPI_2_DISABLE BOOL : ON
opt-set-cmake-var TrilinosCouplings_Example_Maxwell_Tpetra_MueLu_MPI_1_DISABLE BOOL : ON

[WEAVER_TEST_DISABLES|CUDA_USE-UVM|NO]
opt-set-cmake-var MiniTensor_test_Test_01_MPI_1_DISABLE BOOL : ON
opt-set-cmake-var MueLu_Maxwell3D-Tpetra_2_MPI_4_DISABLE BOOL : ON
opt-set-cmake-var MueLu_ReitzingerPFactory_MPI_4_DISABLE BOOL : ON
opt-set-cmake-var PanzerAdaptersSTK_parallel_apply_orientations_MPI_2_DISABLE BOOL : ON
opt-set-cmake-var PanzerAdaptersSTK_LocalMesh_ParallelPeriodicTests_MPI_2_DISABLE BOOL : ON
opt-set-cmake-var PanzerAdaptersSTK_LocalMesh_ParallelTests_MPI_2_DISABLE BOOL : ON
opt-set-cmake-var PanzerAdaptersSTK_PoissonInterfaceExample_2d_MPI_4_DISABLE BOOL : ON
opt-set-cmake-var PanzerAdaptersSTK_PoissonInterfaceExample_2d_MPI_4-ConvTest_DISABLE BOOL : ON
opt-set-cmake-var PanzerAdaptersSTK_PoissonInterfaceExample_3d_MPI_4-ConvTest_DISABLE BOOL : ON
opt-set-cmake-var PanzerAdaptersSTK_projection_MPI_2_DISABLE BOOL : ON
opt-set-cmake-var PanzerAdaptersSTK_tDomainInterface_MPI_2_DISABLE BOOL : ON
opt-set-cmake-var Piro_AnalysisDriverTpetra_MPI_4_DISABLE BOOL : ON
opt-set-cmake-var Piro_ThyraSolverTpetra_MPI_4_DISABLE BOOL : ON
opt-set-cmake-var ShyLU_DDFROSch_test_solverfactory_froschpreconditioner_twolevelblockpreconditioner_DIM2_TPETRA_MPI_4_DISABLE BOOL : ON
opt-set-cmake-var ShyLU_DDFROSch_test_solverfactory_froschpreconditioner_twolevelpreconditioner_DIM2_TPETRA_MPI_4_DISABLE BOOL : ON
opt-set-cmake-var ShyLU_DDFROSch_test_thyra_xpetra_elasticity_GDSWP_DIM2_TPETRA_MPI_4_DISABLE BOOL : ON
opt-set-cmake-var ShyLU_DDFROSch_test_thyra_xpetra_elasticity_RGDSWP_DIM2_TPETRA_MPI_4_DISABLE BOOL : ON
opt-set-cmake-var ShyLU_DDFROSch_test_thyra_xpetra_elasticity_TLP_GDSW_DIM2_TPETRA_MPI_4_DISABLE BOOL : ON
opt-set-cmake-var ShyLU_DDFROSch_test_thyra_xpetra_elasticity_TLP_IPOUHarmonic_GDSW_DIM2_TPETRA_MPI_4_DISABLE BOOL : ON
opt-set-cmake-var ShyLU_DDFROSch_test_thyra_xpetra_elasticity_TLP_IPOUHarmonic_GDSW_ML_DIM2_TPETRA_MPI_4_DISABLE BOOL : ON
opt-set-cmake-var ShyLU_DDFROSch_test_thyra_xpetra_elasticity_TLP_IPOUHarmonic_GDSWStar_DIM2_TPETRA_MPI_4_DISABLE BOOL : ON
opt-set-cmake-var ShyLU_DDFROSch_test_thyra_xpetra_elasticity_TLP_IPOUHarmonic_RGDSW_DIM2_TPETRA_DropCoupling_MPI_4_DISABLE BOOL : ON
opt-set-cmake-var ShyLU_DDFROSch_test_thyra_xpetra_elasticity_TLP_IPOUHarmonic_RGDSW_DIM2_TPETRA_MPI_4_DISABLE BOOL : ON
opt-set-cmake-var ShyLU_DDFROSch_test_thyra_xpetra_elasticity_TLP_IPOUHarmonic_RGDSW_ML_DIM2_TPETRA_MPI_4_DISABLE BOOL : ON
opt-set-cmake-var ShyLU_DDFROSch_test_thyra_xpetra_elasticity_TLP_RGDSW_DIM2_TPETRA_MPI_4_DISABLE BOOL : ON
opt-set-cmake-var ShyLU_DDFROSch_test_thyra_xpetra_laplace_GDSWP_DIM2_DPN1_ORD0_TPETRA_MPI_4_DISABLE BOOL : ON
opt-set-cmake-var ShyLU_DDFROSch_test_thyra_xpetra_laplace_GDSWP_DIM2_DPN2_ORD0_TPETRA_MPI_4_DISABLE BOOL : ON
opt-set-cmake-var ShyLU_DDFROSch_test_thyra_xpetra_laplace_GDSWP_DIM2_DPN2_ORD1_TPETRA_MPI_4_DISABLE BOOL : ON
opt-set-cmake-var ShyLU_DDFROSch_test_thyra_xpetra_laplace_one_rank_TLP_GDSW_DIM2_TPETRA_MPI_1_DISABLE BOOL : ON
opt-set-cmake-var ShyLU_DDFROSch_test_thyra_xpetra_laplace_one_rank_TLP_GDSW_DIM3_TPETRA_MPI_1_DISABLE BOOL : ON
opt-set-cmake-var ShyLU_DDFROSch_test_thyra_xpetra_laplace_one_rank_TLP_IPOU_DIM2_TPETRA_MPI_1_DISABLE BOOL : ON
opt-set-cmake-var ShyLU_DDFROSch_test_thyra_xpetra_laplace_one_rank_TLP_IPOU_DIM3_TPETRA_MPI_1_DISABLE BOOL : ON
opt-set-cmake-var ShyLU_DDFROSch_test_thyra_xpetra_laplace_one_rank_TLP_RGDSW_DIM2_TPETRA_MPI_1_DISABLE BOOL : ON
opt-set-cmake-var ShyLU_DDFROSch_test_thyra_xpetra_laplace_one_rank_TLP_RGDSW_DIM3_TPETRA_MPI_1_DISABLE BOOL : ON
opt-set-cmake-var ShyLU_DDFROSch_test_thyra_xpetra_laplace_RGDSWP_DIM2_DPN1_ORD0_TPETRA_MPI_4_DISABLE BOOL : ON
opt-set-cmake-var ShyLU_DDFROSch_test_thyra_xpetra_laplace_RGDSWP_DIM2_DPN2_ORD0_TPETRA_MPI_4_DISABLE BOOL : ON
opt-set-cmake-var ShyLU_DDFROSch_test_thyra_xpetra_laplace_RGDSWP_DIM2_DPN2_ORD1_TPETRA_MPI_4_DISABLE BOOL : ON
opt-set-cmake-var ShyLU_DDFROSch_test_thyra_xpetra_laplace_TLBP_NB2_GDSW_DIM2_DPN1_ORD0_TPETRA_MPI_4_DISABLE BOOL : ON
opt-set-cmake-var ShyLU_DDFROSch_test_thyra_xpetra_laplace_TLBP_NB2_GDSW_DIM2_DPN1_ORD1_TPETRA_MPI_4_DISABLE BOOL : ON
opt-set-cmake-var ShyLU_DDFROSch_test_thyra_xpetra_laplace_TLBP_NB2_GDSW_DIM2_DPN2_ORD0_TPETRA_MPI_4_DISABLE BOOL : ON
opt-set-cmake-var ShyLU_DDFROSch_test_thyra_xpetra_laplace_TLBP_NB2_GDSW_DIM2_DPN2_ORD1_TPETRA_MPI_4_DISABLE BOOL : ON
opt-set-cmake-var ShyLU_DDFROSch_test_thyra_xpetra_laplace_TLBP_NB3_GDSW_DIM2_DPN1_ORD0_TPETRA_MPI_4_DISABLE BOOL : ON
opt-set-cmake-var ShyLU_DDFROSch_test_thyra_xpetra_laplace_TLBP_NB3_GDSW_DIM2_DPN1_ORD1_TPETRA_MPI_4_DISABLE BOOL : ON
opt-set-cmake-var ShyLU_DDFROSch_test_thyra_xpetra_laplace_TLBP_NB3_GDSW_DIM2_DPN2_ORD0_TPETRA_MPI_4_DISABLE BOOL : ON
opt-set-cmake-var ShyLU_DDFROSch_test_thyra_xpetra_laplace_TLBP_NB3_GDSW_DIM2_DPN2_ORD1_TPETRA_MPI_4_DISABLE BOOL : ON
opt-set-cmake-var ShyLU_DDFROSch_test_thyra_xpetra_laplace_TLP_GDSW_DIM2_DPN1_ORD0_TPETRA_MPI_4_DISABLE BOOL : ON
opt-set-cmake-var ShyLU_DDFROSch_test_thyra_xpetra_laplace_TLP_GDSW_DIM2_DPN2_ORD0_TPETRA_MPI_4_DISABLE BOOL : ON
opt-set-cmake-var ShyLU_DDFROSch_test_thyra_xpetra_laplace_TLP_GDSW_DIM2_DPN2_ORD1_TPETRA_MPI_4_DISABLE BOOL : ON
opt-set-cmake-var ShyLU_DDFROSch_test_thyra_xpetra_laplace_TLP_GDSW_MUELU_DIM2_DPN2_ORD1_TPETRA_MPI_4_DISABLE BOOL : ON
opt-set-cmake-var ShyLU_DDFROSch_test_thyra_xpetra_laplace_TLP_IPOUHarmonic_GDSW_DIM2_DPN1_ORD0_TPETRA_MPI_4_DISABLE BOOL : ON
opt-set-cmake-var ShyLU_DDFROSch_test_thyra_xpetra_laplace_TLP_IPOUHarmonic_GDSW_DIM2_DPN2_ORD0_TPETRA_MPI_4_DISABLE BOOL : ON
opt-set-cmake-var ShyLU_DDFROSch_test_thyra_xpetra_laplace_TLP_IPOUHarmonic_GDSW_DIM2_DPN2_ORD1_TPETRA_MPI_4_DISABLE BOOL : ON
opt-set-cmake-var ShyLU_DDFROSch_test_thyra_xpetra_laplace_TLP_IPOUHarmonic_GDSW_ML_DIM2_DPN1_ORD0_TPETRA_MPI_4_DISABLE BOOL : ON
opt-set-cmake-var ShyLU_DDFROSch_test_thyra_xpetra_laplace_TLP_IPOUHarmonic_GDSWStar_DIM2_DPN1_ORD0_TPETRA_MPI_4_DISABLE BOOL : ON
opt-set-cmake-var ShyLU_DDFROSch_test_thyra_xpetra_laplace_TLP_IPOUHarmonic_GDSWStar_DIM2_DPN2_ORD0_TPETRA_MPI_4_DISABLE BOOL : ON
opt-set-cmake-var ShyLU_DDFROSch_test_thyra_xpetra_laplace_TLP_IPOUHarmonic_GDSWStar_DIM2_DPN2_ORD1_TPETRA_MPI_4_DISABLE BOOL : ON
opt-set-cmake-var ShyLU_DDFROSch_test_thyra_xpetra_laplace_TLP_IPOUHarmonic_RGDSW_DIM2_DPN1_ORD0_TPETRA_MPI_4_DISABLE BOOL : ON
opt-set-cmake-var ShyLU_DDFROSch_test_thyra_xpetra_laplace_TLP_IPOUHarmonic_RGDSW_DIM2_DPN2_ORD0_TPETRA_MPI_4_DISABLE BOOL : ON
opt-set-cmake-var ShyLU_DDFROSch_test_thyra_xpetra_laplace_TLP_IPOUHarmonic_RGDSW_DIM2_DPN2_ORD1_TPETRA_MPI_4_DISABLE BOOL : ON
opt-set-cmake-var ShyLU_DDFROSch_test_thyra_xpetra_laplace_TLP_RGDSW_DIM2_DPN1_ORD0_TPETRA_MPI_4_DISABLE BOOL : ON
opt-set-cmake-var ShyLU_DDFROSch_test_thyra_xpetra_laplace_TLP_RGDSW_DIM2_DPN2_ORD0_TPETRA_MPI_4_DISABLE BOOL : ON
opt-set-cmake-var ShyLU_DDFROSch_test_thyra_xpetra_laplace_TLP_RGDSW_DIM2_DPN2_ORD1_TPETRA_MPI_4_DISABLE BOOL : ON

[RHEL7_COMPILER|CUDA]
use NODE-TYPE|CUDA
opt-set-cmake-var MPI_EXEC                  FILEPATH     : mpiexec
opt-set-cmake-var TPL_BLAS_LIBRARY_DIRS     STRING FORCE : ${CBLAS_ROOT|ENV}/lib
opt-set-cmake-var TPL_BLAS_LIBRARIES        STRING FORCE : ${CBLAS_ROOT|ENV}/lib/libblas.a;-L${CBLAS_ROOT|ENV}/lib;-lgfortran;-lgomp;-lm
opt-set-cmake-var TPL_LAPACK_LIBRARY_DIRS   STRING FORCE : ${LAPACK_ROOT|ENV}/lib
opt-set-cmake-var TPL_LAPACK_LIBRARIES      STRING FORCE : -L${LAPACK_ROOT|ENV}/lib;-lgfortran;-lgomp;${LAPACK_ROOT|ENV}/lib/liblapack.a

[COMPILER|GNU]
opt-set-cmake-var MPI_EXEC FILEPATH : mpirun

[RHEL7_COMPILER|GNU]
use COMPILER|GNU

[RHEL7_COMPILER|INTEL]
opt-set-cmake-var MPI_EXEC FILEPATH : mpirun

[RHEL7_NODE-TYPE|OPENMP]
use NODE-TYPE|OPENMP
opt-set-cmake-var CTEST_PARALLEL_LEVEL STRING : 10

[RHEL7_NODE-TYPE|SERIAL]
use NODE-TYPE|SERIAL
opt-set-cmake-var CTEST_PARALLEL_LEVEL STRING : 10

[RHEL7_COMPILER|CUDA_USE-COMPLEX|YES]
use RHEL7_COMPILER|CUDA
use USE-COMPLEX|YES
opt-set-cmake-var Teuchos_ENABLE_COMPLEX BOOL : ON
opt-set-cmake-var Tpetra_INST_COMPLEX_DOUBLE BOOL : ON

[RHEL7_SEMS_COMPILER|CLANG]

[RHEL7_SEMS_COMPILER|CUDA]
use RHEL7_COMPILER|CUDA

[RHEL7_SEMS_COMPILER|GNU]
use RHEL7_COMPILER|GNU

[RHEL7_SEMS_COMPILER|INTEL]
use RHEL7_COMPILER|INTEL
opt-set-cmake-var TPL_BLAS_LIBRARIES   STRING : -mkl
opt-set-cmake-var TPL_LAPACK_LIBRARIES STRING : -mkl

[RHEL8_COMPILER|CUDA]
use RHEL7_COMPILER|CUDA

[RHEL7_SEMS_LIB-TYPE|STATIC]
use LIB-TYPE|STATIC
# Use .so's rather than .a's here due to missing HDF5 symbols
opt-set-cmake-var TPL_HDF5_LIBRARIES STRING : ${SEMS_HDF5_LIBRARY_PATH|ENV}/libhdf5_hl.so;${SEMS_HDF5_LIBRARY_PATH|ENV}/libhdf5.so;${SEMS_ZLIB_LIBRARY_PATH|ENV}/libz.so;-ldl

[RHEL7_SEMS_LIB-TYPE|SHARED]
use LIB-TYPE|SHARED
opt-set-cmake-var TPL_HDF5_LIBRARIES STRING : ${SEMS_HDF5_LIBRARY_PATH|ENV}/libhdf5_hl.so;${SEMS_HDF5_LIBRARY_PATH|ENV}/libhdf5.so;${SEMS_ZLIB_LIBRARY_PATH|ENV}/libz.so;-ldl

[RHEL8_SEMS_LIB-TYPE|STATIC]
use LIB-TYPE|STATIC

[RHEL8_SEMS_LIB-TYPE|SHARED]
use LIB-TYPE|SHARED

[RHEL8_LIB-TYPE|SHARED]
use LIB-TYPE|SHARED

[RHEL7_SEMS_V2_LIB-TYPE|STATIC]
use LIB-TYPE|STATIC
opt-set-cmake-var TPL_HDF5_LIBRARIES STRING : ${HDF5_LIB|ENV}/libhdf5_hl.a;${HDF5_LIB|ENV}/libhdf5.a;${ZLIB_LIB|ENV}/libz.a;-ldl

[RHEL7_SEMS_V2_LIB-TYPE|SHARED]
use LIB-TYPE|SHARED
opt-set-cmake-var TPL_HDF5_LIBRARIES STRING : ${HDF5_LIB|ENV}/libhdf5_hl.so;${HDF5_LIB|ENV}/libhdf5.so;${ZLIB_LIB|ENV}/libz.so;-ldl

[RHEL7_SEMS_COMPILER|CUDA_LIB-TYPE|SHARED_USE-COMPLEX|YES]
opt-set-cmake-var CXX_USE_RESPONSE_FILE_FOR_OBJECTS BOOL : OFF

[RHEL7_SEMS_USE-ASAN|NO_USE-FPIC|NO_USE-MPI|YES_USE-PT|NO]
use RHEL7
use USE-ASAN|NO
use USE-FPIC|NO
use USE-MPI|YES
use USE-PT|NO

[RHEL7_SEMS_USE-ASAN|NO_USE-FPIC|YES_USE-MPI|YES_USE-PT|NO]
use RHEL7
use USE-ASAN|NO
use USE-FPIC|YES
use USE-MPI|YES
use USE-PT|NO

[RHEL7_SEMS_USE-ASAN|NO_USE-FPIC|YES_USE-MPI|YES_USE-PT|YES]
use RHEL7
use USE-ASAN|NO
use USE-FPIC|YES
use USE-MPI|YES
use USE-PT|YES

[RHEL7_SEMS_USE-ASAN|NO_USE-FPIC|NO_USE-MPI|NO_USE-PT|NO]
use RHEL7
use USE-ASAN|NO
use USE-FPIC|NO
use USE-MPI|NO
use USE-PT|NO

[RHEL7_SEMS_USE-ASAN|NO_USE-FPIC|NO_USE-MPI|NO_USE-PT|NO_PACKAGE-ENABLES|PR-FRAMEWORK]
use RHEL7
use USE-ASAN|NO
use USE-FPIC|NO
use USE-MPI|NO
use USE-PT|NO
use PACKAGE-ENABLES|PR-FRAMEWORK

[SEMS_COMMON_CUDA_11]
# TPL ENABLE/DISABLE settings
opt-set-cmake-var TPL_ENABLE_BLAS BOOL FORCE : ON
opt-set-cmake-var TPL_ENABLE_BinUtils BOOL FORCE : OFF
opt-set-cmake-var TPL_ENABLE_Boost BOOL FORCE : ON
opt-set-cmake-var TPL_ENABLE_CGNS BOOL FORCE : ON
opt-set-cmake-var TPL_ENABLE_CUDA BOOL FORCE : ON
opt-set-cmake-var TPL_ENABLE_CUSPARSE BOOL FORCE : ON
opt-set-cmake-var TPL_ENABLE_DLlib BOOL FORCE : OFF
opt-set-cmake-var TPL_ENABLE_HDF5 BOOL FORCE : ON
opt-set-cmake-var TPL_ENABLE_HWLOC BOOL FORCE : OFF
opt-set-cmake-var TPL_ENABLE_LAPACK BOOL FORCE : ON
opt-set-cmake-var TPL_ENABLE_METIS BOOL FORCE : ON
opt-set-cmake-var TPL_ENABLE_Matio BOOL FORCE : OFF
opt-set-cmake-var TPL_ENABLE_MPI BOOL FORCE : ON
opt-set-cmake-var TPL_ENABLE_Netcdf BOOL FORCE : ON
opt-set-cmake-var TPL_ENABLE_ParMETIS BOOL FORCE : OFF
opt-set-cmake-var TPL_ENABLE_Pthread BOOL FORCE : ON
opt-set-cmake-var TPL_ENABLE_Scotch BOOL FORCE : OFF
opt-set-cmake-var TPL_ENABLE_SuperLU BOOL FORCE : OFF
opt-set-cmake-var TPL_ENABLE_SuperLUDist BOOL FORCE : OFF
opt-set-cmake-var TPL_ENABLE_Zlib BOOL FORCE : ON

#TPL_*_LIBRARIES
opt-set-cmake-var TPL_BLAS_LIBRARIES STRING FORCE : -L${BLAS_ROOT|ENV}/lib;-lopenblas;-lgfortran;-lgomp
opt-set-cmake-var TPL_BLAS_LIBRARY_DIRS STRING FORCE : ${BLAS_ROOT|ENV}/lib
opt-set-cmake-var TPL_BoostLib_LIBRARIES STRING FORCE : ${BOOST_LIB|ENV}/libboost_program_options.a;${BOOST_LIB|ENV}/libboost_system.a
opt-set-cmake-var TPL_Boost_LIBRARIES STRING FORCE : ${BOOST_LIB|ENV}/libboost_program_options.a;${BOOST_LIB|ENV}/libboost_system.a
opt-set-cmake-var TPL_DLlib_LIBRARIES FILEPATH FORCE : "-ldl"
opt-set-cmake-var TPL_HDF5_LIBRARIES STRING FORCE : ${HDF5_LIB|ENV}/libhdf5_hl.so;${HDF5_LIB|ENV}/libhdf5.a;${ZLIB_LIB|ENV}/libz.a;-ldl
opt-set-cmake-var TPL_LAPACK_LIBRARIES STRING FORCE : -L${BLAS_ROOT|ENV}/lib;-lopenblas;-lgfortran;-lgomp
opt-set-cmake-var TPL_LAPACK_LIBRARY_DIRS STRING FORCE : ${BLAS_ROOT|ENV}/lib
opt-set-cmake-var TPL_METIS_LIBRARIES STRING FORCE : ${METIS_LIB|ENV}/libmetis.so
opt-set-cmake-var TPL_Netcdf_LIBRARIES STRING FORCE : -L${NETCDF_C_ROOT|ENV}/lib64;${NETCDF_C_ROOT|ENV}/lib/libnetcdf.a;${PARALLEL_NETCDF_ROOT|ENV}/lib/libpnetcdf.a;${TPL_HDF5_LIBRARIES|CMAKE}

#TPL_[INCLUDE|LIBRARY]_DIRS
opt-set-cmake-var Netcdf_INCLUDE_DIRS STRING FORCE : ${NETCDF_C_INC|ENV}
opt-set-cmake-var ParMETIS_INCLUDE_DIRS STRING FORCE : ${PARMETIS_INC|ENV}
opt-set-cmake-var ParMETIS_LIBRARY_DIRS STRING FORCE : ${PARMETIS_LIB|ENV}
opt-set-cmake-var Scotch_INCLUDE_DIRS STRING FORCE : ${SCOTCH_INC|ENV}
opt-set-cmake-var Scotch_LIBRARY_DIRS STRING FORCE : ${SCOTCH_LIB|ENV}
opt-set-cmake-var SuperLU_INCLUDE_DIRS STRING FORCE : ${SUPERLU_INC|ENV}
opt-set-cmake-var SuperLU_LIBRARY_DIRS STRING FORCE : ${SUPERLU_LIB|ENV}

#CXX Settings
opt-set-cmake-var CMAKE_CXX_FLAGS STRING : -fPIC -Wall -Warray-bounds -Wchar-subscripts -Wcomment -Wenum-compare -Wformat -Wuninitialized -Wmaybe-uninitialized -Wmain -Wnarrowing -Wnonnull -Wparentheses -Wreorder -Wreturn-type -Wsign-compare -Wsequence-point -Wtrigraphs -Wunused-function -Wunused-but-set-variable -Wunused-variable -Wwrite-strings

#Package Options
opt-set-cmake-var EpetraExt_ENABLE_HDF5 BOOL FORCE : OFF
opt-set-cmake-var Kokkos_ENABLE_CUDA BOOL FORCE : ON
opt-set-cmake-var Kokkos_ENABLE_CUDA_LAMBDA BOOL FORCE : ON
opt-set-cmake-var Kokkos_ENABLE_CXX11_DISPATCH_LAMBDA BOOL FORCE : ON
#opt-set-cmake-var Kokkos_ENABLE_Debug_Bounds_Check BOOL FORCE : ON
opt-set-cmake-var MPI_EXEC_PRE_NUMPROCS_FLAGS STRING : --bind-to;none
opt-set-cmake-var Panzer_FADTYPE STRING FORCE : "Sacado::Fad::DFad<RealType>"
opt-set-cmake-var Phalanx_KOKKOS_DEVICE_TYPE STRING FORCE : CUDA
opt-set-cmake-var Sacado_ENABLE_HIERARCHICAL_DFAD BOOL FORCE : ON
opt-set-cmake-var Tpetra_INST_SERIAL BOOL FORCE : ON
opt-set-cmake-var Zoltan_ENABLE_Scotch BOOL FORCE : OFF

[CUDA11-RUN-SERIAL-TESTS]
opt-set-cmake-var KokkosKernels_batched_dla_cuda_MPI_1_SET_RUN_SERIAL BOOL FORCE : ON
opt-set-cmake-var Intrepid2_unit-test_MonolithicExecutable_Intrepid2_Tests_MPI_1_SET_RUN_SERIAL BOOL FORCE : ON

[GCC_PACKAGE_SPECIFIC_WARNING_FLAGS]
opt-set-cmake-var Amesos_CXX_FLAGS STRING : ${CMAKE_CXX_FLAGS|CMAKE} -Wno-error=shadow
opt-set-cmake-var Amesos2_CXX_FLAGS STRING : ${CMAKE_CXX_FLAGS|CMAKE} -Wno-error=shadow
opt-set-cmake-var Belos_CXX_FLAGS STRING : ${CMAKE_CXX_FLAGS|CMAKE} -Wno-error=shadow
opt-set-cmake-var Domi_CXX_FLAGS STRING : ${CMAKE_CXX_FLAGS|CMAKE} -Wno-error=shadow
opt-set-cmake-var Epetra_CXX_FLAGS STRING : ${CMAKE_CXX_FLAGS|CMAKE} -Wno-error=shadow
opt-set-cmake-var EpetraExt_CXX_FLAGS STRING : ${CMAKE_CXX_FLAGS|CMAKE} -Wno-error=shadow
opt-set-cmake-var FEI_CXX_FLAGS STRING : ${CMAKE_CXX_FLAGS|CMAKE} -Wno-error=shadow
opt-set-cmake-var Galeri_CXX_FLAGS STRING : ${CMAKE_CXX_FLAGS|CMAKE} -Wno-error=shadow
opt-set-cmake-var Ifpack_CXX_FLAGS STRING : ${CMAKE_CXX_FLAGS|CMAKE} -Werror -Wno-error=shadow
opt-set-cmake-var Intrepid_CXX_FLAGS STRING : ${CMAKE_CXX_FLAGS|CMAKE} -Wno-error=shadow
opt-set-cmake-var Intrepid2_CXX_FLAGS STRING : ${CMAKE_CXX_FLAGS|CMAKE} -Werror -Wno-error=shadow
opt-set-cmake-var Isorropia_CXX_FLAGS STRING : ${CMAKE_CXX_FLAGS|CMAKE} -Wno-error=shadow
opt-set-cmake-var ML_CXX_FLAGS STRING : ${CMAKE_CXX_FLAGS|CMAKE} -Wno-error=shadow
opt-set-cmake-var Moertel_CXX_FLAGS STRING : ${CMAKE_CXX_FLAGS|CMAKE} -Wno-error=shadow
opt-set-cmake-var NOX_CXX_FLAGS STRING : ${CMAKE_CXX_FLAGS|CMAKE} -Wno-error=shadow
opt-set-cmake-var Pamgen_CXX_FLAGS STRING : ${CMAKE_CXX_FLAGS|CMAKE} -Wno-error=shadow
opt-set-cmake-var Phalanx_CXX_FLAGS STRING : ${CMAKE_CXX_FLAGS|CMAKE} -Wno-error=shadow
opt-set-cmake-var Pike_CXX_FLAGS STRING : ${CMAKE_CXX_FLAGS|CMAKE} -Werror
opt-set-cmake-var Piro_CXX_FLAGS STRING : ${CMAKE_CXX_FLAGS|CMAKE} -Wno-error=shadow
opt-set-cmake-var ROL_CXX_FLAGS STRING : ${CMAKE_CXX_FLAGS|CMAKE} -Wno-error=shadow
opt-set-cmake-var Sacado_CXX_FLAGS STRING : ${CMAKE_CXX_FLAGS|CMAKE} -Wno-error=shadow
opt-set-cmake-var Shards_CXX_FLAGS STRING : ${CMAKE_CXX_FLAGS|CMAKE} -Wno-error=shadow
opt-set-cmake-var ShyLU_Node_CXX_FLAGS STRING : ${CMAKE_CXX_FLAGS|CMAKE} -Wno-error=shadow
opt-set-cmake-var STK_CXX_FLAGS STRING : ${CMAKE_CXX_FLAGS|CMAKE} -Wno-error=shadow
opt-set-cmake-var Stokhos_CXX_FLAGS STRING : ${CMAKE_CXX_FLAGS|CMAKE} -Wno-error=shadow
opt-set-cmake-var Stratimikos_CXX_FLAGS STRING : ${CMAKE_CXX_FLAGS|CMAKE} -Wno-error=shadow
opt-set-cmake-var Tempus_CXX_FLAGS STRING : ${CMAKE_CXX_FLAGS|CMAKE} -Werror
opt-set-cmake-var TrilinosCouplings_CXX_FLAGS STRING : ${CMAKE_CXX_FLAGS|CMAKE} -Wno-error=shadow
opt-set-cmake-var Zoltan_CXX_FLAGS STRING : ${CMAKE_CXX_FLAGS|CMAKE} -Wno-error=shadow

[GCC_OPENMP_PACKAGE_SPECIFIC_WARNING_FLAGS]
use GCC_PACKAGE_SPECIFIC_WARNING_FLAGS
opt-set-cmake-var Panzer_CXX_FLAGS STRING : ${CMAKE_CXX_FLAGS|CMAKE} -Wno-error=shadow
opt-set-cmake-var Percept_CXX_FLAGS STRING : ${CMAKE_CXX_FLAGS|CMAKE} -Wno-error=shadow
opt-set-cmake-var Pliris_CXX_FLAGS STRING : ${CMAKE_CXX_FLAGS|CMAKE} -Wno-error=shadow
opt-set-cmake-var ShyLU_DD_CXX_FLAGS STRING : ${CMAKE_CXX_FLAGS|CMAKE} -Wno-error=shadow


# Full configurations intended to be loaded.

[rhel7_sems-gnu-7.2.0-anaconda3-serial_debug_shared_no-kokkos-arch_no-asan_no-complex_no-fpic_no-mpi_no-pt_no-rdc_no-uvm_deprecated-on_pr-framework]
#uses sems-archive modules
use RHEL7_SEMS_COMPILER|GNU
use NODE-TYPE|SERIAL
use BUILD-TYPE|DEBUG
use RHEL7_SEMS_LIB-TYPE|SHARED
use KOKKOS-ARCH|NO-KOKKOS-ARCH
use RHEL7_SEMS_USE-ASAN|NO_USE-FPIC|NO_USE-MPI|NO_USE-PT|NO_PACKAGE-ENABLES|PR-FRAMEWORK
use USE-COMPLEX|NO
use USE-RDC|NO
use USE-UVM|NO
use USE-DEPRECATED|YES

use COMMON

# Use the below option only when submitting to the dashboard
#opt-set-cmake-var CTEST_USE_LAUNCHERS BOOL FORCE : ON

opt-set-cmake-var TFW_Python3_Testing BOOL FORCE : ON
opt-set-cmake-var TFW_Python_Testing BOOL FORCE : ON

opt-set-cmake-var PYTHON_PIP_EXECUTABLE STRING FORCE : pip3
opt-set-cmake-var PYTHON_EXECUTABLE_SEARCH_PATHS STRING FORCE : ${PYTHON_EXECUTABLE_SEARCH_PATHS|ENV}

# Note: there is no way to capture the below cmake logic in our ini files.
# Instead, we just set the PYTHON_EXECUTABLE to the result of
# 'envvar-find-in-path PYTHON_EXECUTABLE : python3' from environment-specs.ini

# find_program(PYTHON_EXECUTABLE
#     NAMES python3 python
#     PATHS ${PYTHON_EXECUTABLE_SEARCH_PATHS}
#     PATH_SUFFIXES bin
#     DOC "Set by default for PR testing"
#     NO_DEFAULT_PATH
#     )
# if(DEFINED PYTHON_EXECUTABLE_NOTFOUND)
#     message(FATAL_ERROR "Unable to locate Python in ${PYTHON_EXECUTABLE_SEARCH_PATHS}")
# else()
#     message(STATUS "PYTHON FOUND: ${PYTHON_EXECUTABLE}")
# endif()
opt-set-cmake-var PYTHON_EXECUTABLE STRING FORCE : ${PYTHON_EXECUTABLE|ENV}


opt-set-cmake-var TPL_ENABLE_Boost    BOOL FORCE : OFF
opt-set-cmake-var TPL_ENABLE_BoostLib BOOL FORCE : OFF
opt-set-cmake-var TPL_ENABLE_ParMETIS BOOL FORCE : OFF
opt-set-cmake-var TPL_ENABLE_Zlib     BOOL FORCE : OFF
opt-set-cmake-var TPL_ENABLE_HDF5     BOOL FORCE : OFF
opt-set-cmake-var TPL_ENABLE_Netcdf   BOOL FORCE : OFF
opt-set-cmake-var TPL_ENABLE_SuperLU  BOOL FORCE : OFF
opt-set-cmake-var TPL_ENABLE_Scotch   BOOL FORCE : OFF

# No build stats for Python-only PR (#7376)
opt-set-cmake-var Trilinos_ENABLE_BUILD_STATS BOOL FORCE   : OFF

use RHEL7_POST

[rhel7_sems-gnu-8.3.0-openmpi-1.10.1-serial_debug_shared_no-kokkos-arch_no-asan_no-complex_no-fpic_mpi_no-pt_no-rdc_no-uvm_deprecated-on_no-package-enables]
#uses sems-archive modules
use RHEL7_SEMS_COMPILER|GNU
use NODE-TYPE|SERIAL
use BUILD-TYPE|DEBUG
use RHEL7_SEMS_LIB-TYPE|SHARED
use KOKKOS-ARCH|NO-KOKKOS-ARCH
use RHEL7_SEMS_USE-ASAN|NO_USE-FPIC|NO_USE-MPI|YES_USE-PT|NO
use USE-COMPLEX|NO
use USE-RDC|NO
use USE-UVM|NO
use USE-DEPRECATED|YES
use PACKAGE-ENABLES|NO-PACKAGE-ENABLES

use COMMON

opt-set-cmake-var MPI_EXEC_PRE_NUMPROCS_FLAGS                            STRING       : --bind-to;none --mca btl vader,self
opt-set-cmake-var Teko_DISABLE_LSCSTABALIZED_TPETRA_ALPAH_INV_D          BOOL         : ON
opt-set-cmake-var KokkosKernels_blas_serial_MPI_1_DISABLE                BOOL         : ON
opt-set-cmake-var ROL_example_PDE-OPT_helmholtz_example_02_MPI_1_DISABLE BOOL         : ON
opt-set-cmake-var CMAKE_CXX_FLAGS                                        STRING FORCE : -Wall -Wno-clobbered -Wno-vla -Wno-pragmas -Wno-unknown-pragmas -Wno-unused-local-typedefs -Wno-literal-suffix -Wno-deprecated-declarations -Wno-misleading-indentation -Wno-int-in-bool-context -Wno-maybe-uninitialized -Wno-nonnull-compare -Wno-address -Wno-inline -DTRILINOS_HIDE_DEPRECATED_HEADER_WARNINGS

# Test failures as of 11-28-22
opt-set-cmake-var ROL_example_PDE-OPT_navier-stokes_example_01_MPI_4_DISABLE BOOL : ON

# Under loading and debug, these Tempus run too long and timeout (fail). 2023-12-21
opt-set-cmake-var Tempus_BackwardEuler_CDR_MPI_1_DISABLE BOOL FORCE : ON
opt-set-cmake-var Tempus_BackwardEuler_MPI_1_DISABLE BOOL FORCE : ON
opt-set-cmake-var Tempus_BackwardEuler_Staggered_FSA_MPI_1_DISABLE BOOL FORCE : ON
opt-set-cmake-var Tempus_BackwardEuler_VanDerPol_MPI_1_DISABLE BOOL FORCE : ON
opt-set-cmake-var Tempus_BackwardEuler_Combined_FSA_MPI_1_DISABLE BOOL FORCE : ON
opt-set-cmake-var Tempus_BDF2_CDR_MPI_1_DISABLE BOOL FORCE : ON
opt-set-cmake-var Tempus_BDF2_Combined_FSA_MPI_1_DISABLE BOOL FORCE : ON
opt-set-cmake-var Tempus_DIRK_ASA_MPI_1_DISABLE BOOL FORCE : ON
opt-set-cmake-var Tempus_DIRK_Combined_FSA_SDIRK_5_Stage_4th_Order_MPI_1_DISABLE BOOL FORCE : ON
opt-set-cmake-var Tempus_DIRK_Combined_FSA_SDIRK_5_Stage_5th_Order_MPI_1_DISABLE BOOL FORCE : ON
opt-set-cmake-var Tempus_DIRK_Staggered_FSA_SDIRK_5_Stage_4th_Order_MPI_1_DISABLE BOOL FORCE : ON
opt-set-cmake-var Tempus_DIRK_Staggered_FSA_SDIRK_5_Stage_5th_Order_MPI_1_DISABLE BOOL FORCE : ON
opt-set-cmake-var Tempus_ExplicitRK_ASA_MPI_1_DISABLE BOOL FORCE : ON
opt-set-cmake-var Tempus_HHTAlpha_MPI_1_DISABLE BOOL FORCE : ON
opt-set-cmake-var Tempus_IMEX_RK_Combined_FSA_MPI_1_DISABLE BOOL FORCE : ON
opt-set-cmake-var Tempus_IMEX_RK_Combined_FSA_Tangent_MPI_1_DISABLE BOOL FORCE : ON
opt-set-cmake-var Tempus_IMEX_RK_Partitioned_Combined_FSA_Partitioned_IMEX_RK_1st_Order_MPI_1_DISABLE BOOL FORCE : ON
opt-set-cmake-var Tempus_IMEX_RK_Partitioned_Staggered_FSA_General_Partioned_IMEX_RK_MPI_1_DISABLE BOOL FORCE : ON
opt-set-cmake-var Tempus_IMEX_RK_Partitioned_Staggered_FSA_Partitioned_IMEX_RK_1st_Order_MPI_1_DISABLE BOOL FORCE : ON
opt-set-cmake-var Tempus_IMEX_RK_Partitioned_Staggered_FSA_Tangent_Partitioned_IMEX_RK_1st_Order_MPI_1_DISABLE BOOL FORCE : ON
opt-set-cmake-var Tempus_IMEX_RK_Staggered_FSA_MPI_1_DISABLE BOOL FORCE : ON
opt-set-cmake-var Tempus_IMEX_RK_Staggered_FSA_Tangent_MPI_1_DISABLE BOOL FORCE : ON
opt-set-cmake-var Tempus_Newmark_MPI_1_DISABLE BOOL FORCE : ON
opt-set-cmake-var Tempus_Test_NewmarkImplicitAForm_HarmonicOscillator_Damped_FirstOrder_MPI_1_DISABLE BOOL FORCE : ON

use GCC_PACKAGE_SPECIFIC_WARNING_FLAGS

use RHEL7_POST

[rhel7_sems-gnu-8.3.0-openmpi-1.10.1-serial_debug_shared_no-kokkos-arch_no-asan_no-complex_no-fpic_mpi_no-pt_no-rdc_no-uvm_deprecated-on_all]
#uses sems-archive modules
use rhel7_sems-gnu-8.3.0-openmpi-1.10.1-serial_debug_shared_no-kokkos-arch_no-asan_no-complex_no-fpic_mpi_no-pt_no-rdc_no-uvm_deprecated-on_no-package-enables
use PACKAGE-ENABLES|ALL

[rhel7_sems-gnu-8.3.0-openmpi-1.10.1-serial_debug_shared_no-kokkos-arch_no-asan_no-complex_no-fpic_mpi_no-pt_no-rdc_no-uvm_deprecated-on_all-no-epetra]
#uses sems-archive modules
use rhel7_sems-gnu-8.3.0-openmpi-1.10.1-serial_debug_shared_no-kokkos-arch_no-asan_no-complex_no-fpic_mpi_no-pt_no-rdc_no-uvm_deprecated-on_no-package-enables
use PACKAGE-ENABLES|ALL-NO-EPETRA

[rhel7_sems-gnu-8.3.0-openmpi-1.10.1-serial_debug-coverage_shared_no-kokkos-arch_no-asan_no-complex_no-fpic_mpi_no-pt_no-rdc_no-uvm_deprecated-on_all]
#uses sems-archive modules
use rhel7_sems-gnu-8.3.0-openmpi-1.10.1-serial_debug_shared_no-kokkos-arch_no-asan_no-complex_no-fpic_mpi_no-pt_no-rdc_no-uvm_deprecated-on_no-package-enables
use BUILD-TYPE|DEBUG-COVERAGE-GNU
use PACKAGE-ENABLES|ALL

[rhel7_sems-gnu-8.3.0-openmpi-1.10.1-serial_debug_shared_no-kokkos-arch_no-asan_complex-float_no-fpic_mpi_no-pt_no-rdc_no-uvm_deprecated-on_no-package-enables]
#uses sems-archive modules
use rhel7_sems-gnu-8.3.0-openmpi-1.10.1-serial_debug_shared_no-kokkos-arch_no-asan_no-complex_no-fpic_mpi_no-pt_no-rdc_no-uvm_deprecated-on_no-package-enables
opt-set-cmake-var Trilinos_ENABLE_DOUBLE                                 BOOL FORCE   : OFF
opt-set-cmake-var Trilinos_ENABLE_COMPLEX_DOUBLE                         BOOL FORCE   : OFF
opt-set-cmake-var Trilinos_ENABLE_FLOAT                                  BOOL FORCE   : ON
opt-set-cmake-var Trilinos_ENABLE_COMPLEX_FLOAT                          BOOL FORCE   : ON

[rhel7_sems-gnu-8.3.0-openmpi-1.10.1-serial_debug_shared_no-kokkos-arch_no-asan_complex-float_no-fpic_mpi_no-pt_no-rdc_no-uvm_deprecated-on_all]
#uses sems-archive modules
use rhel7_sems-gnu-8.3.0-openmpi-1.10.1-serial_debug_shared_no-kokkos-arch_no-asan_complex-float_no-fpic_mpi_no-pt_no-rdc_no-uvm_deprecated-on_no-package-enables
use PACKAGE-ENABLES|ALL

[rhel7_sems-gnu-8.3.0-serial_release-debug_shared_no-kokkos-arch_no-asan_no-complex_no-fpic_no-mpi_no-pt_no-rdc_no-uvm_deprecated-on_no-package-enables]
#uses sems-archive modules
use RHEL7_SEMS_COMPILER|GNU
use NODE-TYPE|SERIAL
use BUILD-TYPE|RELEASE-DEBUG
use RHEL7_SEMS_LIB-TYPE|SHARED
use KOKKOS-ARCH|NO-KOKKOS-ARCH
use RHEL7_SEMS_USE-ASAN|NO_USE-FPIC|NO_USE-MPI|NO_USE-PT|NO
use PACKAGE-ENABLES|NO-PACKAGE-ENABLES
use USE-COMPLEX|NO
use USE-RDC|NO
use USE-UVM|NO
use USE-DEPRECATED|YES

use COMMON_USE-MPI|NO

opt-set-cmake-var Trilinos_ENABLE_Fortran OFF    BOOL         : OFF
opt-set-cmake-var CMAKE_CXX_FLAGS                STRING       : -Wall -Wno-clobbered -Wno-vla -Wno-pragmas -Wno-unknown-pragmas -Wno-parentheses -Wno-unused-local-typedefs -Wno-literal-suffix -Wno-deprecated-declarations -Wno-misleading-indentation -Wno-int-in-bool-context -Wno-maybe-uninitialized -Wno-class-memaccess -Wno-nonnull-compare -Wno-address -Wno-inline -Wno-unused-but-set-variable -Wno-unused-variable -Wno-unused-label -Werror -Werror=shadow -DTRILINOS_HIDE_DEPRECATED_HEADER_WARNINGS
opt-set-cmake-var TPL_ENABLE_ParMETIS            BOOL FORCE   : OFF

use GCC_PACKAGE_SPECIFIC_WARNING_FLAGS

use RHEL7_POST

[rhel7_sems-gnu-8.3.0-serial_release-debug_shared_no-kokkos-arch_no-asan_no-complex_no-fpic_no-mpi_no-pt_no-rdc_no-uvm_deprecated-on_all]
#uses sems-archive modules
use rhel7_sems-gnu-8.3.0-serial_release-debug_shared_no-kokkos-arch_no-asan_no-complex_no-fpic_no-mpi_no-pt_no-rdc_no-uvm_deprecated-on_no-package-enables
use PACKAGE-ENABLES|ALL

[rhel7_sems-gnu-8.3.0-serial_release-debug_shared_no-kokkos-arch_no-asan_no-complex_no-fpic_no-mpi_no-pt_no-rdc_no-uvm_deprecated-on_all-no-epetra]
#uses sems-archive modules
use rhel7_sems-gnu-8.3.0-serial_release-debug_shared_no-kokkos-arch_no-asan_no-complex_no-fpic_no-mpi_no-pt_no-rdc_no-uvm_deprecated-on_no-package-enables
use PACKAGE-ENABLES|ALL-NO-EPETRA

[rhel7_sems-gnu-8.3.0-openmpi-1.10.1-openmp_release-debug_static_no-kokkos-arch_no-asan_no-complex_no-fpic_mpi_no-pt_no-rdc_no-uvm_deprecated-on_no-package-enables]
#uses sems-archive modules
use RHEL7_SEMS_COMPILER|GNU
use NODE-TYPE|OPENMP
use BUILD-TYPE|RELEASE-DEBUG
use RHEL7_SEMS_LIB-TYPE|STATIC
use KOKKOS-ARCH|NO-KOKKOS-ARCH
use RHEL7_SEMS_USE-ASAN|NO_USE-FPIC|NO_USE-MPI|YES_USE-PT|NO
use USE-COMPLEX|NO
use USE-RDC|NO
use USE-UVM|NO
use USE-DEPRECATED|YES
use PACKAGE-ENABLES|NO-PACKAGE-ENABLES
use COMMON

opt-set-cmake-var MPI_EXEC_PRE_NUMPROCS_FLAGS                   STRING       : --bind-to;none --mca btl vader,self
opt-set-cmake-var CMAKE_CXX_EXTENSIONS                          BOOL         : OFF
opt-set-cmake-var Teko_DISABLE_LSCSTABALIZED_TPETRA_ALPAH_INV_D BOOL         : ON
opt-set-cmake-var ROL_test_algorithm_TypeP_CompareTypeU_MPI_1_DISABLE BOOL         : ON
opt-set-cmake-var CMAKE_CXX_FLAGS                               STRING       : -fno-strict-aliasing -Wall -Wno-clobbered -Wno-vla -Wno-pragmas -Wno-unknown-pragmas -Wno-parentheses -Wno-unused-local-typedefs -Wno-literal-suffix -Wno-deprecated-declarations -Wno-misleading-indentation -Wno-int-in-bool-context -Wno-maybe-uninitialized -Wno-class-memaccess -Wno-inline -Wno-nonnull-compare -Wno-address -Werror -Werror=shadow -DTRILINOS_HIDE_DEPRECATED_HEADER_WARNINGS

use GCC_OPENMP_PACKAGE_SPECIFIC_WARNING_FLAGS

use RHEL7_POST

[rhel7_sems-gnu-8.3.0-openmpi-1.10.1-openmp_release-debug_static_no-kokkos-arch_no-asan_no-complex_no-fpic_mpi_no-pt_no-rdc_no-uvm_deprecated-on_all]
#uses sems-archive modules
use rhel7_sems-gnu-8.3.0-openmpi-1.10.1-openmp_release-debug_static_no-kokkos-arch_no-asan_no-complex_no-fpic_mpi_no-pt_no-rdc_no-uvm_deprecated-on_no-package-enables
use PACKAGE-ENABLES|ALL

[rhel7_sems-clang-11.0.1-openmpi-1.10.1-serial_release-debug_shared_no-kokkos-arch_no-asan_no-complex_no-fpic_mpi_no-pt_no-rdc_no-uvm_deprecated-on_no-package-enables]
#uses sems-archive modules
use RHEL7_SEMS_COMPILER|CLANG
use NODE-TYPE|SERIAL
use BUILD-TYPE|RELEASE-DEBUG
use RHEL7_SEMS_LIB-TYPE|SHARED
use KOKKOS-ARCH|NO-KOKKOS-ARCH
use RHEL7_SEMS_USE-ASAN|NO_USE-FPIC|NO_USE-MPI|YES_USE-PT|NO
use USE-COMPLEX|NO
use USE-RDC|NO
use USE-UVM|NO
use USE-DEPRECATED|YES
use PACKAGE-ENABLES|NO-PACKAGE-ENABLES

use COMMON

opt-set-cmake-var MPI_EXEC_PRE_NUMPROCS_FLAGS                   STRING     : --bind-to;none --mca btl vader,self
opt-set-cmake-var Teko_DISABLE_LSCSTABALIZED_TPETRA_ALPAH_INV_D BOOL       : ON

use RHEL7_TEST_DISABLES|CLANG

use RHEL7_POST

[rhel7_sems-clang-11.0.1-openmpi-1.10.1-serial_release-debug_shared_no-kokkos-arch_asan_no-complex_no-fpic_mpi_no-pt_no-rdc_no-uvm_deprecated-on_all]
use rhel7_sems-clang-11.0.1-openmpi-1.10.1-serial_release-debug_shared_no-kokkos-arch_no-asan_no-complex_no-fpic_mpi_no-pt_no-rdc_no-uvm_deprecated-on_no-package-enables
use PACKAGE-ENABLES|ALL
use USE-ASAN|YES

opt-set-cmake-var Trilinos_ENABLE_Domi BOOL CACHE FORCE : OFF
opt-set-cmake-var Trilinos_ENABLE_TriKota BOOL CACHE FORCE : OFF
opt-set-cmake-var Trilinos_ENABLE_Moertel BOOL CACHE FORCE : OFF
opt-set-cmake-var Trilinos_ENABLE_Komplex BOOL CACHE FORCE : OFF
opt-set-cmake-var Trilinos_ENABLE_Rythmos BOOL CACHE FORCE : OFF

# Under loading and debug, these Tempus run too long and timeout (fail). 2023-12-21
opt-set-cmake-var Tempus_BackwardEuler_CDR_MPI_1_DISABLE BOOL FORCE : ON
opt-set-cmake-var Tempus_BackwardEuler_MPI_1_DISABLE BOOL FORCE : ON
opt-set-cmake-var Tempus_BackwardEuler_Staggered_FSA_MPI_1_DISABLE BOOL FORCE : ON
opt-set-cmake-var Tempus_BackwardEuler_VanDerPol_MPI_1_DISABLE BOOL FORCE : ON
opt-set-cmake-var Tempus_BackwardEuler_Combined_FSA_MPI_1_DISABLE BOOL FORCE : ON
opt-set-cmake-var Tempus_BDF2_CDR_MPI_1_DISABLE BOOL FORCE : ON
opt-set-cmake-var Tempus_BDF2_Combined_FSA_MPI_1_DISABLE BOOL FORCE : ON
opt-set-cmake-var Tempus_DIRK_ASA_MPI_1_DISABLE BOOL FORCE : ON
opt-set-cmake-var Tempus_DIRK_Combined_FSA_SDIRK_5_Stage_4th_Order_MPI_1_DISABLE BOOL FORCE : ON
opt-set-cmake-var Tempus_DIRK_Combined_FSA_SDIRK_5_Stage_5th_Order_MPI_1_DISABLE BOOL FORCE : ON
opt-set-cmake-var Tempus_DIRK_Staggered_FSA_SDIRK_5_Stage_4th_Order_MPI_1_DISABLE BOOL FORCE : ON
opt-set-cmake-var Tempus_DIRK_Staggered_FSA_SDIRK_5_Stage_5th_Order_MPI_1_DISABLE BOOL FORCE : ON
opt-set-cmake-var Tempus_ExplicitRK_ASA_MPI_1_DISABLE BOOL FORCE : ON
opt-set-cmake-var Tempus_HHTAlpha_MPI_1_DISABLE BOOL FORCE : ON
opt-set-cmake-var Tempus_IMEX_RK_Combined_FSA_MPI_1_DISABLE BOOL FORCE : ON
opt-set-cmake-var Tempus_IMEX_RK_Combined_FSA_Tangent_MPI_1_DISABLE BOOL FORCE : ON
opt-set-cmake-var Tempus_IMEX_RK_Partitioned_Combined_FSA_Partitioned_IMEX_RK_1st_Order_MPI_1_DISABLE BOOL FORCE : ON
opt-set-cmake-var Tempus_IMEX_RK_Partitioned_Staggered_FSA_General_Partioned_IMEX_RK_MPI_1_DISABLE BOOL FORCE : ON
opt-set-cmake-var Tempus_IMEX_RK_Partitioned_Staggered_FSA_Partitioned_IMEX_RK_1st_Order_MPI_1_DISABLE BOOL FORCE : ON
opt-set-cmake-var Tempus_IMEX_RK_Partitioned_Staggered_FSA_Tangent_Partitioned_IMEX_RK_1st_Order_MPI_1_DISABLE BOOL FORCE : ON
opt-set-cmake-var Tempus_IMEX_RK_Staggered_FSA_MPI_1_DISABLE BOOL FORCE : ON
opt-set-cmake-var Tempus_IMEX_RK_Staggered_FSA_Tangent_MPI_1_DISABLE BOOL FORCE : ON
opt-set-cmake-var Tempus_Newmark_MPI_1_DISABLE BOOL FORCE : ON
opt-set-cmake-var Tempus_Test_NewmarkImplicitAForm_HarmonicOscillator_Damped_FirstOrder_MPI_1_DISABLE BOOL FORCE : ON

[rhel7_sems-clang-11.0.1-openmpi-1.10.1-openmp_release-debug_shared_no-kokkos-arch_no-asan_no-complex_no-fpic_mpi_no-pt_no-rdc_no-uvm_deprecated-on_no-package-enables]
use rhel7_sems-clang-11.0.1-openmpi-1.10.1-serial_release-debug_shared_no-kokkos-arch_no-asan_no-complex_no-fpic_mpi_no-pt_no-rdc_no-uvm_deprecated-on_no-package-enables
opt-set-cmake-var Trilinos_ENABLE_OpenMP BOOL FORCE : ON
opt-set-cmake-var Kokkos_ENABLE_OPENMP BOOL FORCE : ON

[rhel7_sems-clang-11.0.1-openmpi-1.10.1-openmp_release-debug_shared_no-kokkos-arch_no-asan_no-complex_no-fpic_mpi_no-pt_no-rdc_no-uvm_deprecated-on_all]
use rhel7_sems-clang-11.0.1-openmpi-1.10.1-openmp_release-debug_shared_no-kokkos-arch_no-asan_no-complex_no-fpic_mpi_no-pt_no-rdc_no-uvm_deprecated-on_no-package-enables
use PACKAGE-ENABLES|ALL

[rhel7_sems-clang-11.0.1-openmpi-1.10.1-serial_release-debug_shared_no-kokkos-arch_no-asan_no-complex_no-fpic_mpi_no-pt_no-rdc_no-uvm_deprecated-on_all]
#uses sems-archive modules
use rhel7_sems-clang-11.0.1-openmpi-1.10.1-serial_release-debug_shared_no-kokkos-arch_no-asan_no-complex_no-fpic_mpi_no-pt_no-rdc_no-uvm_deprecated-on_no-package-enables
use PACKAGE-ENABLES|ALL

[rhel7_sems-clang-11.0.1-openmpi-1.10.7-serial_release-debug_shared_no-kokkos-arch_no-asan_no-complex_no-fpic_mpi_no-pt_no-rdc_no-uvm_deprecated-on_no-package-enables]
# uses sems-v2 modules
use RHEL7_SEMS_COMPILER|CLANG
use NODE-TYPE|SERIAL
use BUILD-TYPE|RELEASE-DEBUG
use RHEL7_SEMS_V2_LIB-TYPE|SHARED
use KOKKOS-ARCH|NO-KOKKOS-ARCH
use RHEL7_SEMS_USE-ASAN|NO_USE-FPIC|NO_USE-MPI|YES_USE-PT|NO
use USE-COMPLEX|NO
use USE-RDC|NO
use USE-UVM|NO
use USE-DEPRECATED|YES
use PACKAGE-ENABLES|NO-PACKAGE-ENABLES

use COMMON_SPACK_TPLS

opt-set-cmake-var MPI_EXEC_PRE_NUMPROCS_FLAGS                   STRING     : --bind-to;none --mca btl vader,self
opt-set-cmake-var Teko_DISABLE_LSCSTABALIZED_TPETRA_ALPAH_INV_D BOOL       : ON

use RHEL7_TEST_DISABLES|CLANG

use RHEL7_POST

[rhel7_sems-clang-11.0.1-openmpi-1.10.7-serial_release-debug_shared_no-kokkos-arch_no-asan_no-complex_no-fpic_mpi_no-pt_no-rdc_no-uvm_deprecated-on_all]
# uses sems-v2 modules
use rhel7_sems-clang-11.0.1-openmpi-1.10.7-serial_release-debug_shared_no-kokkos-arch_no-asan_no-complex_no-fpic_mpi_no-pt_no-rdc_no-uvm_deprecated-on_no-package-enables
use PACKAGE-ENABLES|ALL

[rhel7_sems-intel-19.0.5-mpich-3.2-serial_release-debug_static_no-kokkos-arch_no-asan_no-complex_fpic_mpi_no-pt_no-rdc_no-uvm_deprecated-on_no-package-enables]
# JFRYE which modules is this using?
use RHEL7_SEMS_COMPILER|INTEL
use NODE-TYPE|SERIAL
use BUILD-TYPE|RELEASE-DEBUG
use RHEL7_SEMS_LIB-TYPE|SHARED
use KOKKOS-ARCH|NO-KOKKOS-ARCH
use RHEL7_SEMS_USE-ASAN|NO_USE-FPIC|YES_USE-MPI|YES_USE-PT|NO
use USE-COMPLEX|NO
use USE-RDC|NO
use USE-UVM|NO
use USE-DEPRECATED|YES
use PACKAGE-ENABLES|NO-PACKAGE-ENABLES

use COMMON
# Override TPL_ENABLE_SCOTCH from [COMMON]
opt-set-cmake-var TPL_ENABLE_Scotch   BOOL FORCE : OFF

# Additional intel-19 package disables beyond COMMON
opt-set-cmake-var Tpetra_INST_INT_INT BOOL : ON
opt-set-cmake-var Trilinos_ENABLE_STKBalance BOOL FORCE : OFF
#STK-TODO: try to remember to come back and remove this when stk-balance
#is able to tolerate int as a global-index.
# opt-set-cmake-var Trilinos_ENABLE_Zoltan2 BOOL FORCE : OFF
# opt-set-cmake-var Trilinos_ENABLE_Zoltan2Core BOOL FORCE : OFF
# opt-set-cmake-var Trilinos_ENABLE_Zoltan2Sphynx BOOL FORCE : OFF

opt-set-cmake-var Zoltan_ENABLE_Scotch BOOL FORCE : OFF
opt-set-cmake-var CMAKE_CXX_FLAGS STRING : -fPIC -Wall -Warray-bounds -Wchar-subscripts -Wcomment -Wenum-compare -Wformat -Wuninitialized -Wmaybe-uninitialized -Wmain -Wnarrowing -Wnonnull -Wparentheses -Wpointer-sign -Wreorder -Wreturn-type -Wsign-compare -Wsequence-point -Wtrigraphs -Wunused-function -Wunused-but-set-variable -Wunused-variable -Wwrite-strings

use RHEL7_TEST_DISABLES|INTEL

# Additional intel-19 test disables
opt-set-cmake-var Phalanx_dynamic_data_layout_MPI_1_DISABLE BOOL : ON
opt-set-cmake-var Zoltan2_Partitioning1_EWeights_MPI_4_DISABLE BOOL : ON
opt-set-cmake-var Zoltan2_Partitioning1_MPI_4_DISABLE BOOL : ON
opt-set-cmake-var Zoltan2_Partitioning1_OneProc_EWeights_MPI_4_DISABLE BOOL : ON
opt-set-cmake-var Zoltan2_Partitioning1_OneProc_MPI_4_DISABLE BOOL : ON
opt-set-cmake-var Zoltan2_Partitioning1_OneProc_VWeights_MPI_4_DISABLE BOOL : ON
opt-set-cmake-var Zoltan2_Partitioning1_VWeights_MPI_4_DISABLE BOOL : ON
opt-set-cmake-var Zoltan2_pamgenMeshAdapterTest_scotch_MPI_4_DISABLE BOOL : ON
opt-set-cmake-var Zoltan2_scotch_example_MPI_4_DISABLE BOOL : ON

use RHEL7_POST

[rhel7_sems-intel-2021.3-sems-openmpi-4.0.5_release-debug_shared_no-kokkos-arch_no-asan_no-complex_fpic_mpi_no-pt_no-rdc_no-uvm_deprecated-on_no-package-enables]
# uses sems-v2 modules
use RHEL7_COMPILER|INTEL
use BUILD-TYPE|RELEASE-DEBUG
use RHEL7_SEMS_LIB-TYPE|SHARED
use KOKKOS-ARCH|NO-KOKKOS-ARCH
use USE-ASAN|NO
use USE-COMPLEX|NO
use USE-FPIC|YES
use USE-MPI|YES
use USE-PT|NO
use USE-RDC|NO
use USE-UVM|NO
use USE-DEPRECATED|YES
use PACKAGE-ENABLES|NO-PACKAGE-ENABLES
use COMMON_SPACK_TPLS

opt-set-cmake-var MPI_EXEC_PRE_NUMPROCS_FLAGS                   STRING     : --bind-to;none --mca btl vader,self

opt-set-cmake-var TPL_Netcdf_LIBRARIES STRING FORCE : -L${NETCDF_C_LIB|ENV}/lib;${NETCDF_C_LIB|ENV}/libnetcdf.so;${PARALLEL_NETCDF_LIB|ENV}/libpnetcdf.a
opt-set-cmake-var TPL_HDF5_LIBRARIES STRING FORCE : ${HDF5_LIB|ENV}/libhdf5_hl.so;${HDF5_LIB|ENV}/libhdf5.a;${ZLIB_LIB|ENV}/libz.a;-ldl

# I get the following error if I do not disable ML_ENABLE_SuperLU:
# ML CONFIGURATION ERROR:  SuperLU_5.0 detected - only SuperLU version < 5.0 currently supported for this package.
opt-set-cmake-var ML_ENABLE_SuperLU BOOL FORCE : OFF

opt-set-cmake-var Zoltan_ch_simple_parmetis_parallel_DISABLE BOOL FORCE : ON
opt-set-cmake-var Zoltan_ch_7944_parmetis_parallel_DISABLE BOOL FORCE   : ON
opt-set-cmake-var Zoltan_ch_simple_scotch_parallel_DISABLE BOOL FORCE   : ON
opt-set-cmake-var Epetra_Directory_test_LL_MPI_1_DISABLE BOOL FORCE     : ON
opt-set-cmake-var SEACASAprepro_lib_aprepro_lib_array_test_DISABLE BOOL FORCE     : ON

# Under loading and debug, these Tempus run too long and timeout (fail). 2023-12-21
opt-set-cmake-var Tempus_BackwardEuler_CDR_MPI_1_DISABLE BOOL FORCE : ON
opt-set-cmake-var Tempus_BackwardEuler_MPI_1_DISABLE BOOL FORCE : ON
opt-set-cmake-var Tempus_BackwardEuler_Staggered_FSA_MPI_1_DISABLE BOOL FORCE : ON
opt-set-cmake-var Tempus_BackwardEuler_VanDerPol_MPI_1_DISABLE BOOL FORCE : ON
opt-set-cmake-var Tempus_BackwardEuler_Combined_FSA_MPI_1_DISABLE BOOL FORCE : ON
opt-set-cmake-var Tempus_BDF2_CDR_MPI_1_DISABLE BOOL FORCE : ON
opt-set-cmake-var Tempus_BDF2_Combined_FSA_MPI_1_DISABLE BOOL FORCE : ON
opt-set-cmake-var Tempus_DIRK_ASA_MPI_1_DISABLE BOOL FORCE : ON
opt-set-cmake-var Tempus_DIRK_Combined_FSA_SDIRK_5_Stage_4th_Order_MPI_1_DISABLE BOOL FORCE : ON
opt-set-cmake-var Tempus_DIRK_Combined_FSA_SDIRK_5_Stage_5th_Order_MPI_1_DISABLE BOOL FORCE : ON
opt-set-cmake-var Tempus_DIRK_Staggered_FSA_SDIRK_5_Stage_4th_Order_MPI_1_DISABLE BOOL FORCE : ON
opt-set-cmake-var Tempus_DIRK_Staggered_FSA_SDIRK_5_Stage_5th_Order_MPI_1_DISABLE BOOL FORCE : ON
opt-set-cmake-var Tempus_ExplicitRK_ASA_MPI_1_DISABLE BOOL FORCE : ON
opt-set-cmake-var Tempus_HHTAlpha_MPI_1_DISABLE BOOL FORCE : ON
opt-set-cmake-var Tempus_IMEX_RK_Combined_FSA_MPI_1_DISABLE BOOL FORCE : ON
opt-set-cmake-var Tempus_IMEX_RK_Combined_FSA_Tangent_MPI_1_DISABLE BOOL FORCE : ON
opt-set-cmake-var Tempus_IMEX_RK_Partitioned_Combined_FSA_Partitioned_IMEX_RK_1st_Order_MPI_1_DISABLE BOOL FORCE : ON
opt-set-cmake-var Tempus_IMEX_RK_Partitioned_Staggered_FSA_General_Partioned_IMEX_RK_MPI_1_DISABLE BOOL FORCE : ON
opt-set-cmake-var Tempus_IMEX_RK_Partitioned_Staggered_FSA_Partitioned_IMEX_RK_1st_Order_MPI_1_DISABLE BOOL FORCE : ON
opt-set-cmake-var Tempus_IMEX_RK_Partitioned_Staggered_FSA_Tangent_Partitioned_IMEX_RK_1st_Order_MPI_1_DISABLE BOOL FORCE : ON
opt-set-cmake-var Tempus_IMEX_RK_Staggered_FSA_MPI_1_DISABLE BOOL FORCE : ON
opt-set-cmake-var Tempus_IMEX_RK_Staggered_FSA_Tangent_MPI_1_DISABLE BOOL FORCE : ON
opt-set-cmake-var Tempus_Newmark_MPI_1_DISABLE BOOL FORCE : ON
opt-set-cmake-var Tempus_Test_NewmarkImplicitAForm_HarmonicOscillator_Damped_FirstOrder_MPI_1_DISABLE BOOL FORCE : ON

# This is temporarily disabled because it seems to be particularly sensitive to the spack-built
#  MPI issue (TRILFRAME-552)
opt-set-cmake-var ROL_example_PinT_parabolic-control_AugmentedSystem_test_MPI_2_DISABLE BOOL FORCE : ON


[rhel7_sems-intel-2021.3-sems-openmpi-4.0.5_release-debug_shared_no-kokkos-arch_no-asan_no-complex_fpic_mpi_no-pt_no-rdc_no-uvm_deprecated-on_all]
# uses sems-v2 modules
use rhel7_sems-intel-2021.3-sems-openmpi-4.0.5_release-debug_shared_no-kokkos-arch_no-asan_no-complex_fpic_mpi_no-pt_no-rdc_no-uvm_deprecated-on_no-package-enables
use PACKAGE-ENABLES|ALL

[rhel7_sems-intel-2021.3-sems-openmpi-4.0.5_release-debug_shared_no-kokkos-arch_no-asan_no-complex_fpic_mpi_no-pt_no-rdc_no-uvm_deprecated-off_no-package-enables]
use rhel7_sems-intel-2021.3-sems-openmpi-4.0.5_release-debug_shared_no-kokkos-arch_no-asan_no-complex_fpic_mpi_no-pt_no-rdc_no-uvm_deprecated-on_no-package-enables
use USE-DEPRECATED|NO

[rhel7_sems-intel-2021.3-sems-openmpi-4.0.5_release-debug_shared_no-kokkos-arch_no-asan_no-complex_fpic_mpi_no-pt_no-rdc_no-uvm_deprecated-off_all]
use rhel7_sems-intel-2021.3-sems-openmpi-4.0.5_release-debug_shared_no-kokkos-arch_no-asan_no-complex_fpic_mpi_no-pt_no-rdc_no-uvm_deprecated-off_no-package-enables
use PACKAGE-ENABLES|ALL

[rhel7_sems-cuda-11.4.2-sems-gnu-10.1.0-sems-openmpi-4.0.5_release_static_Volta70_no-asan_complex_no-fpic_mpi_pt_no-rdc_no-uvm_deprecated-on_no-package-enables]
# uses sems-v2 modules
use RHEL7_SEMS_COMPILER|CUDA
use NODE-TYPE|CUDA
use BUILD-TYPE|RELEASE
use RHEL7_SEMS_LIB-TYPE|STATIC
use KOKKOS-ARCH|VOLTA70
use RHEL7_SEMS_USE-ASAN|NO_USE-FPIC|NO_USE-MPI|YES_USE-PT|NO
use USE-COMPLEX|YES
use USE-RDC|NO
use USE-UVM|NO
use USE-DEPRECATED|YES
use PACKAGE-ENABLES|NO-PACKAGE-ENABLES
use COMMON_SPACK_TPLS
use SEMS_COMMON_CUDA_11

# TPL ENABLE/DISABLE settings
opt-set-cmake-var TPL_ENABLE_BLAS BOOL FORCE : ON
opt-set-cmake-var TPL_ENABLE_BinUtils BOOL FORCE : OFF
opt-set-cmake-var TPL_ENABLE_Boost BOOL FORCE : ON
opt-set-cmake-var TPL_ENABLE_CGNS BOOL FORCE : ON
opt-set-cmake-var TPL_ENABLE_CUDA BOOL FORCE : ON
opt-set-cmake-var TPL_ENABLE_CUSPARSE BOOL FORCE : ON
opt-set-cmake-var TPL_ENABLE_DLlib BOOL FORCE : OFF
opt-set-cmake-var TPL_ENABLE_HDF5 BOOL FORCE : ON
opt-set-cmake-var TPL_ENABLE_HWLOC BOOL FORCE : OFF
opt-set-cmake-var TPL_ENABLE_LAPACK BOOL FORCE : ON
opt-set-cmake-var TPL_ENABLE_METIS BOOL FORCE : ON
opt-set-cmake-var TPL_ENABLE_Matio BOOL FORCE : OFF
opt-set-cmake-var TPL_ENABLE_MPI BOOL FORCE : ON
opt-set-cmake-var TPL_ENABLE_Netcdf BOOL FORCE : ON
opt-set-cmake-var TPL_ENABLE_ParMETIS BOOL FORCE : OFF
opt-set-cmake-var TPL_ENABLE_Pthread BOOL FORCE : ON
opt-set-cmake-var TPL_ENABLE_Scotch BOOL FORCE : OFF
opt-set-cmake-var TPL_ENABLE_SuperLU BOOL FORCE : OFF
opt-set-cmake-var TPL_ENABLE_SuperLUDist BOOL FORCE : OFF
opt-set-cmake-var TPL_ENABLE_Zlib BOOL FORCE : ON

#TPL_*_LIBRARIES
# see https://github.com/trilinos/Trilinos/issues/11109#issuecomment-1272146298
opt-set-cmake-var TPL_BLAS_LIBRARIES STRING FORCE : /lib64/libblas.so.3
opt-set-cmake-var TPL_BoostLib_LIBRARIES STRING FORCE : ${BOOST_LIB|ENV}/libboost_program_options.a;${BOOST_LIB|ENV}/libboost_system.a
opt-set-cmake-var TPL_Boost_LIBRARIES STRING FORCE : ${BOOST_LIB|ENV}/libboost_program_options.a;${BOOST_LIB|ENV}/libboost_system.a
opt-set-cmake-var TPL_DLlib_LIBRARIES FILEPATH FORCE : "-ldl"
opt-set-cmake-var TPL_HDF5_LIBRARIES STRING FORCE : ${HDF5_LIB|ENV}/libhdf5_hl.so;${HDF5_LIB|ENV}/libhdf5.a;${ZLIB_LIB|ENV}/libz.a;-ldl
# see https://github.com/trilinos/Trilinos/issues/11109#issuecomment-1272146298
opt-set-cmake-var TPL_LAPACK_LIBRARIES STRING FORCE : /lib64/liblapack.so.3
opt-set-cmake-var TPL_METIS_LIBRARIES STRING FORCE : ${METIS_LIB|ENV}/libmetis.so
opt-set-cmake-var TPL_Netcdf_LIBRARIES STRING FORCE : -L${NETCDF_C_ROOT|ENV}/lib64;${NETCDF_C_ROOT|ENV}/lib/libnetcdf.a;${PARALLEL_NETCDF_ROOT|ENV}/lib/libpnetcdf.a;${TPL_HDF5_LIBRARIES|CMAKE}

#TPL_[INCLUDE|LIBRARY]_DIRS
opt-set-cmake-var Netcdf_INCLUDE_DIRS STRING FORCE : ${NETCDF_C_INC|ENV}
opt-set-cmake-var ParMETIS_INCLUDE_DIRS STRING FORCE : ${PARMETIS_INC|ENV}
opt-set-cmake-var ParMETIS_LIBRARY_DIRS STRING FORCE : ${PARMETIS_LIB|ENV}
opt-set-cmake-var Scotch_INCLUDE_DIRS STRING FORCE : ${SCOTCH_INC|ENV}
opt-set-cmake-var Scotch_LIBRARY_DIRS STRING FORCE : ${SCOTCH_LIB|ENV}
opt-set-cmake-var SuperLU_INCLUDE_DIRS STRING FORCE : ${SUPERLU_INC|ENV}
opt-set-cmake-var SuperLU_LIBRARY_DIRS STRING FORCE : ${SUPERLU_LIB|ENV}

#CXX Settings
opt-set-cmake-var CMAKE_CXX_FLAGS STRING : -fPIC -Wall -Warray-bounds -Wchar-subscripts -Wcomment -Wenum-compare -Wformat -Wuninitialized -Wmaybe-uninitialized -Wmain -Wnarrowing -Wnonnull -Wparentheses -Wreorder -Wreturn-type -Wsign-compare -Wsequence-point -Wtrigraphs -Wunused-function -Wunused-but-set-variable -Wunused-variable -Wwrite-strings

#Package Options
opt-set-cmake-var EpetraExt_ENABLE_HDF5 BOOL FORCE : OFF
opt-set-cmake-var Kokkos_ENABLE_CUDA BOOL FORCE : ON
opt-set-cmake-var Kokkos_ENABLE_CUDA_LAMBDA BOOL FORCE : ON
opt-set-cmake-var Kokkos_ENABLE_CXX11_DISPATCH_LAMBDA BOOL FORCE : ON
#opt-set-cmake-var Kokkos_ENABLE_Debug_Bounds_Check BOOL FORCE : ON
opt-set-cmake-var MPI_EXEC_PRE_NUMPROCS_FLAGS STRING : --bind-to;none
opt-set-cmake-var Panzer_FADTYPE STRING FORCE : "Sacado::Fad::DFad<RealType>"
opt-set-cmake-var Phalanx_KOKKOS_DEVICE_TYPE STRING FORCE : CUDA
opt-set-cmake-var Sacado_ENABLE_HIERARCHICAL_DFAD BOOL FORCE : ON
opt-set-cmake-var Tpetra_INST_SERIAL BOOL FORCE : ON
opt-set-cmake-var Zoltan_ENABLE_Scotch BOOL FORCE : OFF

# Test failures as of 11-28-22
opt-set-cmake-var PanzerAdaptersSTK_tQuad8ToQuad4Factory_MPI_2_DISABLE BOOL : ON
opt-set-cmake-var PanzerAdaptersSTK_tQuadraticToLinearMeshFactory_MPI_2_DISABLE BOOL : ON
opt-set-cmake-var Pliris_vector_random_MPI_3_DISABLE BOOL : ON
opt-set-cmake-var Pliris_vector_random_MPI_4_DISABLE BOOL : ON
opt-set-cmake-var ROL_example_PDE-OPT_navier-stokes_example_01_MPI_4_DISABLE BOOL : ON
opt-set-cmake-var ROL_example_PDE-OPT_nonlinear-elliptic_example_01_MPI_4_DISABLE BOOL : ON
opt-set-cmake-var ROL_example_PDE-OPT_nonlinear-elliptic_example_02_MPI_4_DISABLE BOOL : ON
opt-set-cmake-var ROL_example_PDE-OPT_obstacle_example_01_MPI_4_DISABLE BOOL : ON
opt-set-cmake-var ROL_example_PDE-OPT_topo-opt_poisson_example_01_MPI_4_DISABLE BOOL : ON
opt-set-cmake-var ROL_test_elementwise_TpetraMultiVector_MPI_4_DISABLE BOOL : ON
opt-set-cmake-var STKUnit_tests_stk_mesh_unit_tests_MPI_4_DISABLE BOOL : ON
# This was failing fairly reliably and Nate said it should be okay to disable (https://github.com/trilinos/Trilinos/issues/11678)
opt-set-cmake-var Kokkos_CoreUnitTest_CudaTimingBased_MPI_1_DISABLE BOOL : ON

# This is temporarily disabled because it seems to be particularly sensitive to the spack-built
#  MPI issue (TRILFRAME-552)
opt-set-cmake-var ROL_example_PinT_parabolic-control_AugmentedSystem_test_MPI_2_DISABLE BOOL FORCE : ON

# This is run serially to try to prevent some unpredictable issues where these tests may be trying
#  overlap other executing tests on the same GPU after introducing usage for multiple GPUs for testing.
#  (https://github.com/trilinos/Trilinos/pull/11391)
opt-set-cmake-var Kokkos_CoreUnitTest_Cuda1_MPI_1_RUN_SERIAL BOOL FORCE : ON
# Test has been unstable, disabling with Sam B's approval.i
#  (https://github.com/trilinos/Trilinos/pull/11391)
opt-set-cmake-var Adelus_vector_random_npr3_rhs1_MPI_3_DISABLE BOOL : ON

use PACKAGE-ENABLES|NO-EPETRA

use RHEL7_POST

use CUDA11-RUN-SERIAL-TESTS

[rhel7_sems-cuda-11.4.2-sems-gnu-10.1.0-sems-openmpi-4.0.5_release_static_Volta70_no-asan_complex_no-fpic_mpi_pt_no-rdc_no-uvm_deprecated-on_all]
# uses sems-v2 modules
use rhel7_sems-cuda-11.4.2-sems-gnu-10.1.0-sems-openmpi-4.0.5_release_static_Volta70_no-asan_complex_no-fpic_mpi_pt_no-rdc_no-uvm_deprecated-on_no-package-enables
use PACKAGE-ENABLES|ALL-NO-EPETRA

[rhel7_sems-cuda-11.4.2-sems-gnu-10.1.0-sems-openmpi-4.0.5_release_static_Volta70_no-asan_complex_no-fpic_mpi_pt_no-rdc_uvm_deprecated-on_no-package-enables]
# uses sems-v2 modules
use RHEL7_SEMS_COMPILER|CUDA
use NODE-TYPE|CUDA
use BUILD-TYPE|RELEASE
use RHEL7_SEMS_LIB-TYPE|STATIC
use KOKKOS-ARCH|VOLTA70
use RHEL7_SEMS_USE-ASAN|NO_USE-FPIC|NO_USE-MPI|YES_USE-PT|NO
use USE-COMPLEX|YES
use USE-RDC|NO
use USE-UVM|YES
use USE-DEPRECATED|YES
use PACKAGE-ENABLES|NO-PACKAGE-ENABLES
use PACKAGE-ENABLES|NO-EPETRA
use COMMON_SPACK_TPLS
use SEMS_COMMON_CUDA_11
use RHEL7_POST
use CUDA11-RUN-SERIAL-TESTS

opt-set-cmake-var Trilinos_ENABLE_TESTS BOOL FORCE : OFF

[rhel7_sems-cuda-11.4.2-sems-gnu-10.1.0-sems-openmpi-4.0.5_release_static_Volta70_no-asan_complex_no-fpic_mpi_pt_no-rdc_uvm_deprecated-on_all]
use rhel7_sems-cuda-11.4.2-sems-gnu-10.1.0-sems-openmpi-4.0.5_release_static_Volta70_no-asan_complex_no-fpic_mpi_pt_no-rdc_uvm_deprecated-on_no-package-enables
use PACKAGE-ENABLES|ALL-NO-EPETRA

[rhel7_sems-cuda-11.4.2-sems-gnu-10.1.0-sems-openmpi-4.0.5_release_static_Volta70_no-asan_complex_no-fpic_mpi_pt_rdc_uvm_deprecated-on_all]
# uses sems-v2 modules
use rhel7_sems-cuda-11.4.2-sems-gnu-10.1.0-sems-openmpi-4.0.5_release_static_Volta70_no-asan_complex_no-fpic_mpi_pt_no-rdc_uvm_deprecated-on_no-package-enables
use NODE-TYPE|CUDA_USE-RDC|YES_USE-PT|YES
use USE-RDC|YES
use PACKAGE-ENABLES|ALL-NO-EPETRA

opt-set-cmake-var CMAKE_CXX_FLAGS                          STRING FORCE : -Wall -Wunused-parameter -Werror=unused-parameter -Wshadow -Werror=shadow -pedantic -Werror=pedantic -Werror=sign-compare -Werror=sign-compare -Wtype-limits -Werror=type-limits -Wuninitialized -Werror=uninitialized

# This is temporarily disabled because it seems to be particularly sensitive to the spack-built
#  MPI issue (TRILFRAME-552)
opt-set-cmake-var ROL_example_PinT_parabolic-control_AugmentedSystem_test_MPI_2_DISABLE BOOL FORCE : ON

[rhel8_sems-cuda-11.4.2-sems-gnu-10.1.0-sems-openmpi-4.1.4_release_static_Volta70_no-asan_complex_no-fpic_mpi_pt_no-rdc_no-uvm_deprecated-on_no-package-enables]
# uses sems-v2 modules
use RHEL8_COMPILER|CUDA
use NODE-TYPE|CUDA
use BUILD-TYPE|RELEASE
use RHEL8_SEMS_LIB-TYPE|STATIC
use KOKKOS-ARCH|VOLTA70
use USE-ASAN|NO
use USE-FPIC|NO
use USE-MPI|YES
use USE-PT|NO
use RHEL8
use USE-COMPLEX|YES
use USE-RDC|NO
use USE-UVM|NO
use USE-DEPRECATED|YES
use PACKAGE-ENABLES|NO-PACKAGE-ENABLES
use COMMON_SPACK_TPLS
use SEMS_COMMON_CUDA_11

# TPL ENABLE/DISABLE settings
opt-set-cmake-var TPL_ENABLE_BLAS BOOL FORCE : ON
opt-set-cmake-var TPL_ENABLE_BinUtils BOOL FORCE : OFF
opt-set-cmake-var TPL_ENABLE_Boost BOOL FORCE : ON
opt-set-cmake-var TPL_ENABLE_CGNS BOOL FORCE : ON
opt-set-cmake-var TPL_ENABLE_CUDA BOOL FORCE : ON
opt-set-cmake-var TPL_ENABLE_CUSPARSE BOOL FORCE : ON
opt-set-cmake-var TPL_ENABLE_DLlib BOOL FORCE : OFF
opt-set-cmake-var TPL_ENABLE_HDF5 BOOL FORCE : ON
opt-set-cmake-var TPL_ENABLE_HWLOC BOOL FORCE : OFF
opt-set-cmake-var TPL_ENABLE_LAPACK BOOL FORCE : ON
opt-set-cmake-var TPL_ENABLE_METIS BOOL FORCE : ON
opt-set-cmake-var TPL_ENABLE_Matio BOOL FORCE : OFF
opt-set-cmake-var TPL_ENABLE_MPI BOOL FORCE : ON
opt-set-cmake-var TPL_ENABLE_Netcdf BOOL FORCE : ON
opt-set-cmake-var TPL_ENABLE_ParMETIS BOOL FORCE : OFF
opt-set-cmake-var TPL_ENABLE_Pthread BOOL FORCE : ON
opt-set-cmake-var TPL_ENABLE_Scotch BOOL FORCE : OFF
opt-set-cmake-var TPL_ENABLE_SuperLU BOOL FORCE : OFF
opt-set-cmake-var TPL_ENABLE_SuperLUDist BOOL FORCE : OFF
opt-set-cmake-var TPL_ENABLE_Zlib BOOL FORCE : ON

#TPL_*_LIBRARIES
# see https://github.com/trilinos/Trilinos/issues/11109#issuecomment-1272146298
opt-set-cmake-var TPL_BLAS_LIBRARIES STRING FORCE : /lib64/libblas.so.3
opt-set-cmake-var TPL_BoostLib_LIBRARIES STRING FORCE : ${BOOST_LIB|ENV}/libboost_program_options.a;${BOOST_LIB|ENV}/libboost_system.a
opt-set-cmake-var TPL_Boost_LIBRARIES STRING FORCE : ${BOOST_LIB|ENV}/libboost_program_options.a;${BOOST_LIB|ENV}/libboost_system.a
opt-set-cmake-var TPL_DLlib_LIBRARIES FILEPATH FORCE : "-ldl"
opt-set-cmake-var TPL_HDF5_LIBRARIES STRING FORCE : ${HDF5_LIB|ENV}/libhdf5_hl.so;${HDF5_LIB|ENV}/libhdf5.a;${ZLIB_LIB|ENV}/libz.a;-ldl
# see https://github.com/trilinos/Trilinos/issues/11109#issuecomment-1272146298
opt-set-cmake-var TPL_LAPACK_LIBRARIES STRING FORCE : /lib64/liblapack.so.3
opt-set-cmake-var TPL_METIS_LIBRARIES STRING FORCE : ${METIS_LIB|ENV}/libmetis.so
opt-set-cmake-var TPL_Netcdf_LIBRARIES STRING FORCE : -L${NETCDF_C_ROOT|ENV}/lib64;${NETCDF_C_ROOT|ENV}/lib/libnetcdf.a;${PARALLEL_NETCDF_ROOT|ENV}/lib/libpnetcdf.a;${TPL_HDF5_LIBRARIES|CMAKE}

#TPL_[INCLUDE|LIBRARY]_DIRS
opt-set-cmake-var Netcdf_INCLUDE_DIRS STRING FORCE : ${NETCDF_C_INC|ENV}
opt-set-cmake-var ParMETIS_INCLUDE_DIRS STRING FORCE : ${PARMETIS_INC|ENV}
opt-set-cmake-var ParMETIS_LIBRARY_DIRS STRING FORCE : ${PARMETIS_LIB|ENV}
opt-set-cmake-var Scotch_INCLUDE_DIRS STRING FORCE : ${SCOTCH_INC|ENV}
opt-set-cmake-var Scotch_LIBRARY_DIRS STRING FORCE : ${SCOTCH_LIB|ENV}
opt-set-cmake-var SuperLU_INCLUDE_DIRS STRING FORCE : ${SUPERLU_INC|ENV}
opt-set-cmake-var SuperLU_LIBRARY_DIRS STRING FORCE : ${SUPERLU_LIB|ENV}

#CXX Settings
opt-set-cmake-var CMAKE_CXX_FLAGS STRING : -fPIC -Wall -Warray-bounds -Wchar-subscripts -Wcomment -Wenum-compare -Wformat -Wuninitialized -Wmaybe-uninitialized -Wmain -Wnarrowing -Wnonnull -Wparentheses -Wreorder -Wreturn-type -Wsign-compare -Wsequence-point -Wtrigraphs -Wunused-function -Wunused-but-set-variable -Wunused-variable -Wwrite-strings

#Package Options
opt-set-cmake-var EpetraExt_ENABLE_HDF5 BOOL FORCE : OFF
opt-set-cmake-var Kokkos_ENABLE_CUDA BOOL FORCE : ON
opt-set-cmake-var Kokkos_ENABLE_CUDA_LAMBDA BOOL FORCE : ON
opt-set-cmake-var Kokkos_ENABLE_CXX11_DISPATCH_LAMBDA BOOL FORCE : ON
#opt-set-cmake-var Kokkos_ENABLE_Debug_Bounds_Check BOOL FORCE : ON
opt-set-cmake-var MPI_EXEC_PRE_NUMPROCS_FLAGS STRING : --bind-to;none
opt-set-cmake-var Panzer_FADTYPE STRING FORCE : "Sacado::Fad::DFad<RealType>"
opt-set-cmake-var Phalanx_KOKKOS_DEVICE_TYPE STRING FORCE : CUDA
opt-set-cmake-var Sacado_ENABLE_HIERARCHICAL_DFAD BOOL FORCE : ON
opt-set-cmake-var Tpetra_INST_SERIAL BOOL FORCE : ON
opt-set-cmake-var Zoltan_ENABLE_Scotch BOOL FORCE : OFF
opt-set-cmake-var Trilinos_ENABLE_TrilinosFrameworkTests BOOL FORCE : OFF
opt-set-cmake-var Trilinos_ENABLE_TrilinosBuildStats BOOL FORCE : OFF

# Test failures as of 11-28-22
opt-set-cmake-var PanzerAdaptersSTK_tQuad8ToQuad4Factory_MPI_2_DISABLE BOOL : ON
opt-set-cmake-var PanzerAdaptersSTK_tQuadraticToLinearMeshFactory_MPI_2_DISABLE BOOL : ON
opt-set-cmake-var Pliris_vector_random_MPI_3_DISABLE BOOL : ON
opt-set-cmake-var Pliris_vector_random_MPI_4_DISABLE BOOL : ON
opt-set-cmake-var ROL_example_PDE-OPT_navier-stokes_example_01_MPI_4_DISABLE BOOL : ON
opt-set-cmake-var ROL_example_PDE-OPT_nonlinear-elliptic_example_01_MPI_4_DISABLE BOOL : ON
opt-set-cmake-var ROL_example_PDE-OPT_nonlinear-elliptic_example_02_MPI_4_DISABLE BOOL : ON
opt-set-cmake-var ROL_example_PDE-OPT_obstacle_example_01_MPI_4_DISABLE BOOL : ON
opt-set-cmake-var ROL_example_PDE-OPT_topo-opt_poisson_example_01_MPI_4_DISABLE BOOL : ON
opt-set-cmake-var ROL_test_elementwise_TpetraMultiVector_MPI_4_DISABLE BOOL : ON
opt-set-cmake-var STKUnit_tests_stk_mesh_unit_tests_MPI_4_DISABLE BOOL : ON
# This was failing fairly reliably and Nate said it should be okay to disable (https://github.com/trilinos/Trilinos/issues/11678)
opt-set-cmake-var Kokkos_CoreUnitTest_CudaTimingBased_MPI_1_DISABLE BOOL : ON

# This is temporarily disabled because it seems to be particularly sensitive to the spack-built
#  MPI issue (TRILFRAME-552)
opt-set-cmake-var ROL_example_PinT_parabolic-control_AugmentedSystem_test_MPI_2_DISABLE BOOL FORCE : ON

use PACKAGE-ENABLES|NO-EPETRA

use RHEL7_POST

use CUDA11-RUN-SERIAL-TESTS

[rhel8_sems-cuda-11.4.2-sems-gnu-10.1.0-sems-openmpi-4.1.4_release_static_Volta70_no-asan_complex_no-fpic_mpi_pt_no-rdc_no-uvm_deprecated-on_all]
# uses sems-v2 modules
use rhel8_sems-cuda-11.4.2-sems-gnu-10.1.0-sems-openmpi-4.1.4_release_static_Volta70_no-asan_complex_no-fpic_mpi_pt_no-rdc_no-uvm_deprecated-on_no-package-enables
use PACKAGE-ENABLES|ALL-NO-EPETRA

[rhel7_ascdo-gnu-10.3.0-serial_debug_shared_no-kokkos-arch_no-asan_no-complex_no-fpic_no-mpi_no-pt_no-rdc_no-uvm_deprecated-on_no-package-enables]
# uses asc-do modules
use NODE-TYPE|SERIAL
use BUILD-TYPE|DEBUG
use RHEL7_SEMS_LIB-TYPE|SHARED
use KOKKOS-ARCH|NO-KOKKOS-ARCH
use USE-ASAN|NO
use USE-COMPLEX|NO
use USE-FPIC|NO
use USE-MPI|NO
use USE-PT|NO
use USE-RDC|NO
use USE-UVM|NO
use USE-DEPRECATED|YES
use PACKAGE-ENABLES|NO-PACKAGE-ENABLES

opt-set-cmake-var Trilinos_ENABLE_TESTS BOOL FORCE : ON

# There is no netcdf available via ascdo
opt-set-cmake-var TPL_ENABLE_Netcdf  BOOL   : OFF

# PyTrilinos config fails with:
# -- Found NumPy: 1.21.5 (found suitable version "1.21.5", minimum required is "1.0")
# CMake Error at packages/PyTrilinos/CMakeLists.txt:206 (MESSAGE):
#  SWIG version 2.0.10 is less than minimum version 3.0.11
opt-set-cmake-var Trilinos_ENABLE_PyTrilinos BOOL : OFF

[rhel7_ascdo-gnu-10.3.0-serial_debug_shared_no-kokkos-arch_no-asan_no-complex_no-fpic_no-mpi_no-pt_no-rdc_no-uvm_deprecated-on_all]
# uses asc-do modules
use rhel7_ascdo-gnu-10.3.0-serial_debug_shared_no-kokkos-arch_no-asan_no-complex_no-fpic_no-mpi_no-pt_no-rdc_no-uvm_deprecated-on_no-package-enables
use PACKAGE-ENABLES|ALL

[rhel7_ascdo-gnu-10.3.0-openmp_debug_shared_no-kokkos-arch_no-asan_no-complex_no-fpic_no-mpi_no-pt_no-rdc_no-uvm_deprecated-on_no-package-enables]
# uses asc-do modules
use NODE-TYPE|OPENMP
use BUILD-TYPE|DEBUG
use RHEL7_SEMS_LIB-TYPE|SHARED
use KOKKOS-ARCH|NO-KOKKOS-ARCH
use USE-ASAN|NO
use USE-COMPLEX|NO
use USE-FPIC|NO
use USE-MPI|NO
use USE-PT|NO
use USE-RDC|NO
use USE-UVM|NO
use USE-DEPRECATED|YES
use PACKAGE-ENABLES|NO-PACKAGE-ENABLES

opt-set-cmake-var Trilinos_ENABLE_TESTS BOOL FORCE : ON

# There is no netcdf available via ascdo
opt-set-cmake-var TPL_ENABLE_Netcdf  BOOL   : OFF

# PyTrilinos config fails with:
# -- Found NumPy: 1.21.5 (found suitable version "1.21.5", minimum required is "1.0")
# CMake Error at packages/PyTrilinos/CMakeLists.txt:206 (MESSAGE):
#  SWIG version 2.0.10 is less than minimum version 3.0.11
opt-set-cmake-var Trilinos_ENABLE_PyTrilinos BOOL : OFF

opt-set-cmake-var CMAKE_GENERATOR STRING : Ninja

[rhel7_ascdo-gnu-10.3.0-openmp_debug_shared_no-kokkos-arch_no-asan_no-complex_no-fpic_no-mpi_no-pt_no-rdc_no-uvm_deprecated-on_all]
# uses asc-do modules
use rhel7_ascdo-gnu-10.3.0-openmp_debug_shared_no-kokkos-arch_no-asan_no-complex_no-fpic_no-mpi_no-pt_no-rdc_no-uvm_deprecated-on_no-package-enables
use PACKAGE-ENABLES|ALL

[rhel7_ascdo-gnu-10.3.0-openmpi-4.1.4-serial_debug_shared_no-kokkos-arch_no-asan_no-complex_no-fpic_mpi_no-pt_no-rdc_no-uvm_deprecated-on_no-package-enables]
# uses asc-do modules
use NODE-TYPE|SERIAL
use BUILD-TYPE|DEBUG
use RHEL7_SEMS_LIB-TYPE|SHARED
use KOKKOS-ARCH|NO-KOKKOS-ARCH
use USE-ASAN|NO
use USE-COMPLEX|NO
use USE-FPIC|NO
use USE-MPI|YES
use USE-PT|NO
use USE-RDC|NO
use USE-UVM|NO
use USE-DEPRECATED|YES
use PACKAGE-ENABLES|NO-PACKAGE-ENABLES

opt-set-cmake-var Trilinos_ENABLE_TESTS BOOL FORCE : ON

# There is no netcdf available via ascdo
opt-set-cmake-var TPL_ENABLE_Netcdf  BOOL   : OFF

# PyTrilinos config fails with:
# -- Found NumPy: 1.21.5 (found suitable version "1.21.5", minimum required is "1.0")
# CMake Error at packages/PyTrilinos/CMakeLists.txt:206 (MESSAGE):
#  SWIG version 2.0.10 is less than minimum version 3.0.11
#opt-set-cmake-var Trilinos_ENABLE_PyTrilinos BOOL : OFF

opt-set-cmake-var CMAKE_GENERATOR STRING : Ninja

[rhel7_ascdo-gnu-10.3.0-openmpi-4.1.4-serial_debug_shared_no-kokkos-arch_no-asan_no-complex_no-fpic_mpi_no-pt_no-rdc_no-uvm_deprecated-on_all]
# uses asc-do modules
use rhel7_ascdo-gnu-10.3.0-openmpi-4.1.4-serial_debug_shared_no-kokkos-arch_no-asan_no-complex_no-fpic_mpi_no-pt_no-rdc_no-uvm_deprecated-on_no-package-enables
use PACKAGE-ENABLES|ALL


[rhel7_ascdo-gnu-12.1.0-serial_debug_shared_no-kokkos-arch_no-asan_no-complex_no-fpic_no-mpi_no-pt_no-rdc_no-uvm_deprecated-on_no-package-enables]
# uses asc-do modules
use NODE-TYPE|SERIAL
use BUILD-TYPE|DEBUG
use RHEL7_SEMS_LIB-TYPE|SHARED
use KOKKOS-ARCH|NO-KOKKOS-ARCH
use USE-ASAN|NO
use USE-COMPLEX|NO
use USE-FPIC|NO
use USE-MPI|NO
use USE-PT|NO
use USE-RDC|NO
use USE-UVM|NO
use USE-DEPRECATED|YES
use PACKAGE-ENABLES|NO-PACKAGE-ENABLES

opt-set-cmake-var Trilinos_ENABLE_TESTS BOOL FORCE : ON

# There is no netcdf available via ascdo
opt-set-cmake-var TPL_ENABLE_Netcdf  BOOL   : OFF

# PyTrilinos config fails with:
# -- Found NumPy: 1.21.5 (found suitable version "1.21.5", minimum required is "1.0")
# CMake Error at packages/PyTrilinos/CMakeLists.txt:206 (MESSAGE):
#  SWIG version 2.0.10 is less than minimum version 3.0.11
opt-set-cmake-var Trilinos_ENABLE_PyTrilinos BOOL : OFF

[rhel7_ascdo-gnu-12.1.0-serial_debug_shared_no-kokkos-arch_no-asan_no-complex_no-fpic_no-mpi_no-pt_no-rdc_no-uvm_deprecated-on_all]
# uses asc-do modules
use rhel7_ascdo-gnu-12.1.0-serial_debug_shared_no-kokkos-arch_no-asan_no-complex_no-fpic_no-mpi_no-pt_no-rdc_no-uvm_deprecated-on_no-package-enables
use PACKAGE-ENABLES|ALL

[rhel7_ascdo-gnu-12.1.0-openmp_debug_shared_no-kokkos-arch_no-asan_no-complex_no-fpic_no-mpi_no-pt_no-rdc_no-uvm_deprecated-on_no-package-enables]
# uses asc-do modules
use NODE-TYPE|OPENMP
use BUILD-TYPE|DEBUG
use RHEL7_SEMS_LIB-TYPE|SHARED
use KOKKOS-ARCH|NO-KOKKOS-ARCH
use USE-ASAN|NO
use USE-COMPLEX|NO
use USE-FPIC|NO
use USE-MPI|NO
use USE-PT|NO
use USE-RDC|NO
use USE-UVM|NO
use USE-DEPRECATED|YES
use PACKAGE-ENABLES|NO-PACKAGE-ENABLES

opt-set-cmake-var Trilinos_ENABLE_TESTS BOOL FORCE : ON

# There is no netcdf available via ascdo
opt-set-cmake-var TPL_ENABLE_Netcdf  BOOL   : OFF

# PyTrilinos config fails with:
# -- Found NumPy: 1.21.5 (found suitable version "1.21.5", minimum required is "1.0")
# CMake Error at packages/PyTrilinos/CMakeLists.txt:206 (MESSAGE):
#  SWIG version 2.0.10 is less than minimum version 3.0.11
opt-set-cmake-var Trilinos_ENABLE_PyTrilinos BOOL : OFF

opt-set-cmake-var CMAKE_GENERATOR STRING : Ninja

[rhel7_ascdo-gnu-12.1.0-openmp_debug_shared_no-kokkos-arch_no-asan_no-complex_no-fpic_no-mpi_no-pt_no-rdc_no-uvm_deprecated-on_all]
# uses asc-do modules
use rhel7_ascdo-gnu-12.1.0-openmp_debug_shared_no-kokkos-arch_no-asan_no-complex_no-fpic_no-mpi_no-pt_no-rdc_no-uvm_deprecated-on_no-package-enables
use PACKAGE-ENABLES|ALL

[rhel7_ascdo-gnu-12.1.0-openmpi-4.1.4-serial_debug_shared_no-kokkos-arch_no-asan_no-complex_no-fpic_mpi_no-pt_no-rdc_no-uvm_deprecated-on_no-package-enables]
# uses asc-do modules
use NODE-TYPE|SERIAL
use BUILD-TYPE|DEBUG
use RHEL7_SEMS_LIB-TYPE|SHARED
use KOKKOS-ARCH|NO-KOKKOS-ARCH
use USE-ASAN|NO
use USE-COMPLEX|NO
use USE-FPIC|NO
use USE-MPI|YES
use USE-PT|NO
use COMMON_SPACK_TPLS

opt-set-cmake-var MPI_EXEC_PRE_NUMPROCS_FLAGS                            STRING       : --bind-to;none --mca btl vader,self
opt-set-cmake-var Teko_DISABLE_LSCSTABALIZED_TPETRA_ALPAH_INV_D          BOOL         : ON
opt-set-cmake-var KokkosKernels_blas_serial_MPI_1_DISABLE                BOOL         : ON
opt-set-cmake-var ROL_example_PDE-OPT_helmholtz_example_02_MPI_1_DISABLE BOOL         : ON
opt-set-cmake-var CMAKE_CXX_FLAGS                                        STRING       : -Wall -Wno-clobbered -Wno-vla -Wno-pragmas -Wno-unknown-pragmas -Wno-unused-local-typedefs -Wno-literal-suffix -Wno-deprecated-declarations -Wno-misleading-indentation -Wno-int-in-bool-context -Wno-maybe-uninitialized -Wno-nonnull-compare -Wno-address -Wno-inline -DTRILINOS_HIDE_DEPRECATED_HEADER_WARNINGS

# Test failures as of 11-28-22
opt-set-cmake-var ROL_example_PDE-OPT_navier-stokes_example_01_MPI_4_DISABLE BOOL : ON

use RHEL7_POST

[rhel7_ascdo-gnu-12.1.0-openmpi-4.1.4-serial_debug_shared_no-kokkos-arch_no-asan_no-complex_no-fpic_mpi_no-pt_no-rdc_no-uvm_deprecated-on_all]
# uses asc-do modules
use rhel7_ascdo-gnu-12.1.0-openmpi-4.1.4-serial_debug_shared_no-kokkos-arch_no-asan_no-complex_no-fpic_mpi_no-pt_no-rdc_no-uvm_deprecated-on_no-package-enables
use PACKAGE-ENABLES|ALL


####### under Testing #######
[rhel7_sems-gnu-8.3.0-openmpi-1.10.7-serial_debug_shared_no-kokkos-arch_no-asan_no-complex_no-fpic_mpi_no-pt_no-rdc_no-uvm_deprecated-on_no-package-enables]
# uses sems-v2 modules
use RHEL7_SEMS_COMPILER|GNU
use NODE-TYPE|SERIAL
use BUILD-TYPE|DEBUG
use RHEL7_SEMS_V2_LIB-TYPE|SHARED
use KOKKOS-ARCH|NO-KOKKOS-ARCH
use USE-ASAN|NO
use USE-COMPLEX|NO
use USE-FPIC|NO
use USE-MPI|YES
use USE-PT|NO
use USE-RDC|NO
use USE-UVM|NO
use USE-DEPRECATED|YES
use PACKAGE-ENABLES|NO-PACKAGE-ENABLES

use COMMON_SPACK_TPLS

opt-set-cmake-var MPI_EXEC_PRE_NUMPROCS_FLAGS                            STRING       : --bind-to;none --mca btl vader,self
opt-set-cmake-var Teko_DISABLE_LSCSTABALIZED_TPETRA_ALPAH_INV_D          BOOL         : ON
opt-set-cmake-var KokkosKernels_blas_serial_MPI_1_DISABLE                BOOL         : ON
opt-set-cmake-var ROL_example_PDE-OPT_helmholtz_example_02_MPI_1_DISABLE BOOL         : ON
opt-set-cmake-var CMAKE_CXX_FLAGS                                        STRING FORCE : -Wall -Wno-clobbered -Wno-vla -Wno-pragmas -Wno-unknown-pragmas -Wno-unused-local-typedefs -Wno-literal-suffix -Wno-deprecated-declarations -Wno-misleading-indentation -Wno-int-in-bool-context -Wno-maybe-uninitialized -Wno-nonnull-compare -Wno-address -Wno-inline -DTRILINOS_HIDE_DEPRECATED_HEADER_WARNINGS

use RHEL7_POST

[rhel7_sems-gnu-8.3.0-openmpi-1.10.7-serial_debug_shared_no-kokkos-arch_no-asan_no-complex_no-fpic_mpi_no-pt_no-rdc_no-uvm_deprecated-on_all]
# uses sems-v2 modules
use rhel7_sems-gnu-8.3.0-openmpi-1.10.7-serial_debug_shared_no-kokkos-arch_no-asan_no-complex_no-fpic_mpi_no-pt_no-rdc_no-uvm_deprecated-on_no-package-enables
use PACKAGE-ENABLES|ALL

[rhel7_cxx-20-sems-gnu-8.3.0-openmpi-1.10.1-serial_debug_shared_no-kokkos-arch_no-asan_no-complex_no-fpic_mpi_no-pt_no-rdc_no-uvm_deprecated-on_all]
use rhel7_sems-gnu-8.3.0-openmpi-1.10.1-serial_debug_shared_no-kokkos-arch_no-asan_no-complex_no-fpic_mpi_no-pt_no-rdc_no-uvm_deprecated-on_no-package-enables
use PACKAGE-ENABLES|ALL
opt-set-cmake-var CMAKE_CXX_STANDARD             STRING FORCE : 20

[rhel7_sems-v2-gnu-8.3.0-serial_release-debug_shared_no-kokkos-arch_no-asan_no-complex_no-fpic_no-mpi_no-pt_no-rdc_no-uvm_deprecated-on_no-package-enables]
# uses sems-v2 modules
use RHEL7_SEMS_COMPILER|GNU

use NODE-TYPE|SERIAL
use BUILD-TYPE|RELEASE-DEBUG
use RHEL7_SEMS_V2_LIB-TYPE|SHARED
use KOKKOS-ARCH|NO-KOKKOS-ARCH
use USE-ASAN|NO
use USE-COMPLEX|NO
use USE-FPIC|NO
use USE-MPI|NO
use USE-PT|NO
use USE-RDC|NO
use USE-UVM|NO
use USE-DEPRECATED|YES
use PACKAGE-ENABLES|NO-PACKAGE-ENABLES

use COMMON_SPACK_TPLS

opt-set-cmake-var Trilinos_ENABLE_Fortran OFF    BOOL         : OFF
opt-set-cmake-var CMAKE_CXX_FLAGS                STRING       : -Wall -Wno-clobbered -Wno-vla -Wno-pragmas -Wno-unknown-pragmas -Wno-parentheses -Wno-unused-local-typedefs -Wno-literal-suffix -Wno-deprecated-declarations -Wno-misleading-indentation -Wno-int-in-bool-context -Wno-maybe-uninitialized -Wno-class-memaccess -Wno-nonnull-compare -Wno-address -Wno-inline -Wno-unused-but-set-variable -Wno-unused-variable -Wno-unused-label -Werror -DTRILINOS_HIDE_DEPRECATED_HEADER_WARNINGS
opt-set-cmake-var TPL_ENABLE_ParMETIS            BOOL FORCE   : OFF
opt-set-cmake-var TPL_ENABLE_Pnetcdf             BOOL FORCE   : OFF
opt-set-cmake-var TPL_Netcdf_LIBRARIES           STRING FORCE : -L${NETCDF_C_LIB|ENV};${NETCDF_C_LIB|ENV}/libnetcdf.a;${TPL_HDF5_LIBRARIES|CMAKE}

# Under loading and debug, these Tempus run too long and timeout (fail). 2023-12-21
opt-set-cmake-var Tempus_BackwardEuler_CDR_MPI_1_DISABLE BOOL FORCE : ON
opt-set-cmake-var Tempus_BackwardEuler_MPI_1_DISABLE BOOL FORCE : ON
opt-set-cmake-var Tempus_BackwardEuler_Staggered_FSA_MPI_1_DISABLE BOOL FORCE : ON
opt-set-cmake-var Tempus_BackwardEuler_VanDerPol_MPI_1_DISABLE BOOL FORCE : ON
opt-set-cmake-var Tempus_BackwardEuler_Combined_FSA_MPI_1_DISABLE BOOL FORCE : ON
opt-set-cmake-var Tempus_BDF2_CDR_MPI_1_DISABLE BOOL FORCE : ON
opt-set-cmake-var Tempus_BDF2_Combined_FSA_MPI_1_DISABLE BOOL FORCE : ON
opt-set-cmake-var Tempus_DIRK_ASA_MPI_1_DISABLE BOOL FORCE : ON
opt-set-cmake-var Tempus_DIRK_Combined_FSA_SDIRK_5_Stage_4th_Order_MPI_1_DISABLE BOOL FORCE : ON
opt-set-cmake-var Tempus_DIRK_Combined_FSA_SDIRK_5_Stage_5th_Order_MPI_1_DISABLE BOOL FORCE : ON
opt-set-cmake-var Tempus_DIRK_Staggered_FSA_SDIRK_5_Stage_4th_Order_MPI_1_DISABLE BOOL FORCE : ON
opt-set-cmake-var Tempus_DIRK_Staggered_FSA_SDIRK_5_Stage_5th_Order_MPI_1_DISABLE BOOL FORCE : ON
opt-set-cmake-var Tempus_ExplicitRK_ASA_MPI_1_DISABLE BOOL FORCE : ON
opt-set-cmake-var Tempus_HHTAlpha_MPI_1_DISABLE BOOL FORCE : ON
opt-set-cmake-var Tempus_IMEX_RK_Combined_FSA_MPI_1_DISABLE BOOL FORCE : ON
opt-set-cmake-var Tempus_IMEX_RK_Combined_FSA_Tangent_MPI_1_DISABLE BOOL FORCE : ON
opt-set-cmake-var Tempus_IMEX_RK_Partitioned_Combined_FSA_Partitioned_IMEX_RK_1st_Order_MPI_1_DISABLE BOOL FORCE : ON
opt-set-cmake-var Tempus_IMEX_RK_Partitioned_Staggered_FSA_General_Partioned_IMEX_RK_MPI_1_DISABLE BOOL FORCE : ON
opt-set-cmake-var Tempus_IMEX_RK_Partitioned_Staggered_FSA_Partitioned_IMEX_RK_1st_Order_MPI_1_DISABLE BOOL FORCE : ON
opt-set-cmake-var Tempus_IMEX_RK_Partitioned_Staggered_FSA_Tangent_Partitioned_IMEX_RK_1st_Order_MPI_1_DISABLE BOOL FORCE : ON
opt-set-cmake-var Tempus_IMEX_RK_Staggered_FSA_MPI_1_DISABLE BOOL FORCE : ON
opt-set-cmake-var Tempus_IMEX_RK_Staggered_FSA_Tangent_MPI_1_DISABLE BOOL FORCE : ON
opt-set-cmake-var Tempus_Newmark_MPI_1_DISABLE BOOL FORCE : ON
opt-set-cmake-var Tempus_Test_NewmarkImplicitAForm_HarmonicOscillator_Damped_FirstOrder_MPI_1_DISABLE BOOL FORCE : ON

use RHEL7_POST

[rhel7_sems-v2-gnu-8.3.0-serial_release-debug_shared_no-kokkos-arch_no-asan_no-complex_no-fpic_no-mpi_no-pt_no-rdc_no-uvm_deprecated-on_all]
# uses sems-v2 modules
use rhel7_sems-v2-gnu-8.3.0-serial_release-debug_shared_no-kokkos-arch_no-asan_no-complex_no-fpic_no-mpi_no-pt_no-rdc_no-uvm_deprecated-on_no-package-enables
use PACKAGE-ENABLES|ALL

[rhel7_sems-gnu-8.3.0-openmpi-1.10.7-openmp_release-debug_static_no-kokkos-arch_no-asan_no-complex_no-fpic_mpi_no-pt_no-rdc_no-uvm_deprecated-on_no-package-enables]
# uses sems-v2 modules
use RHEL7_SEMS_COMPILER|GNU
use NODE-TYPE|OPENMP
use BUILD-TYPE|RELEASE-DEBUG
use RHEL7_SEMS_V2_LIB-TYPE|STATIC
use KOKKOS-ARCH|NO-KOKKOS-ARCH
use USE-COMPLEX|NO
use USE-ASAN|NO
use USE-FPIC|NO
use USE-MPI|YES
use USE-PT|NO
use USE-RDC|NO
use USE-UVM|NO
use USE-DEPRECATED|YES
use PACKAGE-ENABLES|NO-PACKAGE-ENABLES

use COMMON_SPACK_TPLS
opt-set-cmake-var MPI_EXEC_PRE_NUMPROCS_FLAGS                   STRING       : --bind-to;none --mca btl vader,self
opt-set-cmake-var CMAKE_CXX_EXTENSIONS                          BOOL         : OFF
opt-set-cmake-var Teko_DISABLE_LSCSTABALIZED_TPETRA_ALPAH_INV_D BOOL         : ON
opt-set-cmake-var CMAKE_CXX_FLAGS                               STRING       : -fno-strict-aliasing -Wall -Wno-clobbered -Wno-vla -Wno-pragmas -Wno-unknown-pragmas -Wno-parentheses -Wno-unused-local-typedefs -Wno-literal-suffix -Wno-deprecated-declarations -Wno-misleading-indentation -Wno-int-in-bool-context -Wno-maybe-uninitialized -Wno-class-memaccess -Wno-inline -Wno-nonnull-compare -Wno-address -Werror -DTRILINOS_HIDE_DEPRECATED_HEADER_WARNINGS

use RHEL7_POST



[rhel7_sems-gnu-8.3.0-openmpi-1.10.7-openmp_release-debug_static_no-kokkos-arch_no-asan_no-complex_no-fpic_mpi_no-pt_no-rdc_no-uvm_deprecated-on_all]
# uses sems-v2 modules
use rhel7_sems-gnu-8.3.0-openmpi-1.10.7-openmp_release-debug_static_no-kokkos-arch_no-asan_no-complex_no-fpic_mpi_no-pt_no-rdc_no-uvm_deprecated-on_no-package-enables
use PACKAGE-ENABLES|ALL

[rhel8_gcc-openmpi_debug_shared_no-kokkos-arch_no-asan_complex_no-fpic_mpi_no-pt_no-rdc_no-uvm_deprecated-on_no-package-enables]
#uses a containerized environment
use COMPILER|GNU
use NODE-TYPE|SERIAL
use BUILD-TYPE|DEBUG

use RHEL8_LIB-TYPE|SHARED
use KOKKOS-ARCH|NO-KOKKOS-ARCH

use USE-ASAN|NO
use USE-FPIC|NO
use USE-MPI|YES
use USE-PT|NO
use USE-COMPLEX|YES
use USE-RDC|NO
use USE-UVM|NO
use USE-DEPRECATED|YES
use PACKAGE-ENABLES|NO-PACKAGE-ENABLES

use COMMON_SPACK_TPLS

opt-set-cmake-var TPL_BLAS_LIBRARY_DIRS     STRING FORCE : ${OPENBLAS_ROOT|ENV}/lib
opt-set-cmake-var TPL_BLAS_LIBRARIES        STRING FORCE : ${OPENBLAS_ROOT|ENV}/lib/libopenblas.a;-L${OPENBLAS_ROOT|ENV}/lib;-lgfortran;-lgomp;-lm
opt-set-cmake-var TPL_LAPACK_LIBRARY_DIRS   STRING FORCE : ${OPENBLAS_ROOT|ENV}/lib
opt-set-cmake-var TPL_LAPACK_LIBRARIES      STRING FORCE : ${OPENBLAS_ROOT|ENV}/lib/libopenblas.a;-L${OPENBLAS_ROOT|ENV}/lib;-lgfortran;-lgomp;-lm

opt-set-cmake-var MPI_EXEC_PRE_NUMPROCS_FLAGS                                STRING       : --bind-to;none --mca btl vader,self
opt-set-cmake-var CMAKE_CXX_FLAGS                                            STRING FORCE : -Wall -Wno-clobbered -Wno-vla -Wno-pragmas -Wno-unknown-pragmas -Wno-unused-local-typedefs -Wno-literal-suffix -Wno-deprecated-declarations -Wno-misleading-indentation -Wno-int-in-bool-context -Wno-maybe-uninitialized -Wno-nonnull-compare -Wno-address -Wno-inline -DTRILINOS_HIDE_DEPRECATED_HEADER_WARNINGS

<<<<<<< HEAD
=======
opt-set-cmake-var TPL_ENABLE_SuperLUDist      BOOL FORCE : ON
opt-set-cmake-var TPL_ENABLE_ParMETIS         BOOL FORCE : ON
opt-set-cmake-var Amesos_ENABLE_SuperLU       BOOL FORCE : OFF
opt-set-cmake-var Amesos_ENABLE_SuperLUDist   BOOL FORCE : OFF
opt-set-cmake-var Amesos2_ENABLE_SuperLU      BOOL FORCE : OFF
opt-set-cmake-var Amesos2_ENABLE_SuperLUDist  BOOL FORCE : OFF
opt-set-cmake-var ML_ENABLE_SuperLU           BOOL FORCE : OFF

opt-set-cmake-var Teko_DISABLE_LSCSTABALIZED_TPETRA_ALPAH_INV_D                  BOOL : ON
opt-set-cmake-var KokkosKernels_blas_serial_MPI_1_DISABLE                        BOOL : ON
opt-set-cmake-var ROL_example_PDE-OPT_helmholtz_example_02_MPI_1_DISABLE         BOOL : ON
opt-set-cmake-var ROL_example_PDE-OPT_navier-stokes_example_01_MPI_4_DISABLE     BOOL : ON
opt-set-cmake-var Pliris_vector_random_MPI_3_DISABLE                             BOOL : ON
opt-set-cmake-var Pliris_vector_random_MPI_4_DISABLE                             BOOL : ON

opt-set-cmake-var Zoltan_ch_simple_parmetis_parallel_DISABLE                     BOOL : ON
opt-set-cmake-var Belos_bl_gmres_complex_hb_3_MPI_4_DISABLE                      BOOL : ON
opt-set-cmake-var Belos_hybrid_gmres_complex_hb_0_MPI_4_DISABLE                  BOOL : ON
opt-set-cmake-var Belos_hybrid_gmres_complex_hb_1_MPI_4_DISABLE                  BOOL : ON
opt-set-cmake-var Belos_gcrodr_complex_hb_MPI_4_DISABLE                          BOOL : ON
opt-set-cmake-var Belos_Tpetra_gcrodr_complex_hb_MPI_4_DISABLE                   BOOL : ON
opt-set-cmake-var Stratimikos_Galeri_xpetra_complex_double_Jacobi_MPI_4_DISABLE  BOOL : ON

>>>>>>> bfe33068
use GCC_PACKAGE_SPECIFIC_WARNING_FLAGS
use RHEL8_POST


[rhel8_gcc-openmpi_debug_shared_no-kokkos-arch_no-asan_complex_no-fpic_mpi_no-pt_no-rdc_no-uvm_deprecated-on_all]
use rhel8_gcc-openmpi_debug_shared_no-kokkos-arch_no-asan_complex_no-fpic_mpi_no-pt_no-rdc_no-uvm_deprecated-on_no-package-enables
use PACKAGE-ENABLES|ALL
opt-set-cmake-var Trilinos_ENABLE_TrilinosFrameworkTests BOOL FORCE : OFF
opt-set-cmake-var Trilinos_ENABLE_TrilinosBuildStats BOOL FORCE : OFF

[rhel8_oneapi-intelmpi_release-debug_shared_no-kokkos-arch_no-asan_no-complex_fpic_mpi_no-pt_no-rdc_no-uvm_deprecated-on_all]
use BUILD-TYPE|RELEASE-DEBUG
use KOKKOS-ARCH|NO-KOKKOS-ARCH
use USE-ASAN|NO
use USE-COMPLEX|NO
use USE-FPIC|YES

opt-set-cmake-var BUILD_SHARED_LIBS      BOOL   : ON

opt-set-cmake-var CMAKE_GENERATOR STRING : Ninja
opt-set-cmake-var Trilinos_PARALLEL_LINK_JOBS_LIMIT STRING : 2

opt-set-cmake-var Trilinos_ENABLE_ALL_OPTIONAL_PACKAGES BOOL : ON
opt-set-cmake-var Trilinos_ALLOW_NO_PACKAGES BOOL : ON
opt-set-cmake-var Trilinos_DISABLE_ENABLED_FORWARD_DEP_PACKAGES BOOL : ON
opt-set-cmake-var Trilinos_IGNORE_MISSING_EXTRA_REPOSITORIES BOOL : ON
opt-set-cmake-var Trilinos_ENABLE_TESTS BOOL : ON
opt-set-cmake-var Trilinos_TEST_CATEGORIES STRING : BASIC
opt-set-cmake-var Trilinos_ENABLE_CONFIGURE_TIMING BOOL : ON
opt-set-cmake-var Trilinos_ENABLE_ALL_FORWARD_DEP_PACKAGES BOOL : ON

opt-set-cmake-var TPL_ENABLE_Matio BOOL : ON
opt-set-cmake-var TPL_ENABLE_X11 BOOL : ON
opt-set-cmake-var TPL_ENABLE_Pthread BOOL : ON
opt-set-cmake-var TPL_ENABLE_BLAS BOOL : ON
opt-set-cmake-var TPL_ENABLE_LAPACK BOOL : ON
opt-set-cmake-var TPL_ENABLE_Boost BOOL : ON
opt-set-cmake-var TPL_ENABLE_BoostLib BOOL : ON
opt-set-cmake-var TPL_ENABLE_ParMETIS BOOL : ON
opt-set-cmake-var TPL_ENABLE_Zlib BOOL : ON
opt-set-cmake-var TPL_ENABLE_HDF5 BOOL : ON
opt-set-cmake-var TPL_HDF5_LIBRARIES STRING : "${HDF5_LIB|ENV}/libhdf5_hl.so;${HDF5_LIB|ENV}/libhdf5.so;${ZLIB_LIB|ENV}/libz.so"
opt-set-cmake-var TPL_ENABLE_Netcdf BOOL : ON
opt-set-cmake-var TPL_ENABLE_SuperLU BOOL : ON
opt-set-cmake-var TPL_ENABLE_Scotch BOOL : OFF

opt-set-cmake-var CMAKE_C_COMPILER       FILEPATH : ${MPICC|ENV}
opt-set-cmake-var CMAKE_CXX_COMPILER     FILEPATH : ${MPICXX|ENV}
opt-set-cmake-var CMAKE_Fortran_COMPILER FILEPATH : ${MPIF90|ENV}
opt-set-cmake-var TPL_ENABLE_MPI         BOOL     : ON
opt-set-cmake-var MPI_EXEC FILEPATH : mpirun

use USE-PT|NO
use USE-RDC|NO
use USE-UVM|NO
use USE-DEPRECATED|YES
use PACKAGE-ENABLES|ALL

opt-set-cmake-var TPL_BLAS_LIBRARIES   STRING : -qmkl=sequential
opt-set-cmake-var TPL_LAPACK_LIBRARIES STRING : -qmkl=sequential

opt-set-cmake-var Trilinos_ENABLE_PyTrilinos BOOL : OFF
opt-set-cmake-var Trilinos_ENABLE_Rythmos BOOL : OFF
opt-set-cmake-var Trilinos_ENABLE_Pike BOOL : OFF
opt-set-cmake-var Trilinos_ENABLE_Komplex BOOL : OFF
opt-set-cmake-var Trilinos_ENABLE_TriKota BOOL : OFF
opt-set-cmake-var Trilinos_ENABLE_Moertel BOOL : OFF
opt-set-cmake-var Trilinos_ENABLE_Domi BOOL : OFF
opt-set-cmake-var ML_ENABLE_SuperLU BOOL FORCE : OFF

[ubuntu_gnu_release-debug_shared_no-kokkos-arch_no-asan_no-complex_fpic_mpi_no-pt_no-rdc_no-uvm_deprecated-on_all]
use BUILD-TYPE|RELEASE-DEBUG
use KOKKOS-ARCH|NO-KOKKOS-ARCH
use USE-ASAN|NO
use USE-COMPLEX|NO
use USE-FPIC|YES

opt-set-cmake-var BUILD_SHARED_LIBS      BOOL   : ON

opt-set-cmake-var Trilinos_ENABLE_TESTS BOOL : ON

opt-set-cmake-var CMAKE_C_COMPILER       FILEPATH : ${CC|ENV}
opt-set-cmake-var CMAKE_CXX_COMPILER     FILEPATH : ${CXX|ENV}
opt-set-cmake-var CMAKE_Fortran_COMPILER FILEPATH : ${FC|ENV}
opt-set-cmake-var TPL_ENABLE_MPI         BOOL     : OFF

use USE-PT|NO
use USE-RDC|NO
use USE-UVM|NO
use USE-DEPRECATED|YES

opt-set-cmake-var Trilinos_ENABLE_Teuchos BOOL : ON
opt-set-cmake-var Trilinos_ENABLE_ALL_PACKAGES BOOL FORCE : OFF<|MERGE_RESOLUTION|>--- conflicted
+++ resolved
@@ -2801,8 +2801,6 @@
 opt-set-cmake-var MPI_EXEC_PRE_NUMPROCS_FLAGS                                STRING       : --bind-to;none --mca btl vader,self
 opt-set-cmake-var CMAKE_CXX_FLAGS                                            STRING FORCE : -Wall -Wno-clobbered -Wno-vla -Wno-pragmas -Wno-unknown-pragmas -Wno-unused-local-typedefs -Wno-literal-suffix -Wno-deprecated-declarations -Wno-misleading-indentation -Wno-int-in-bool-context -Wno-maybe-uninitialized -Wno-nonnull-compare -Wno-address -Wno-inline -DTRILINOS_HIDE_DEPRECATED_HEADER_WARNINGS
 
-<<<<<<< HEAD
-=======
 opt-set-cmake-var TPL_ENABLE_SuperLUDist      BOOL FORCE : ON
 opt-set-cmake-var TPL_ENABLE_ParMETIS         BOOL FORCE : ON
 opt-set-cmake-var Amesos_ENABLE_SuperLU       BOOL FORCE : OFF
@@ -2826,7 +2824,6 @@
 opt-set-cmake-var Belos_Tpetra_gcrodr_complex_hb_MPI_4_DISABLE                   BOOL : ON
 opt-set-cmake-var Stratimikos_Galeri_xpetra_complex_double_Jacobi_MPI_4_DISABLE  BOOL : ON
 
->>>>>>> bfe33068
 use GCC_PACKAGE_SPECIFIC_WARNING_FLAGS
 use RHEL8_POST
 
