# @HEADER
# ************************************************************************
#
#            TriBITS: Tribal Build, Integrate, and Test System
#                    Copyright 2016 Sandia Corporation
#
# Under the terms of Contract DE-AC04-94AL85000 with Sandia Corporation,
# the U.S. Government retains certain rights in this software.
#
# Redistribution and use in source and binary forms, with or without
# modification, are permitted provided that the following conditions are
# met:
#
# 1. Redistributions of source code must retain the above copyright
# notice, this list of conditions and the following disclaimer.
#
# 2. Redistributions in binary form must reproduce the above copyright
# notice, this list of conditions and the following disclaimer in the
# documentation and/or other materials provided with the distribution.
#
# 3. Neither the name of the Corporation nor the names of the
# contributors may be used to endorse or promote products derived from
# this software without specific prior written permission.
#
# THIS SOFTWARE IS PROVIDED BY SANDIA CORPORATION "AS IS" AND ANY
# EXPRESS OR IMPLIED WARRANTIES, INCLUDING, BUT NOT LIMITED TO, THE
# IMPLIED WARRANTIES OF MERCHANTABILITY AND FITNESS FOR A PARTICULAR
# PURPOSE ARE DISCLAIMED. IN NO EVENT SHALL SANDIA CORPORATION OR THE
# CONTRIBUTORS BE LIABLE FOR ANY DIRECT, INDIRECT, INCIDENTAL, SPECIAL,
# EXEMPLARY, OR CONSEQUENTIAL DAMAGES (INCLUDING, BUT NOT LIMITED TO,
# PROCUREMENT OF SUBSTITUTE GOODS OR SERVICES; LOSS OF USE, DATA, OR
# PROFITS; OR BUSINESS INTERRUPTION) HOWEVER CAUSED AND ON ANY THEORY OF
# LIABILITY, WHETHER IN CONTRACT, STRICT LIABILITY, OR TORT (INCLUDING
# NEGLIGENCE OR OTHERWISE) ARISING IN ANY WAY OUT OF THE USE OF THIS
# SOFTWARE, EVEN IF ADVISED OF THE POSSIBILITY OF SUCH DAMAGE.
#
# ************************************************************************
# @HEADER

#
# First, set up the variables for the (backward-compatible) TriBITS way of
# finding Netcdf.  These are used in case find_package(NetCDF ...) is not
# called or does not find NetCDF.  Also, these variables need to be non-null
# in order to trigger the right behavior in the function
# tribits_tpl_find_include_dirs_and_libraries().
#

set(REQUIRED_HEADERS netcdf.h)
set(REQUIRED_LIBS_NAMES netcdf)

if (TPL_ENABLE_MPI)
  set(REQUIRED_LIBS_NAMES ${REQUIRED_LIBS_NAMES} pnetcdf)
endif()

#
# Second, search for Netcdf components (if allowed) using the standard
# find_package(NetCDF ...).
#
tribits_tpl_allow_pre_find_package(Netcdf  Netcdf_ALLOW_PREFIND)
if (Netcdf_ALLOW_PREFIND)

  message("-- Using find_package(Netcdf ...) ...")

  set(CMAKE_MODULE_PATH
    "${CMAKE_MODULE_PATH}"
    "${CMAKE_CURRENT_LIST_DIR}/find_modules"
    "${CMAKE_CURRENT_LIST_DIR}/utils"
     )

  find_package(NetCDF)

  if (NetCDF_FOUND)
    set(DOCSTR "List of semi-colon separated paths to look for the TPL Netcdf")
    set(TPL_Netcdf_Enables_Netcdf4 ${NetCDF_NEEDS_HDF5} CACHE BOOL
      "True if netcdf enables netcdf-4")
    set(TPL_Netcdf_Enables_PNetcdf ${NetCDF_NEEDS_PNetCDF} CACHE BOOL
      "True if netcdf enables pnetcdf")
    set(TPL_Netcdf_PARALLEL ${NetCDF_PARALLEL} CACHE INTERNAL
      "True if netcdf compiled with parallel enabled")
    set(TPL_Netcdf_LIBRARY_DIRS ${_hdf5_LIBRARY_SEARCH_DIRS} CACHE PATH
      "${DOCSTR} library files")
    set(TPL_Netcdf_LIBRARIES ${NetCDF_LIBRARIES} CACHE PATH
      "List of semi-colon seprated library names (not 'lib' or extension).")
    set(TPL_Netcdf_INCLUDE_DIRS ${NetCDF_INCLUDE_DIRS} CACHE PATH
      "${DOCSTR} header files.")
  endif()
else()
  # Curl library is only required if DAP is enabled; should detect inside
  # FindNetCDF.cmake, but that is not being called... SEMS has DAP enabled;
  # many HPC systems don't, but they override these settings...
  find_program(NC_CONFIG "nc-config")
  if (NC_CONFIG)
    execute_process(COMMAND "nc-config --has-dap2"
                    OUTPUT_VARIABLE NETCDF_HAS_DAP2)
    execute_process(COMMAND "nc-config --has-dap4"
                    OUTPUT_VARIABLE NETCDF_HAS_DAP4)
  endif()
  if ((NOT NC_CONFIG) OR NETCDF_HAS_DAP2 OR NETCDF_HAS_DAP4)
    set(REQUIRED_LIBS_NAMES ${REQUIRED_LIBS_NAMES} curl)
  endif()
endif()

#
# Third, call tribits_tpl_find_include_dirs_and_libraries()
#
tribits_tpl_find_include_dirs_and_libraries( Netcdf
  REQUIRED_HEADERS ${REQUIRED_HEADERS}
  REQUIRED_LIBS_NAMES ${REQUIRED_LIBS_NAMES}
  )
# NOTE: If find_package(Netcdf ...) was called and successfully found Netcdf,
# then tribits_tpl_find_include_dirs_and_libraries() will use the already-set
# variables TPL_Netcdf_INCLUDE_DIRS and TPL_Netcdf_LIBRARIES and then print
# them out (and set some other standard variables as well).  This is the final
# "hook" into the TriBITS TPL system.

# If the `find_package(NetCDF)` is not run, then this may not be set
# Need to determine how this is set in the library that is being used...

<<<<<<< HEAD
if ("${TPL_Netcdf_PARALLEL}" STREQUAL "")  
=======
if ("${TPL_Netcdf_PARALLEL}" STREQUAL "")
>>>>>>> fb578c91
   assert_defined(TPL_Netcdf_INCLUDE_DIRS)
   find_path(meta_path
      NAMES "netcdf_meta.h"
      HINTS ${TPL_Netcdf_INCLUDE_DIRS}
      NO_DEFAULT_PATH)

   if (meta_path)
      # Search meta for NC_HAS_PARALLEL setting...
      # Note that there is both NC_HAS_PARALLEL and NC_HAS_PARALLEL4, only want first...
      file(STRINGS "${meta_path}/netcdf_meta.h" netcdf_par_string REGEX "NC_HAS_PARALLEL ")
      string(REGEX MATCH "[01]" netcdf_par_val "${netcdf_par_string}")
      if (netcdf_par_val EQUAL 1)
<<<<<<< HEAD
         set(TPL_Netcdf_PARALLEL True CACHE INTERNAL 
	     "True if netcdf compiled with parallel enabled")
      endif()
   endif()
   if ("${TPL_Netcdf_PARALLEL}" STREQUAL "")  
      set(TPL_Netcdf_PARALLEL False CACHE INTERNAL 
=======
         set(TPL_Netcdf_PARALLEL True CACHE INTERNAL
	     "True if netcdf compiled with parallel enabled")
      endif()
   endif()
   if ("${TPL_Netcdf_PARALLEL}" STREQUAL "")
      set(TPL_Netcdf_PARALLEL False CACHE INTERNAL
>>>>>>> fb578c91
          "True if netcdf compiled with parallel enabled")
   endif()
endif()
message(STATUS "TPL_Netcdf_PARALLEL is ${TPL_Netcdf_PARALLEL}")<|MERGE_RESOLUTION|>--- conflicted
+++ resolved
@@ -80,7 +80,7 @@
     set(TPL_Netcdf_LIBRARY_DIRS ${_hdf5_LIBRARY_SEARCH_DIRS} CACHE PATH
       "${DOCSTR} library files")
     set(TPL_Netcdf_LIBRARIES ${NetCDF_LIBRARIES} CACHE PATH
-      "List of semi-colon seprated library names (not 'lib' or extension).")
+      "List of semi-colon separated library names (not 'lib' or extension).")
     set(TPL_Netcdf_INCLUDE_DIRS ${NetCDF_INCLUDE_DIRS} CACHE PATH
       "${DOCSTR} header files.")
   endif()
@@ -116,11 +116,7 @@
 # If the `find_package(NetCDF)` is not run, then this may not be set
 # Need to determine how this is set in the library that is being used...
 
-<<<<<<< HEAD
-if ("${TPL_Netcdf_PARALLEL}" STREQUAL "")  
-=======
 if ("${TPL_Netcdf_PARALLEL}" STREQUAL "")
->>>>>>> fb578c91
    assert_defined(TPL_Netcdf_INCLUDE_DIRS)
    find_path(meta_path
       NAMES "netcdf_meta.h"
@@ -133,21 +129,12 @@
       file(STRINGS "${meta_path}/netcdf_meta.h" netcdf_par_string REGEX "NC_HAS_PARALLEL ")
       string(REGEX MATCH "[01]" netcdf_par_val "${netcdf_par_string}")
       if (netcdf_par_val EQUAL 1)
-<<<<<<< HEAD
-         set(TPL_Netcdf_PARALLEL True CACHE INTERNAL 
-	     "True if netcdf compiled with parallel enabled")
-      endif()
-   endif()
-   if ("${TPL_Netcdf_PARALLEL}" STREQUAL "")  
-      set(TPL_Netcdf_PARALLEL False CACHE INTERNAL 
-=======
          set(TPL_Netcdf_PARALLEL True CACHE INTERNAL
 	     "True if netcdf compiled with parallel enabled")
       endif()
    endif()
    if ("${TPL_Netcdf_PARALLEL}" STREQUAL "")
       set(TPL_Netcdf_PARALLEL False CACHE INTERNAL
->>>>>>> fb578c91
           "True if netcdf compiled with parallel enabled")
    endif()
 endif()
